--- conflicted
+++ resolved
@@ -65,11 +65,8 @@
     public:
       DiskXferDes(DmaRequest* _dma_request, gasnet_node_t _launch_node,
                   XferDesID _guid, XferDesID _pre_xd_guid, XferDesID _next_xd_guid,
-<<<<<<< HEAD
-=======
 		  uint64_t next_max_rw_gap,
 		  size_t src_ib_offset, size_t src_ib_size,
->>>>>>> 03a82e46
                   bool mark_started,
 		  Memory _src_mem, Memory _dst_mem,
 		  TransferIterator *_src_iter, TransferIterator *_dst_iter,
