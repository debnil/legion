/* Copyright 2016 Stanford University, NVIDIA Corporation
 *
 * Licensed under the Apache License, Version 2.0 (the "License");
 * you may not use this file except in compliance with the License.
 * You may obtain a copy of the License at
 *
 *     http://www.apache.org/licenses/LICENSE-2.0
 *
 * Unless required by applicable law or agreed to in writing, software
 * distributed under the License is distributed on an "AS IS" BASIS,
 * WITHOUT WARRANTIES OR CONDITIONS OF ANY KIND, either express or implied.
 * See the License for the specific language governing permissions and
 * limitations under the License.
 */


#ifndef __LEGION_TASKS_H__
#define __LEGION_TASKS_H__

#include "legion.h"
#include "runtime.h"
#include "legion_ops.h"
#include "region_tree.h"
#include "legion_mapping.h"
#include "legion_utilities.h"
#include "legion_allocation.h"

namespace Legion {
  namespace Internal {

    /**
     * \class TaskOp
     * This is the base task operation class for all
     * kinds of tasks in the system.  
     */
    class TaskOp : public Task, public SpeculativeOp {
    public:
      enum TaskKind {
        INDIVIDUAL_TASK_KIND,
        POINT_TASK_KIND,
        REMOTE_TASK_KIND,
        INDEX_TASK_KIND,
        SLICE_TASK_KIND,
      };
    public:
      TaskOp(Runtime *rt);
      virtual ~TaskOp(void);
    public:
      virtual UniqueID get_unique_id(void) const;
      virtual int get_depth(void) const;
      virtual const char* get_task_name(void) const;
    public:
      bool is_remote(void) const;
      inline bool is_stolen(void) const { return (steal_count > 0); }
      inline bool is_locally_mapped(void) const { return map_locally; }
<<<<<<< HEAD
    public:
      void set_current_proc(Processor current);
      inline void set_locally_mapped(bool local) { map_locally = local; }
      inline void set_target_proc(Processor next) { target_proc = next; }
    protected:
=======
      inline bool is_premapped(void) const { return premapped; }
>>>>>>> c00fcf20
      void activate_task(void);
      void deactivate_task(void);
      void set_must_epoch(MustEpochOp *epoch, unsigned index, 
                          bool do_registration);
    protected:
      void pack_base_task(Serializer &derez, AddressSpaceID target);
      void unpack_base_task(Deserializer &derez);
    public:
      void mark_stolen(void);
      void initialize_base_task(SingleTask *ctx, bool track, 
                                const Predicate &p, 
                                Processor::TaskFuncID tid);
      void check_empty_field_requirements(void);
      size_t check_future_size(FutureImpl *impl);
    public:
      bool select_task_options(void);
    public:
      virtual void activate(void) = 0;
      virtual void deactivate(void) = 0;
      virtual const char* get_logging_name(void);
      virtual OpKind get_operation_kind(void);
      virtual size_t get_region_count(void) const;
      virtual Mappable* get_mappable(void);
    public:
      virtual void trigger_dependence_analysis(void) = 0;
      virtual void trigger_complete(void);
      virtual void trigger_commit(void);
      virtual void resolve_true(void);
      virtual void resolve_false(void) = 0;
      virtual bool speculate(bool &value);
      virtual void select_sources(const InstanceRef &target,
                                  const InstanceSet &sources,
                                  std::vector<unsigned> &ranking);
      virtual void update_atomic_locks(Reservation lock, bool exclusive);
      virtual unsigned find_parent_index(unsigned idx);
      virtual VersionInfo& get_version_info(unsigned idx);
      virtual RegionTreePath& get_privilege_path(unsigned idx);
      virtual void recapture_version_info(unsigned idx);
    public:
      virtual bool early_map_task(void) = 0;
      virtual bool distribute_task(void) = 0;
      virtual bool perform_mapping(MustEpochOp *owner = NULL) = 0;
      virtual void launch_task(void) = 0;
      virtual bool is_stealable(void) const = 0;
      virtual bool has_restrictions(unsigned idx, LogicalRegion handle) = 0;
    public:
      virtual Event get_task_completion(void) const = 0;
      virtual TaskKind get_task_kind(void) const = 0;
    public:
      // Returns true if the task should be deactivated
      virtual bool pack_task(Serializer &rez, Processor target) = 0;
      virtual bool unpack_task(Deserializer &derez, Processor current) = 0;
      virtual void perform_inlining(SingleTask *ctx, VariantImpl *variant) = 0;
    public:
      virtual bool is_inline_task(void) const;
      virtual const std::vector<PhysicalRegion>& begin_inline_task(void);
      virtual void end_inline_task(const void *result, 
                                   size_t result_size, bool owned);
    public:
      RegionTreeContext get_parent_context(unsigned idx);
    protected:
      void pack_version_infos(Serializer &rez,
                              std::vector<VersionInfo> &infos);
      void unpack_version_infos(Deserializer &derez,
                                std::vector<VersionInfo> &infos);
    protected:
      void pack_restrict_infos(Serializer &rez, 
                               std::vector<RestrictInfo> &infos);
      void unpack_restrict_infos(Deserializer &derez,
                                 std::vector<RestrictInfo> &infos);
    public:
      // Tell the parent context that this task is in a ready queue
      void activate_outstanding_task(void);
      void deactivate_outstanding_task(void);
    public:
      void register_region_creation(LogicalRegion handle);
      void register_region_deletion(LogicalRegion handle);
      void register_region_creations(const std::set<LogicalRegion> &regions);
      void register_region_deletions(const std::set<LogicalRegion> &regions);
    public:
      void register_field_creation(FieldSpace space, FieldID fid);
      void register_field_creations(FieldSpace space, 
                                    const std::vector<FieldID> &fields);
      void register_field_deletions(FieldSpace space,
                                    const std::set<FieldID> &to_free);
      void register_field_creations(
                const std::set<std::pair<FieldSpace,FieldID> > &fields);
      void register_field_deletions(
                const std::set<std::pair<FieldSpace,FieldID> > &fields);
    public:
      void register_field_space_creation(FieldSpace space);
      void register_field_space_deletion(FieldSpace space);
      void register_field_space_creations(const std::set<FieldSpace> &spaces);
      void register_field_space_deletions(const std::set<FieldSpace> &spaces);
    public:
      bool has_created_index_space(IndexSpace space) const;
      void register_index_space_creation(IndexSpace space);
      void register_index_space_deletion(IndexSpace space);
      void register_index_space_creations(const std::set<IndexSpace> &spaces);
      void register_index_space_deletions(const std::set<IndexSpace> &spaces);
    public:
      virtual void add_created_index(IndexSpace handle) = 0;
      virtual void add_created_region(LogicalRegion handle) = 0;
      virtual void add_created_field(FieldSpace handle, FieldID fid) = 0;
      virtual void remove_created_index(IndexSpace handle) = 0;
      virtual void remove_created_region(LogicalRegion handle) = 0;
      virtual void remove_created_field(FieldSpace handle, FieldID fid) = 0;
    public:
      void return_privilege_state(TaskOp *target);
      void pack_privilege_state(Serializer &rez, AddressSpaceID target);
      void unpack_privilege_state(Deserializer &derez);
      void perform_privilege_checks(void);
    public:
      void find_early_mapped_region(unsigned idx, InstanceSet &ref);
      void clone_task_op_from(TaskOp *rhs, Processor p, 
                              bool stealable, bool duplicate_args);
      void update_grants(const std::vector<Grant> &grants);
      void update_arrival_barriers(const std::vector<PhaseBarrier> &barriers);
      bool compute_point_region_requirements(MinimalPoint *mp = NULL);
      bool early_map_regions(std::set<Event> &applied_conditions,
                             const std::vector<unsigned> &must_premap);
      bool prepare_steal(void);
    protected:
      void compute_parent_indexes(void);
      void record_aliased_region_requirements(LegionTrace *trace);
    protected:
      // These methods get called once the task has executed
      // and all the children have either mapped, completed,
      // or committed.
      void trigger_children_complete(void);
      void trigger_children_committed(void);
    protected:
      // Tasks have two requirements to complete:
      // - all speculation must be resolved
      // - all children must be complete
      virtual void trigger_task_complete(void) = 0;
      // Tasks have two requirements to commit:
      // - all commit dependences must be satisfied (trigger_commit)
      // - all children must commit (children_committed)
      virtual void trigger_task_commit(void) = 0;
    protected:
      // Early mapped regions
      std::map<unsigned/*idx*/,InstanceSet>     early_mapped_regions;
      // A map of any locks that we need to take for this task
      std::map<Reservation,bool/*exclusive*/>   atomic_locks;
    protected:
      std::vector<unsigned>                     parent_req_indexes;
    protected:
      std::set<LogicalRegion>                   created_regions;
      std::set<std::pair<FieldSpace,FieldID> >  created_fields;
      std::set<FieldSpace>                      created_field_spaces;
      std::set<IndexSpace>                      created_index_spaces;
      std::set<LogicalRegion>                   deleted_regions;
      std::set<std::pair<FieldSpace,FieldID> >  deleted_fields;
      std::set<FieldSpace>                      deleted_field_spaces;
      std::set<IndexSpace>                      deleted_index_spaces;
    protected:
      bool complete_received;
      bool commit_received;
      bool children_complete;
      bool children_commit;
      bool children_complete_invoked;
      bool children_commit_invoked;
    protected:
      bool map_locally;
    private:
      mutable bool is_local;
      mutable bool local_cached;
    protected:
      AllocManager *arg_manager;
    protected:
<<<<<<< HEAD
      MapperManager *mapper;
    private:
      unsigned current_mapping_index;
    public:
      inline void set_current_mapping_index(unsigned index) 
        { current_mapping_index = index; }
=======
      // Index for this must epoch op
      unsigned must_epoch_index;
>>>>>>> c00fcf20
    public:
      // Static methods
      static void process_unpack_task(Runtime *rt,
                                      Deserializer &derez);
    public:
      static void pack_index_space_requirement(
          const IndexSpaceRequirement &req, Serializer &rez);
      static void pack_region_requirement(
          const RegionRequirement &req, Serializer &rez);
      static void pack_grant(
          const Grant &grant, Serializer &rez);
      static void pack_phase_barrier(
          const PhaseBarrier &barrier, Serializer &rez);
    public:
      static void unpack_index_space_requirement(
          IndexSpaceRequirement &req, Deserializer &derez);
      static void unpack_region_requirement(
          RegionRequirement &req, Deserializer &derez);
      static void unpack_grant(
          Grant &grant, Deserializer &derez);
      static void unpack_phase_barrier(
          PhaseBarrier &barrier, Deserializer &derez);
    public:
      static void pack_point(Serializer &rez, const DomainPoint &p);
      static void unpack_point(Deserializer &derez, DomainPoint &p);
    public:
      static void log_requirement(UniqueID uid, unsigned idx,
                                 const RegionRequirement &req);
    };

    /**
     * \class SingleTask
     * This is the parent type for each of the single class
     * kinds of classes.  It also serves as the type that
     * represents a context for each application level task.
     */
    class SingleTask : public TaskOp {
    public:
      // A struct for keeping track of local field information
      struct LocalFieldInfo {
      public:
        LocalFieldInfo(void)
          : handle(FieldSpace::NO_SPACE), fid(0),
            field_size(0), reclaim_event(Event::NO_EVENT),
            serdez_id(0) { }
        LocalFieldInfo(FieldSpace sp, FieldID f,
                       size_t size, Event reclaim,
                       CustomSerdezID sid)
          : handle(sp), fid(f), field_size(size),
            reclaim_event(reclaim), serdez_id(sid) { }
      public:
        FieldSpace     handle;
        FieldID        fid;
        size_t         field_size;
        Event          reclaim_event;
        CustomSerdezID serdez_id;
      };
      struct DeferredDependenceArgs {
      public:
        HLRTaskID hlr_id;
        Operation *op;
      };
      struct PostEndArgs {
      public:
        HLRTaskID hlr_id;
        SingleTask *proxy_this;
        void *result;
        size_t result_size;
      };
      struct DecrementArgs {
        HLRTaskID hlr_id;
        SingleTask *parent_ctx;
      };
      struct WindowWaitArgs {
        HLRTaskID hlr_id;
        SingleTask *parent_ctx;
      };
      struct IssueFrameArgs {
        HLRTaskID hlr_id;
        SingleTask *parent_ctx;
        FrameOp *frame;
        Event frame_termination;
      };
      struct AddToDepQueueArgs {
        HLRTaskID hlr_id;
        SingleTask *proxy_this;
        Operation *op;
      };
      struct DeferredPostMappedArgs {
        HLRTaskID hlr_id;
        SingleTask *task;
      };
      struct MapperProfilingInfo {
        SingleTask *task;
        UserEvent profiling_done;
      };
    public:
      SingleTask(Runtime *rt);
      virtual ~SingleTask(void);
    protected:
      void activate_single(void);
      void deactivate_single(void);
    public:
      virtual void trigger_dependence_analysis(void) = 0;
    public:
      // This is used enough that we want it inlined
      inline Processor get_executing_processor(void) const
        { return executing_processor; }
      inline void set_executing_processor(Processor p)
        { executing_processor = p; }
    public:
      // These two functions are only safe to call after
      // the task has had its variant selected
      bool is_leaf(void) const;
      bool is_inner(void) const;
      bool has_virtual_instances(void) const;
    public:
      void assign_context(RegionTreeContext ctx);
      RegionTreeContext release_context(void);
      virtual RegionTreeContext get_context(void) const;
      virtual ContextID get_context_id(void) const; 
      virtual UniqueID get_context_uid(void) const;
    public:
      void destroy_user_lock(Reservation r);
      void destroy_user_barrier(Barrier b);
    public:
      PhysicalRegion get_physical_region(unsigned idx);
      void get_physical_references(unsigned idx, InstanceSet &refs);
      void add_inline_task(InlineTask *inline_task);
    public:
      // The following set of operations correspond directly
      // to the complete_mapping, complete_operation, and
      // commit_operations performed by an operation.  Every
      // one of those calls invokes the corresponding one of
      // these calls to notify the parent context.
      virtual void register_new_child_operation(Operation *op);
      virtual void add_to_dependence_queue(Operation *op, 
                                           bool has_lock);
      virtual void register_child_executed(Operation *op);
      virtual void register_child_complete(Operation *op);
      virtual void register_child_commit(Operation *op); 
      virtual void unregister_child_operation(Operation *op);
      virtual void register_fence_dependence(Operation *op);
    public:
      bool has_executing_operation(Operation *op);
      bool has_executed_operation(Operation *op);
      void print_children(void);
      void perform_window_wait(void);
    public:
      virtual void update_current_fence(FenceOp *op);
    public:
      void begin_trace(TraceID tid);
      void end_trace(TraceID tid);
    public:
      void issue_frame(FrameOp *frame, Event frame_termination);
      void perform_frame_issue(FrameOp *frame, Event frame_termination);
      void finish_frame(Event frame_termination);
    public:
      void increment_outstanding(void);
      void decrement_outstanding(void);
      void increment_pending(void);
      void decrement_pending(void);
      void increment_frame(void);
      void decrement_frame(void);
    public:
      void add_local_field(FieldSpace handle, FieldID fid, 
                           size_t size, CustomSerdezID serdez_id);
      void add_local_fields(FieldSpace handle, 
                            const std::vector<FieldID> &fields,
                            const std::vector<size_t> &fields_sizes,
                            CustomSerdezID serdez_id);
      void allocate_local_field(const LocalFieldInfo &info);
    public:
      ptr_t perform_safe_cast(IndexSpace is, ptr_t pointer);
      DomainPoint perform_safe_cast(IndexSpace is, const DomainPoint &point);
    public:
      virtual void add_created_index(IndexSpace handle);
      virtual void add_created_region(LogicalRegion handle);
      virtual void add_created_field(FieldSpace handle, FieldID fid);
      virtual void remove_created_index(IndexSpace handle);
      virtual void remove_created_region(LogicalRegion handle);
      virtual void remove_created_field(FieldSpace handle, FieldID fid);
    public:
      void get_top_regions(std::vector<LogicalRegion> &top_regions);
      void analyze_destroy_index_space(IndexSpace handle, Operation *op);
      void analyze_destroy_index_partition(IndexPartition handle, 
                                           Operation *op);
      void analyze_destroy_field_space(FieldSpace handle, Operation *op);
      void analyze_destroy_fields(FieldSpace handle, Operation *op,
                                  const std::set<FieldID> &to_delete);
      void analyze_destroy_logical_region(LogicalRegion handle, Operation *op);
      void analyze_destroy_logical_partition(LogicalPartition handle,
                                             Operation *op);
    public:
      int has_conflicting_regions(MapOp *map, bool &parent_conflict,
                                  bool &inline_conflict);
      int has_conflicting_regions(AttachOp *attach, bool &parent_conflict,
                                  bool &inline_conflict);
      int has_conflicting_internal(const RegionRequirement &req, 
                                   bool &parent_conflict,
                                   bool &inline_conflict);
      void find_conflicting_regions(TaskOp *task,
                                    std::vector<PhysicalRegion> &conflicting);
      void find_conflicting_regions(CopyOp *copy,
                                    std::vector<PhysicalRegion> &conflicting);
      void find_conflicting_regions(AcquireOp *acquire,
                                    std::vector<PhysicalRegion> &conflicting);
      void find_conflicting_regions(ReleaseOp *release,
                                    std::vector<PhysicalRegion> &conflicting);
      void find_conflicting_regions(DependentPartitionOp *partition,
                                    std::vector<PhysicalRegion> &conflicting);
      void find_conflicting_internal(const RegionRequirement &req,
                                    std::vector<PhysicalRegion> &conflicting);
      void find_conflicting_regions(FillOp *fill,
                                    std::vector<PhysicalRegion> &conflicting);
      bool check_region_dependence(RegionTreeID tid, IndexSpace space,
                                  const RegionRequirement &our_req,
                                  const RegionUsage &our_usage,
                                  const RegionRequirement &req);
      void register_inline_mapped_region(PhysicalRegion &region);
      void unregister_inline_mapped_region(PhysicalRegion &region);
    public:
      bool is_region_mapped(unsigned idx);
      int find_parent_region_req(const RegionRequirement &req, 
                                 bool check_privilege = true);
      unsigned find_parent_region(unsigned idx, TaskOp *task);
      unsigned find_parent_index_region(unsigned idx, TaskOp *task);
      PrivilegeMode find_parent_privilege_mode(unsigned idx);
      LegionErrorType check_privilege(const IndexSpaceRequirement &req) const;
      LegionErrorType check_privilege(const RegionRequirement &req, 
                                      FieldID &bad_field, 
                                      bool skip_privileges = false) const; 
      bool has_created_region(LogicalRegion handle) const;
      bool has_created_field(FieldSpace handle, FieldID fid) const;
    public:
      bool has_tree_restriction(RegionTreeID tid, const FieldMask &mask);
      void add_tree_restriction(RegionTreeID tid, const FieldMask &mask);
    public:
      void initialize_map_task_input(Mapper::MapTaskInput &input,
                                     Mapper::MapTaskOutput &output,
                                     MustEpochOp *must_epoch_owner,
                               const std::vector<RegionTreeContext> &enclosing,
                                     std::vector<InstanceSet> &valid_instances);
      void finalize_map_task_output(Mapper::MapTaskInput &input,
                                    Mapper::MapTaskOutput &output,
                                    MustEpochOp *must_epoch_owner,
                              const std::vector<RegionTreeContext> &enclosing,
                                    std::vector<InstanceSet> &valid_instances);
    protected: // mapper helper calls
      void validate_target_processors(const std::vector<Processor> &prcs) const;
      void find_visible_memories(std::set<Memory> &visible_memories) const;
      void validate_variant_selection(MapperManager *local_mapper,
                    VariantImpl *impl, const char *call_name) const;
    protected:
      void invoke_mapper(MustEpochOp *must_epoch_owner,
          const std::vector<RegionTreeContext> &enclosing_contexts);
      bool map_all_regions(Event user_event,
                           MustEpochOp *must_epoch_owner = NULL); 
      void perform_post_mapping(void);
      void initialize_region_tree_contexts(
          const std::vector<RegionRequirement> &clone_requirements,
          const std::vector<UserEvent> &unmap_events,
          std::set<Event> &preconditions);
      void invalidate_region_tree_contexts(void);
    protected:
      void pack_single_task(Serializer &rez, AddressSpaceID target);
      void unpack_single_task(Deserializer &derez);
    public:
      void pack_parent_task(Serializer &rez, AddressSpace target);
      virtual void pack_remote_ctx_info(Serializer &rez);
    public:
      const std::vector<PhysicalRegion>& begin_task(void);
      void end_task(const void *res, size_t res_size, bool owned);
      void post_end_task(const void *res, size_t res_size, bool owned);
      void unmap_all_mapped_regions(void);
    public:
      VariantImpl* select_inline_variant(TaskOp *child, 
                                         InlineTask *inline_task);
      void inline_child_task(TaskOp *child);
    public:
      void restart_task(void);
      const std::vector<PhysicalRegion>& get_physical_regions(void) const;
    public:
      void notify_profiling_results(Realm::ProfilingResponse &results);
      static void process_mapper_profiling(const void *args, size_t arglen);
    public:
      virtual void activate(void) = 0;
      virtual void deactivate(void) = 0;
    public:
      virtual void resolve_false(void) = 0;
      virtual void launch_task(void);
      virtual bool early_map_task(void) = 0;
      virtual bool distribute_task(void) = 0;
      virtual bool perform_mapping(MustEpochOp *owner = NULL) = 0;
      virtual bool is_stealable(void) const = 0;
      virtual bool has_restrictions(unsigned idx, LogicalRegion handle) = 0;
      virtual bool can_early_complete(UserEvent &chain_event) = 0;
      virtual void return_virtual_instance(unsigned index, 
                                           InstanceSet &refs) = 0;
    public:
      virtual Event get_task_completion(void) const = 0;
      virtual TaskKind get_task_kind(void) const = 0;
      virtual RemoteTask* find_outermost_context(void) = 0;
    public:
      virtual bool has_remote_state(void) const = 0;
      virtual void record_remote_state(void) = 0;
      virtual void record_remote_instance(AddressSpaceID remote_inst,
                                          RemoteTask *remote_ctx) = 0;
      virtual bool has_remote_instance(AddressSpaceID remote_inst) = 0;
    public:
      RegionTreeContext find_enclosing_context(unsigned idx);
    public:
      // Override these methods from operation class
      virtual bool trigger_execution(void); 
    protected:
      virtual void trigger_task_complete(void) = 0;
      virtual void trigger_task_commit(void) = 0;
    public:
      virtual void perform_physical_traversal(unsigned idx,
                                RegionTreeContext ctx, InstanceSet &valid) = 0;
      virtual bool pack_task(Serializer &rez, Processor target) = 0;
      virtual bool unpack_task(Deserializer &derez, Processor current) = 0;
      virtual void find_enclosing_local_fields(
      LegionDeque<LocalFieldInfo,TASK_LOCAL_FIELD_ALLOC>::tracked &infos) = 0;
      virtual void perform_inlining(SingleTask *ctx, VariantImpl *variant) = 0;
    public:
      virtual void handle_future(const void *res, 
                                 size_t res_size, bool owned) = 0; 
      virtual void handle_post_mapped(Event pre = Event::NO_EVENT) = 0;
    protected:
      // Boolean for each region saying if it is virtual mapped
      std::vector<bool> virtual_mapped;
      // Boolean indicating if any regions have been deleted
      std::vector<bool> region_deleted; 
      // Boolean indicating if any index requirements have been deleted
      std::vector<bool> index_deleted;
      Processor executing_processor;
    protected:
      std::vector<Processor> target_processors;
      // Hold the result of the mapping 
      LegionDeque<InstanceSet,TASK_INSTANCE_REGION_ALLOC>::tracked 
                                                             physical_instances;
      // Hold the physical regions for the task's execution
      std::vector<PhysicalRegion> physical_regions;
      // Keep track of inline mapping regions for this task
      // so we can see when there are conflicts
      LegionList<PhysicalRegion,TASK_INLINE_REGION_ALLOC>::tracked
                                                   inline_regions; 
      // Context for this task
      RegionTreeContext context; 
      unsigned initial_region_count;
    protected: // Mapper choices 
      Mapper::ContextConfigOutput           context_configuration;
      VariantID                             selected_variant;
      TaskPriority                          task_priority;
      bool                                  perform_postmap;
      Mapper::TaskProfilingInfo             profiling_info;
    protected:
      // Track whether this task has finished executing
      unsigned outstanding_children_count;
      bool task_executed;
      LegionSet<Operation*,EXECUTING_CHILD_ALLOC>::tracked executing_children;
      LegionSet<Operation*,EXECUTED_CHILD_ALLOC>::tracked executed_children;
      LegionSet<Operation*,COMPLETE_CHILD_ALLOC>::tracked complete_children;
      // Traces for this task's execution
      LegionMap<TraceID,LegionTrace*,TASK_TRACES_ALLOC>::tracked traces;
      LegionTrace *current_trace;
      // Event for waiting when the number of mapping+executing
      // child operations has grown too large.
      bool valid_wait_event;
      UserEvent window_wait;
      std::deque<Event> frame_events;
      Event deferred_map;
      Event deferred_complete;
      Event pending_done;
      Event last_registration;
      Event dependence_precondition;
      Event profiling_done; 
    protected:
      mutable bool leaf_cached, is_leaf_result;
      mutable bool inner_cached, is_inner_result;
      mutable bool has_virtual_instances_cached, has_virtual_instances_result;
    protected:
      // Number of sub-tasks ready to map
      unsigned outstanding_subtasks;
      // Number of mapped sub-tasks that are yet to run
      unsigned pending_subtasks;
      // Number of pending_frames
      unsigned pending_frames;
      // Event used to order operations to the runtime
      Event context_order_event;
    protected:
      FenceOp *current_fence;
      GenerationID fence_gen;
#ifdef LEGION_SPY
      UniqueID current_fence_uid;
#endif
    protected:
      // Resources that can build up over a task's lifetime
      LegionDeque<Reservation,TASK_RESERVATION_ALLOC>::tracked context_locks;
      LegionDeque<Barrier,TASK_BARRIER_ALLOC>::tracked context_barriers;
      LegionDeque<LocalFieldInfo,TASK_LOCAL_FIELD_ALLOC>::tracked local_fields;
      LegionDeque<InlineTask*,TASK_INLINE_ALLOC>::tracked inline_tasks;
    protected:
      // Some help for performing fast safe casts
      std::map<IndexSpace,Domain> safe_cast_domains;
    protected:
      // Information for tracking restrictions
      LegionMap<RegionTreeID,FieldMask>::aligned restricted_trees;
#ifdef LEGION_SPY
    protected:
      Event legion_spy_start;
    public:
      inline Event get_start_event(void) { return legion_spy_start; }
#endif
    };

    /**
     * \class MultiTask
     * This is the parent type for each of the multi-task
     * kinds of classes.
     */
    class MultiTask : public TaskOp {
    public:
      MultiTask(Runtime *rt);
      virtual ~MultiTask(void);
    protected:
      void activate_multi(void);
      void deactivate_multi(void);
    public:
      bool is_sliced(void) const;
      bool slice_index_space(void);
      bool trigger_slices(void);
      void clone_multi_from(MultiTask *task, const Domain &d, Processor p,
                            bool recurse, bool stealable);
      void assign_points(MultiTask *target, const Domain &d);
      void add_point(const DomainPoint &p, MinimalPoint *point);
    public:
      virtual void activate(void) = 0;
      virtual void deactivate(void) = 0;
    public:
      virtual void trigger_dependence_analysis(void) = 0;
    public:
      virtual void resolve_false(void) = 0;
      virtual bool early_map_task(void) = 0;
      virtual bool distribute_task(void) = 0;
      virtual bool perform_mapping(MustEpochOp *owner = NULL) = 0;
      virtual void launch_task(void) = 0;
      virtual bool is_stealable(void) const = 0;
      virtual bool has_restrictions(unsigned idx, LogicalRegion handle) = 0;
      virtual bool map_and_launch(void) = 0;
      virtual VersionInfo& get_version_info(unsigned idx);
      virtual void recapture_version_info(unsigned idx);
    public:
      virtual Event get_task_completion(void) const = 0;
      virtual TaskKind get_task_kind(void) const = 0;
    public:
      virtual bool trigger_execution(void);
    protected:
      virtual void trigger_task_complete(void) = 0;
      virtual void trigger_task_commit(void) = 0;
    public:
      virtual bool pack_task(Serializer &rez, Processor target) = 0;
      virtual bool unpack_task(Deserializer &derez, Processor current) = 0;
      virtual void perform_inlining(SingleTask *ctx, VariantImpl *variant) = 0;
    public:
      virtual SliceTask* clone_as_slice_task(const Domain &d,
          Processor p, bool recurse, bool stealable,
          long long scale_denominator) = 0;
      virtual void handle_future(const DomainPoint &point, const void *result,
                                 size_t result_size, bool owner) = 0;
      virtual void register_must_epoch(void) = 0;
    public:
      virtual void add_created_index(IndexSpace handle);
      virtual void add_created_region(LogicalRegion handle);
      virtual void add_created_field(FieldSpace handle, FieldID fid);
      virtual void remove_created_index(IndexSpace handle);
      virtual void remove_created_region(LogicalRegion handle);
      virtual void remove_created_field(FieldSpace handle, FieldID fid);
    public:
      void pack_multi_task(Serializer &rez, AddressSpaceID target);
      void unpack_multi_task(Deserializer &derez);
    public:
      void initialize_reduction_state(void);
      void fold_reduction_future(const void *result, size_t result_size,
                                 bool owner, bool exclusive); 
    protected:
      std::list<SliceTask*> slices;
      std::vector<VersionInfo> version_infos;
      std::vector<RestrictInfo> restrict_infos;
      std::map<DomainPoint,MinimalPoint*> minimal_points;
      unsigned minimal_points_assigned;
      bool sliced;
    protected:
      ReductionOpID redop;
      const ReductionOp *reduction_op;
      // For handling reductions of types with serdez methods
      const SerdezRedopFns *serdez_redop_fns;
      size_t reduction_state_size;
      void *reduction_state; 
    };

    /**
     * \class IndividualTask
     * This class serves as the basis for all individual task
     * launch calls performed by the runtime.
     */
    class IndividualTask : public SingleTask {
    public:
      static const AllocationType alloc_type = INDIVIDUAL_TASK_ALLOC;
    public:
      IndividualTask(Runtime *rt);
      IndividualTask(const IndividualTask &rhs);
      virtual ~IndividualTask(void);
    public:
      IndividualTask& operator=(const IndividualTask &rhs);
    public:
      virtual void activate(void);
      virtual void deactivate(void);
    public:
      Future initialize_task(SingleTask *ctx,
                             const TaskLauncher &launcher, 
                             bool check_privileges,
                             bool track = true);
      Future initialize_task(SingleTask *ctx,
              Processor::TaskFuncID task_id,
              const std::vector<IndexSpaceRequirement> &indexes,
              const std::vector<RegionRequirement> &regions,
              const TaskArgument &arg,
              const Predicate &predicate,
              MapperID id, MappingTagID tag,
              bool check_privileges,
              bool track = true); 
      void initialize_paths(void);
      void set_top_level(void);
    public:
      virtual void trigger_dependence_analysis(void);
      virtual void trigger_remote_state_analysis(UserEvent ready_event);
      virtual void report_interfering_requirements(unsigned idx1,unsigned idx2);
      virtual void report_interfering_close_requirement(unsigned idx);
      virtual std::map<PhysicalManager*,unsigned>*
                                       get_acquired_instances_ref(void);
    public:
      virtual void resolve_false(void);
      virtual bool early_map_task(void);
      virtual bool distribute_task(void);
      virtual bool perform_mapping(MustEpochOp *owner = NULL);
      virtual bool is_stealable(void) const;
      virtual bool has_restrictions(unsigned idx, LogicalRegion handle);
      virtual bool can_early_complete(UserEvent &chain_event);
      virtual void return_virtual_instance(unsigned index, InstanceSet &refs);
      virtual VersionInfo& get_version_info(unsigned idx);
      virtual RegionTreePath& get_privilege_path(unsigned idx);
      virtual void recapture_version_info(unsigned idx);
    public:
      virtual Event get_task_completion(void) const;
      virtual TaskKind get_task_kind(void) const;
      virtual RemoteTask* find_outermost_context(void);
    public:
      virtual bool has_remote_state(void) const;
      virtual void record_remote_state(void);
      virtual void record_remote_instance(AddressSpaceID remote_inst,
                                          RemoteTask *remote_ctx);
      virtual bool has_remote_instance(AddressSpaceID remote_inst);
    public:
      virtual void trigger_task_complete(void);
      virtual void trigger_task_commit(void);
    public:
      virtual void handle_future(const void *res, 
                                 size_t res_size, bool owned);
      virtual void handle_post_mapped(Event pre = Event::NO_EVENT);
    public:
      virtual void perform_physical_traversal(unsigned idx,
                                RegionTreeContext ctx, InstanceSet &valid);
      virtual bool pack_task(Serializer &rez, Processor target);
      virtual bool unpack_task(Deserializer &derez, Processor current);
      virtual void find_enclosing_local_fields(
          LegionDeque<LocalFieldInfo,TASK_LOCAL_FIELD_ALLOC>::tracked &infos);
      virtual void perform_inlining(SingleTask *ctx, VariantImpl *variant);
      virtual bool is_inline_task(void) const;
      virtual const std::vector<PhysicalRegion>& begin_inline_task(void);
      virtual void end_inline_task(const void *result, 
                                   size_t result_size, bool owned);
    protected:
      void pack_remote_complete(Serializer &rez);
      void pack_remote_commit(Serializer &rez);
      void unpack_remote_mapped(Deserializer &derez);
      void unpack_remote_complete(Deserializer &derez);
      void unpack_remote_commit(Deserializer &derez);
    public:
      static void process_unpack_remote_mapped(Deserializer &derez);
      static void process_unpack_remote_complete(Deserializer &derez);
      static void process_unpack_remote_commit(Deserializer &derez);
    protected: 
      void *future_store;
      size_t future_size;
      Future result; 
      std::set<unsigned>          rerun_analysis_requirements; 
      std::set<Operation*>        child_operations;
      std::vector<RegionTreePath> privilege_paths;
      std::vector<VersionInfo>    version_infos;
      std::vector<RestrictInfo>   restrict_infos;
    protected:
      // Information for remotely executing task
      IndividualTask *orig_task; // Not a valid pointer when remote
      Event remote_completion_event;
      UniqueID remote_unique_id;
      RegionTreeContext remote_outermost_context;
      UniqueID remote_owner_uid;
      SingleTask *remote_parent_ctx; // Not a valid pointer when remote
    protected:
      Future predicate_false_future;
      void *predicate_false_result;
      size_t predicate_false_size;
    protected:
      bool sent_remotely;
    protected:
      friend class Internal;
      // Special field for the top level task
      bool top_level_task;
      // Special field for inline tasks
      bool is_inline;
    protected:
      // For detecting when we have remote subtasks
      bool has_remote_subtasks;
      std::map<AddressSpaceID,RemoteTask*> remote_instances;
    protected:
<<<<<<< HEAD
      std::set<Event> map_applied_conditions;
      std::map<PhysicalManager*,unsigned> acquired_instances;
=======
      std::set<Event> map_applied_conditions; 
>>>>>>> c00fcf20
    };

    /**
     * \class PointTask
     * A point task is a single point of an index space task
     * launch.  It will primarily be managed by its enclosing
     * slice task owner.
     */
    class PointTask : public SingleTask {
    public:
      static const AllocationType alloc_type = POINT_TASK_ALLOC;
    public:
      PointTask(Runtime *rt);
      PointTask(const PointTask &rhs);
      virtual ~PointTask(void);
    public:
      PointTask& operator=(const PointTask &rhs);
    public:
      virtual void activate(void);
      virtual void deactivate(void);
    public:
      virtual void trigger_dependence_analysis(void);
    public:
      virtual void resolve_false(void);
      virtual bool early_map_task(void);
      virtual bool distribute_task(void);
      virtual bool perform_mapping(MustEpochOp *owner = NULL);
      virtual bool is_stealable(void) const;
      virtual bool has_restrictions(unsigned idx, LogicalRegion handle);
      virtual bool can_early_complete(UserEvent &chain_event);
      virtual void return_virtual_instance(unsigned index, InstanceSet &refs);
      virtual VersionInfo& get_version_info(unsigned idx);
      virtual void recapture_version_info(unsigned idx);
      virtual bool is_inline_task(void) const;
    public:
      virtual Event get_task_completion(void) const;
      virtual TaskKind get_task_kind(void) const;
      virtual RemoteTask* find_outermost_context(void);
    public:
      virtual bool has_remote_state(void) const;
      virtual void record_remote_state(void);
      virtual void record_remote_instance(AddressSpaceID remote_inst,
                                          RemoteTask *remote_ctx);
      virtual bool has_remote_instance(AddressSpaceID remote_inst);
    public:
      virtual void trigger_task_complete(void);
      virtual void trigger_task_commit(void);
    public:
      virtual void perform_physical_traversal(unsigned idx,
                                RegionTreeContext ctx, InstanceSet &valid);
      virtual bool pack_task(Serializer &rez, Processor target);
      virtual bool unpack_task(Deserializer &derez, Processor current);
      virtual void find_enclosing_local_fields(
          LegionDeque<LocalFieldInfo,TASK_LOCAL_FIELD_ALLOC>::tracked &infos);
      virtual void perform_inlining(SingleTask *ctx, VariantImpl *variant);
      virtual std::map<PhysicalManager*,unsigned>*
                                       get_acquired_instances_ref(void);
    public:
      virtual void handle_future(const void *res, 
                                 size_t res_size, bool owned);
      virtual void handle_post_mapped(Event pre = Event::NO_EVENT);
    public:
      void initialize_point(SliceTask *owner, MinimalPoint *mp);
      void send_back_created_state(AddressSpaceID target, unsigned start,
                                   RegionTreeContext remote_outermost_context);
    protected:
      friend class SliceTask;
      SliceTask                   *slice_owner;
      UserEvent                   point_termination;
    protected:
      bool has_remote_subtasks;
      std::map<AddressSpaceID,RemoteTask*> remote_instances;
    };

    /**
     * \class WrapperTask
     * A wrapper task is an abstract class that extends a
     * SingleTask and is used for maintaining the illusion
     * of a SingleTask without needing to go through the
     * whole operation pipeline.  There are two kinds of
     * wrapper tasks: RemoteTasks and InlineTasks both
     * of which provide a context in which to execute
     * child tasks either in a remote node, or in an 
     * inline context.
     */
    class WrapperTask : public SingleTask {
    public:
      WrapperTask(Runtime *rt);
      virtual ~WrapperTask(void);
    public:
      virtual void activate(void) = 0;
      virtual void deactivate(void) = 0;
    public:
      virtual void trigger_dependence_analysis(void);
    public:
      virtual void resolve_false(void);
      virtual bool early_map_task(void);
      virtual bool distribute_task(void);
      virtual bool perform_mapping(MustEpochOp *owner = NULL);
      virtual bool is_stealable(void) const;
      virtual bool has_restrictions(unsigned idx, LogicalRegion handle);
      virtual bool can_early_complete(UserEvent &chain_event);
      virtual void return_virtual_instance(unsigned index, InstanceSet &refs);
      virtual RemoteTask* find_outermost_context(void) = 0;
    public:
      virtual bool has_remote_state(void) const = 0;
      virtual void record_remote_state(void) = 0;
      virtual void record_remote_instance(AddressSpaceID remote_inst,
                                          RemoteTask *remote_ctx) = 0;
      virtual bool has_remote_instance(AddressSpaceID remote_inst) = 0;
    public:
      virtual Event get_task_completion(void) const = 0;
      virtual TaskKind get_task_kind(void) const = 0;
    public:
      virtual void trigger_task_complete(void);
      virtual void trigger_task_commit(void);
    public:
      virtual void perform_physical_traversal(unsigned idx,
                                RegionTreeContext ctx, InstanceSet &valid);
      virtual bool pack_task(Serializer &rez, Processor target);
      virtual bool unpack_task(Deserializer &derez, Processor current);
      virtual void find_enclosing_local_fields(
      LegionDeque<LocalFieldInfo,TASK_LOCAL_FIELD_ALLOC>::tracked &infos) = 0;
      virtual void perform_inlining(SingleTask *ctx, VariantImpl *variant);
    public:
      virtual void handle_future(const void *res, 
                                 size_t res_size, bool owned);
      virtual void handle_post_mapped(Event pre = Event::NO_EVENT);
    public:
      void activate_wrapper(void);
      void deactivate_wrapper(void);
    };

    /**
     * \class RemoteTask
     * A remote task doesn't actually represent an
     * executing task the way other single task does.
     * Instead it serves as a proxy for holding state
     * for a task that is executing on a remote node
     * but is launching child tasks that are being
     * sent to the current node.  It is reclaimed
     * once the original task finishes on the 
     * original node.
     */
    class RemoteTask : public WrapperTask {
    public:
      static const AllocationType alloc_type = REMOTE_TASK_ALLOC;
    public:
      RemoteTask(Runtime *rt);
      RemoteTask(const RemoteTask &rhs);
      virtual ~RemoteTask(void);
    public:
      RemoteTask& operator=(const RemoteTask &rhs);
    public:
      virtual int get_depth(void) const;
    public:
      void initialize_remote(UniqueID uid, SingleTask *remote_parent,
                             bool is_top_level);
      void unpack_parent_task(Deserializer &derez);
    public:
      virtual void activate(void);
      virtual void deactivate(void);
    public:
      virtual RemoteTask* find_outermost_context(void);
      virtual UniqueID get_context_uid(void) const;
    public:
      virtual bool has_remote_state(void) const;
      virtual void record_remote_state(void);
      virtual void record_remote_instance(AddressSpaceID remote_inst,
                                          RemoteTask *remote_ctx);
      virtual bool has_remote_instance(AddressSpaceID remote_inst);
    public:
      virtual Event get_task_completion(void) const;
      virtual TaskKind get_task_kind(void) const;
    public:
      virtual void find_enclosing_local_fields(
          LegionDeque<LocalFieldInfo,TASK_LOCAL_FIELD_ALLOC>::tracked &infos);
      virtual void pack_remote_ctx_info(Serializer &rez);
    public:
      void add_top_region(LogicalRegion handle);
    protected:
      std::set<LogicalRegion> top_level_regions;
    protected:
      UniqueID remote_owner_uid;
      SingleTask *remote_parent_ctx; // Never a valid pointer
    protected:
      int depth;
      bool is_top_level_context;
      std::map<AddressSpaceID,RemoteTask*> remote_instances;
#ifdef LEGION_SPY
    protected:
      Event remote_legion_spy_completion;
#endif
    };

    /**
     * \class InlineTask
     * An inline task is a helper object that aides in
     * performing inline task operations
     */
    class InlineTask : public WrapperTask {
    public:
      static const AllocationType alloc_type = INLINE_TASK_ALLOC;
    public:
      InlineTask(Runtime *rt);
      InlineTask(const InlineTask &rhs);
      virtual ~InlineTask(void);
    public:
      InlineTask& operator=(const InlineTask &rhs);
    public:
      void initialize_inline_task(SingleTask *enclosing, TaskOp *clone);
    public:
      virtual void activate(void);
      virtual void deactivate(void);
    public:
      virtual RegionTreeContext get_context(void) const;
      virtual ContextID get_context_id(void) const;
    public:
      virtual RemoteTask* find_outermost_context(void);
    public:
      virtual bool has_remote_state(void) const;
      virtual void record_remote_state(void);
      virtual void record_remote_instance(AddressSpaceID remote_inst,
                                          RemoteTask *remote_ctx);
      virtual bool has_remote_instance(AddressSpaceID remote_inst);
    public:
      virtual Event get_task_completion(void) const;
      virtual TaskKind get_task_kind(void) const;
    public:
      virtual void find_enclosing_local_fields(
          LegionDeque<LocalFieldInfo,TASK_LOCAL_FIELD_ALLOC>::tracked &infos);
    public:
      virtual void register_new_child_operation(Operation *op);
      virtual void add_to_dependence_queue(Operation *op,
                                           bool has_lock);
      virtual void register_child_executed(Operation *op);
      virtual void register_child_complete(Operation *op);
      virtual void register_child_commit(Operation *op); 
      virtual void unregister_child_operation(Operation *op);
      virtual void register_fence_dependence(Operation *op);
    public:
      virtual void update_current_fence(FenceOp *op);
    protected:
      SingleTask *enclosing;
    };

    /**
     * \class IndexTask
     * An index task is used to represent an index space task
     * launch performed by the runtime.  It will only live
     * on the node on which it was created.  Eventually the
     * mapper will slice the index space, and the corresponding
     * slice tasks for the index space will be distributed around
     * the machine and eventually returned to this index space task.
     */
    class IndexTask : public MultiTask {
    public:
      static const AllocationType alloc_type = INDEX_TASK_ALLOC;
    public:
      IndexTask(Runtime *rt);
      IndexTask(const IndexTask &rhs);
      virtual ~IndexTask(void);
    public:
      IndexTask& operator=(const IndexTask &rhs);
    public:
      FutureMap initialize_task(SingleTask *ctx,
                                const IndexLauncher &launcher,
                                bool check_privileges,
                                bool track = true);
      Future initialize_task(SingleTask *ctx,
                             const IndexLauncher &launcher,
                             ReductionOpID redop,
                             bool check_privileges,
                             bool track = true);
      FutureMap initialize_task(SingleTask *ctx,
            Processor::TaskFuncID task_id,
            const Domain &launch_domain,
            const std::vector<IndexSpaceRequirement> &indexes,
            const std::vector<RegionRequirement> &regions,
            const TaskArgument &global_arg,
            const ArgumentMap &arg_map,
            const Predicate &predicate,
            bool must_parallelism,
            MapperID id, MappingTagID tag,
            bool check_privileges);
      Future initialize_task(SingleTask *ctx,
            Processor::TaskFuncID task_id,
            const Domain &launch_domain,
            const std::vector<IndexSpaceRequirement> &indexes,
            const std::vector<RegionRequirement> &regions,
            const TaskArgument &global_arg,
            const ArgumentMap &arg_map,
            ReductionOpID redop,
            const TaskArgument &init_value,
            const Predicate &predicate,
            bool must_parallelism,
            MapperID id, MappingTagID tag,
            bool check_privileges);
      void initialize_predicate(const Future &pred_future,
                                const TaskArgument &pred_arg);
      void initialize_paths(void);
      void annotate_early_mapped_regions(void);
    public:
      virtual void activate(void);
      virtual void deactivate(void);
    public:
      virtual void trigger_dependence_analysis(void);
      virtual void trigger_remote_state_analysis(UserEvent ready_event);
      virtual void report_interfering_requirements(unsigned idx1,unsigned idx2);
      virtual void report_interfering_close_requirement(unsigned idx);
      virtual FatTreePath* compute_fat_path(unsigned idx);
      virtual RegionTreePath& get_privilege_path(unsigned idx);
    public:
      virtual void resolve_false(void);
      virtual bool early_map_task(void);
      virtual bool distribute_task(void);
      virtual bool perform_mapping(MustEpochOp *owner = NULL);
      virtual void launch_task(void);
      virtual bool is_stealable(void) const;
      virtual bool has_restrictions(unsigned idx, LogicalRegion handle);
      virtual bool map_and_launch(void);
    public:
      virtual Event get_task_completion(void) const;
      virtual TaskKind get_task_kind(void) const;
    protected:
      virtual void trigger_task_complete(void);
      virtual void trigger_task_commit(void);
    public:
      virtual bool pack_task(Serializer &rez, Processor target);
      virtual bool unpack_task(Deserializer &derez, Processor current);
      virtual void perform_inlining(SingleTask *ctx, VariantImpl *variant);
      virtual bool is_inline_task(void) const;
      virtual const std::vector<PhysicalRegion>& begin_inline_task(void);
      virtual void end_inline_task(const void *result, 
                                   size_t result_size, bool owned);
      virtual std::map<PhysicalManager*,unsigned>*
                                       get_acquired_instances_ref(void);
    public:
      virtual SliceTask* clone_as_slice_task(const Domain &d,
          Processor p, bool recurse, bool stealable,
          long long scale_denominator);
    public:
      virtual void handle_future(const DomainPoint &point, const void *result,
                                 size_t result_size, bool owner);
    public:
<<<<<<< HEAD
=======
      InstanceRef find_restricted_instance(unsigned index,LogicalRegion target);
    public:
>>>>>>> c00fcf20
      virtual void register_must_epoch(void);
    public:
      void enumerate_points(void);
      void record_locally_mapped_slice(SliceTask *local_slice);
    public:
      void return_slice_mapped(unsigned points, long long denom,
                               Event applied_condition);
      void return_slice_complete(unsigned points);
      void return_slice_commit(unsigned points);
    public:
      void unpack_slice_mapped(Deserializer &derez, AddressSpaceID source);
      void unpack_slice_complete(Deserializer &derez);
      void unpack_slice_commit(Deserializer &derez); 
    public:
      static void process_slice_mapped(Deserializer &derez, 
                                       AddressSpaceID source);
      static void process_slice_complete(Deserializer &derez);
      static void process_slice_commit(Deserializer &derez);
    protected:
      friend class SliceTask;
      ArgumentMap argument_map;
      FutureMap future_map;
      Future reduction_future;
      // The fraction used to keep track of what part of
      // the sliced index spaces we have seen
      Fraction<long long> slice_fraction;
      unsigned total_points;
      unsigned mapped_points;
      unsigned complete_points;
      unsigned committed_points;
      // Track whether or not we've received our commit command
      bool complete_received;
      bool commit_received;
    protected:
      Future predicate_false_future;
      void *predicate_false_result;
      size_t predicate_false_size;
    protected:
      std::set<unsigned>          rerun_analysis_requirements;
      std::vector<RegionTreePath> privilege_paths;
      std::deque<SliceTask*> locally_mapped_slices;
    protected:
      std::set<Event> map_applied_conditions;
      std::map<PhysicalManager*,unsigned> acquired_instances;
    };

    /**
     * \class SliceTask
     * A slice task is a (possibly whole) fraction of an index
     * space task launch.  Once slice task object is made for
     * each slice created by the mapper when (possibly recursively)
     * slicing up the domain of the index space task launch.
     */
    class SliceTask : public MultiTask {
    public:
      static const AllocationType alloc_type = SLICE_TASK_ALLOC;
    public:
      SliceTask(Runtime *rt);
      SliceTask(const SliceTask &rhs);
      virtual ~SliceTask(void);
    public:
      SliceTask& operator=(const SliceTask &rhs);
    public:
      virtual void activate(void);
      virtual void deactivate(void);
    public:
      virtual void trigger_dependence_analysis(void);
      virtual void trigger_remote_state_analysis(UserEvent ready_event);
    public:
      virtual void resolve_false(void);
      virtual bool early_map_task(void);
      virtual bool distribute_task(void);
      virtual bool perform_mapping(MustEpochOp *owner = NULL);
      virtual void launch_task(void);
      virtual bool is_stealable(void) const;
      virtual bool has_restrictions(unsigned idx, LogicalRegion handle);
      virtual bool map_and_launch(void);
    public:
      virtual Event get_task_completion(void) const;
      virtual TaskKind get_task_kind(void) const;
    public:
      virtual bool pack_task(Serializer &rez, Processor target);
      virtual bool unpack_task(Deserializer &derez, Processor current);
      virtual void perform_inlining(SingleTask *ctx, VariantImpl *variant);
    public:
      virtual SliceTask* clone_as_slice_task(const Domain &d,
          Processor p, bool recurse, bool stealable,
          long long scale_denominator);
      virtual void handle_future(const DomainPoint &point, const void *result,
                                 size_t result_size, bool owner);
    public:
<<<<<<< HEAD
=======
      InstanceRef find_restricted_instance(unsigned index,LogicalRegion target);
    public:
>>>>>>> c00fcf20
      virtual void register_must_epoch(void);
      PointTask* clone_as_point_task(const DomainPoint &p,
                                     MinimalPoint *mp);
      void enumerate_points(void);
      void prewalk_slice(void);
      void apply_local_version_infos(std::set<Event> &map_conditions);
      std::map<PhysicalManager*,unsigned>* get_acquired_instances_ref(void);
    protected:
      virtual void trigger_task_complete(void);
      virtual void trigger_task_commit(void);
    public:
      void return_privileges(PointTask *point);
      void return_virtual_instance(unsigned index, InstanceSet &refs);
      void record_child_mapped(void);
      void record_child_complete(void);
      void record_child_committed(void);
    protected:
      void trigger_slice_mapped(void);
      void trigger_slice_complete(void);
      void trigger_slice_commit(void);
    protected:
      void pack_remote_mapped(Serializer &rez, Event applied_condition);
      void pack_remote_complete(Serializer &rez);
      void pack_remote_commit(Serializer &rez);
    public:
      static void handle_slice_return(Runtime *rt, Deserializer &derez);
    protected:
      friend class IndexTask;
      bool reclaim; // used for reclaiming intermediate slices
      std::deque<PointTask*> points;
    protected:
      unsigned mapping_index;
      unsigned num_unmapped_points;
      unsigned num_uncomplete_points;
      unsigned num_uncommitted_points;
    protected:
      // For knowing which fraction of the
      // domain we have (1/denominator)
      long long denominator;
      IndexTask *index_owner;
      Event index_complete;
      UniqueID remote_unique_id;
      RegionTreeContext remote_outermost_context;
      bool locally_mapped;
      UniqueID remote_owner_uid;
      SingleTask *remote_parent_ctx; // Not a valid pointer when remote
    protected:
      // Temporary storage for future results
      std::map<DomainPoint,std::pair<void*,size_t> > temporary_futures;
      std::deque<InstanceRef> temporary_virtual_refs;
      std::map<PhysicalManager*,unsigned> acquired_instances;
    };

    /**
     * \class DeferredSlicer
     * A class for helping with parallelizing the triggering
     * of slice tasks from within MultiTasks
     */
    class DeferredSlicer {
    public:
      struct DeferredSliceArgs {
      public:
        HLRTaskID hlr_id;
        DeferredSlicer *slicer;
        SliceTask *slice;
      };
    public:
      DeferredSlicer(MultiTask *owner);
      DeferredSlicer(const DeferredSlicer &rhs);
      ~DeferredSlicer(void);
    public:
      DeferredSlicer& operator=(const DeferredSlicer &rhs);
    public:
      bool trigger_slices(std::list<SliceTask*> &slices);
      void perform_slice(SliceTask *slice);
    public:
      static void handle_slice(const void *args);
    private:
      Reservation slice_lock;
      MultiTask *const owner;
      std::set<SliceTask*> failed_slices;
    };

    /**
     * \class MinimalPoint
     * A helper class for managing point specific data
     * until we are ready to expand to a full point task
     */
    class MinimalPoint {
    public:
      MinimalPoint(void);
      MinimalPoint(const MinimalPoint &rhs);
      ~MinimalPoint(void);
    public:
      MinimalPoint& operator=(const MinimalPoint &rhs);
    public:
      void add_projection_region(unsigned index, LogicalRegion handle);
      void add_argument(const TaskArgument &arg, bool own);
    public:
      void assign_argument(void *&local_arg, size_t &local_arglen);
      LogicalRegion find_logical_region(unsigned index);
    public:
      void pack(Serializer &rez);
      void unpack(Deserializer &derez);
    protected:
      std::map<unsigned,LogicalRegion> projections;
      void *arg;
      size_t arglen;
      bool own_arg;
    };

  }; // namespace Internal 
}; // namespace Legion

#endif // __LEGION_TASKS_H__<|MERGE_RESOLUTION|>--- conflicted
+++ resolved
@@ -53,17 +53,14 @@
       bool is_remote(void) const;
       inline bool is_stolen(void) const { return (steal_count > 0); }
       inline bool is_locally_mapped(void) const { return map_locally; }
-<<<<<<< HEAD
     public:
       void set_current_proc(Processor current);
       inline void set_locally_mapped(bool local) { map_locally = local; }
       inline void set_target_proc(Processor next) { target_proc = next; }
     protected:
-=======
-      inline bool is_premapped(void) const { return premapped; }
->>>>>>> c00fcf20
       void activate_task(void);
       void deactivate_task(void);
+    public:
       void set_must_epoch(MustEpochOp *epoch, unsigned index, 
                           bool do_registration);
     protected:
@@ -233,17 +230,15 @@
     protected:
       AllocManager *arg_manager;
     protected:
-<<<<<<< HEAD
       MapperManager *mapper;
     private:
       unsigned current_mapping_index;
     public:
       inline void set_current_mapping_index(unsigned index) 
         { current_mapping_index = index; }
-=======
+    public:
       // Index for this must epoch op
       unsigned must_epoch_index;
->>>>>>> c00fcf20
     public:
       // Static methods
       static void process_unpack_task(Runtime *rt,
@@ -871,12 +866,8 @@
       bool has_remote_subtasks;
       std::map<AddressSpaceID,RemoteTask*> remote_instances;
     protected:
-<<<<<<< HEAD
       std::set<Event> map_applied_conditions;
       std::map<PhysicalManager*,unsigned> acquired_instances;
-=======
-      std::set<Event> map_applied_conditions; 
->>>>>>> c00fcf20
     };
 
     /**
@@ -1222,11 +1213,6 @@
       virtual void handle_future(const DomainPoint &point, const void *result,
                                  size_t result_size, bool owner);
     public:
-<<<<<<< HEAD
-=======
-      InstanceRef find_restricted_instance(unsigned index,LogicalRegion target);
-    public:
->>>>>>> c00fcf20
       virtual void register_must_epoch(void);
     public:
       void enumerate_points(void);
@@ -1318,11 +1304,6 @@
       virtual void handle_future(const DomainPoint &point, const void *result,
                                  size_t result_size, bool owner);
     public:
-<<<<<<< HEAD
-=======
-      InstanceRef find_restricted_instance(unsigned index,LogicalRegion target);
-    public:
->>>>>>> c00fcf20
       virtual void register_must_epoch(void);
       PointTask* clone_as_point_task(const DomainPoint &p,
                                      MinimalPoint *mp);
