--- conflicted
+++ resolved
@@ -5045,82 +5045,6 @@
     }
 
     //--------------------------------------------------------------------------
-<<<<<<< HEAD
-=======
-    void VersionManager::record_disjoint_close_versions(
-                                                const FieldMask &version_mask,
-                                                InnerContext *context,
-                                                Operation *op, unsigned index,
-                                                VersionInfo &version_info,
-                                                std::set<RtEvent> &ready_events)
-    //--------------------------------------------------------------------------
-    {
-      // See if we have been assigned
-      if (context != current_context)
-      {
-        const AddressSpaceID local_space = 
-          node->context->runtime->address_space;
-        owner_space = context->get_version_owner(node, local_space);
-        is_owner = (owner_space == local_space);
-        current_context = context;
-      }
-      // We aren't mutating our data structures, so we just need 
-      // the manager lock in read only mode
-      AutoLock m_lock(manager_lock,1,false/*exclusive*/);
-      // See if we are the owner
-      if (!is_owner)
-      {
-        FieldMask request_mask = version_mask - remote_valid_fields;
-        // Handle the case where we have stale data from advances
-        if (!!pending_remote_advances)
-          request_mask |= (pending_remote_advances & version_mask);
-        if (!!request_mask)
-        {
-          // Release the lock before sending the message
-          Runtime::release_reservation(manager_lock);
-          RtEvent wait_on = send_remote_version_request(request_mask,
-                                                        ready_events); 
-          // Retake the lock only once we're ready to
-          RtEvent lock_reacquired = Runtime::acquire_rt_reservation(
-                          manager_lock, false/*exclusive*/, wait_on);
-          // Might as well wait since we're sending a remote message
-          lock_reacquired.lg_wait();
-#ifdef DEBUG_LEGION
-          // When we wake up everything should be good
-          assert(!(version_mask - remote_valid_fields));
-#endif
-        }
-      }
-#ifdef DEBUG_LEGION
-      sanity_check();
-#endif
-      // We need all the current versions at this level with 
-      // their open children information up to date because
-      // it is the current version state objects that are 
-      // tracking which children are dirty below 
-      for (LegionMap<VersionID,ManagerVersions>::aligned::const_iterator vit =
-            current_version_infos.begin(); vit != 
-            current_version_infos.end(); vit++)
-      {
-        FieldMask local_overlap = vit->second.get_valid_mask() & version_mask;
-        if (!local_overlap)
-          continue;
-        for (ManagerVersions::iterator it = vit->second.begin();
-              it != vit->second.end(); it++)
-        {
-          FieldMask overlap = it->second & local_overlap;
-          if (!overlap)
-            continue;
-          version_info.add_current_version(it->first, overlap,
-                                           true/*path only*/); 
-          it->first->request_children_version_state(context, overlap,
-                                                    ready_events);
-        }
-      }
-    }
-
-    //--------------------------------------------------------------------------
->>>>>>> 3edff329
     void VersionManager::advance_versions(FieldMask mask, 
                                           UniqueID logical_context_uid,
                                           InnerContext *physical_context, 
