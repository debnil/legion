/* Copyright 2017 Stanford University, NVIDIA Corporation
 *
 * Licensed under the Apache License, Version 2.0 (the "License");
 * you may not use this file except in compliance with the License.
 * You may obtain a copy of the License at
 *
 *     http://www.apache.org/licenses/LICENSE-2.0
 *
 * Unless required by applicable law or agreed to in writing, software
 * distributed under the License is distributed on an "AS IS" BASIS,
 * WITHOUT WARRANTIES OR CONDITIONS OF ANY KIND, either express or implied.
 * See the License for the specific language governing permissions and
 * limitations under the License.
 */

#ifndef __LEGION_TYPES_H__
#define __LEGION_TYPES_H__

/**
 * \file legion_types.h
 */

#include <cstdio>
#include <cstdlib>
#include <cassert>
#include <cstring>
#include <stdint.h>

#include "limits.h"

#include <map>
#include <set>
#include <list>
#include <deque>
#include <vector>
#include <typeinfo>

#include "legion_config.h"
#include "legion_template_help.h"

// Make sure we have the appropriate defines in place for including realm
// SJT: too late to define this here...
//define REALM_USE_LEGION_LAYOUT_CONSTRAINTS
#include "realm.h"
#include "dynamic_templates.h"

#if __cplusplus >= 201402L
#define LEGION_DEPRECATED(x) [[deprecated(x)]]
#else
#define LEGION_DEPRECATED(x)
#endif

namespace BindingLib { class Utility; } // BindingLib namespace

namespace Legion { 

  typedef ::legion_error_t LegionErrorType;
  typedef ::legion_privilege_mode_t PrivilegeMode;
  typedef ::legion_allocate_mode_t AllocateMode;
  typedef ::legion_coherence_property_t CoherenceProperty;
  typedef ::legion_region_flags_t RegionFlags;
  typedef ::legion_projection_type_t ProjectionType;
  typedef ::legion_partition_kind_t PartitionKind;
  typedef ::legion_external_resource_t ExternalResource;
  typedef ::legion_timing_measurement_t TimingMeasurement;
  typedef ::legion_dependence_type_t DependenceType;
  typedef ::legion_file_mode_t LegionFileMode;
  typedef ::legion_execution_constraint_t ExecutionConstraintKind;
  typedef ::legion_layout_constraint_t LayoutConstraintKind;
  typedef ::legion_equality_kind_t EqualityKind;
  typedef ::legion_dimension_kind_t DimensionKind;
  typedef ::legion_isa_kind_t ISAKind;
  typedef ::legion_resource_constraint_t ResourceKind;
  typedef ::legion_launch_constraint_t LaunchKind;
  typedef ::legion_specialized_constraint_t SpecializedKind;

  // Forward declarations for user level objects
  // legion.h
  class IndexSpace;
  template<int DIM, typename T> class IndexSpaceT;
  class IndexPartition;
  template<int DIM, typename T> class IndexPartitionT;
  class FieldSpace;
  class LogicalRegion;
  template<int DIM, typename T> class LogicalRegionT;
  class LogicalPartition;
  template<int DIM, typename T> class LogicalPartitionT;
  class IndexAllocator;
  class FieldAllocator;
  class TaskArgument;
  class ArgumentMap;
  class Lock;
  struct LockRequest;
  class Grant;
  class PhaseBarrier;
  struct RegionRequirement;
  struct IndexSpaceRequirement;
  struct FieldSpaceRequirement;
  struct TaskLauncher;
  struct IndexTaskLauncher;
  typedef IndexTaskLauncher IndexLauncher; // for backwards compatibility
  struct InlineLauncher;
  struct CopyLauncher;
  struct AcquireLauncher;
  struct ReleaseLauncher;
  struct FillLauncher;
  struct LayoutConstraintRegistrar;
  struct TaskVariantRegistrar;
  struct TaskGeneratorArguments;
  class Future;
  class FutureMap;
  class Predicate;
  class PhysicalRegion;
  template<PrivilegeMode,typename,int,typename,typename,bool> 
    class FieldAccessor;
  template<typename,int,typename,typename>
    class UnsafeFieldAccessor;
  class IndexIterator;
  template<typename T> struct ColoredPoints; 
  struct InputArgs;
  class ProjectionFunctor;
  class ShardingFunctor;
  class Task;
  class Copy;
  class InlineMapping;
  class Acquire;
  class Release;
  class Close;
  class Fill;
  class Partition;
  class Runtime;
  class MPILegionHandshake;
  // For backwards compatibility
  typedef Runtime HighLevelRuntime;
  // Helper for saving instantiated template functions
  struct SerdezRedopFns;
  // Some typedefs for making things nicer for users with C++11 support
#if __cplusplus >= 201103L
  template<int DIM, typename COORD_T>
  using Point = Realm::ZPoint<DIM,COORD_T>;
  template<int DIM, typename COORD_T>
  using Rect = Realm::ZRect<DIM,COORD_T>;
  template<int DIM1, int DIM2, typename COORD_T>
  using Matrix = Realm::ZMatrix<DIM1,DIM2,COORD_T>;
  template<int DIM, typename COORD_T>
  using DomainT = Realm::ZIndexSpace<DIM,COORD_T>;
  template<typename FT, int N, typename T = ::legion_lowlevel_coord_t>
  using AffineAccessor = Realm::AffineAccessor<FT,N,T>;
#endif

  // Forward declarations for compiler level objects
  // legion.h
  class ColoringSerializer;
  class DomainColoringSerializer;

  // Forward declarations for wrapper tasks
  // legion.h
  class LegionTaskWrapper;
  class LegionSerialization;

  // Forward declarations for C wrapper objects
  // legion_c_util.h
  class TaskResult;
  class CObjectWrapper;

  // legion_domain.h
  class DomainPoint;
  class Domain;
  class IndexSpaceAllocator;

  // legion_utilities.h
  struct RegionUsage;
  class AutoLock;
  class ImmovableAutoLock;
  class Serializer;
  class Deserializer;
  class LgEvent; // base event type for legion
  class ApEvent; // application event
  class ApUserEvent; // application user event
  class ApBarrier; // application barrier
  class RtEvent; // runtime event
  class RtUserEvent; // runtime user event
  class RtBarrier;
  template<typename T> class Fraction;
  template<typename T, unsigned int MAX, 
           unsigned SHIFT, unsigned MASK> class BitMask;
  template<typename T, unsigned int MAX,
           unsigned SHIFT, unsigned MASK> class TLBitMask;
#ifdef __SSE2__
  template<unsigned int MAX> class SSEBitMask;
  template<unsigned int MAX> class SSETLBitMask;
#endif
#ifdef __AVX__
  template<unsigned int MAX> class AVXBitMask;
  template<unsigned int MAX> class AVXTLBitMask;
#endif
  template<typename T, unsigned LOG2MAX> class BitPermutation;
  template<typename IT, typename DT, bool BIDIR = false> class IntegerSet;

  // legion_constraint.h
  class ISAConstraint;
  class ProcessorConstraint;
  class ResourceConstraint;
  class LaunchConstraint;
  class ColocationConstraint;
  class ExecutionConstraintSet;

  class SpecializedConstraint;
  class MemoryConstraint;
  class FieldConstraint;
  class OrderingConstraint;
  class SplittingConstraint;
  class DimensionConstraint;
  class AlignmentConstraint;
  class OffsetConstraint;
  class PointerConstraint;
  class LayoutConstraintSet;
  class TaskLayoutConstraintSet;

  namespace Mapping {
    class PhysicalInstance;
    class MapperEvent;
    class ProfilingRequestSet;
    class Mapper;
    class MapperRuntime;
    class DefaultMapper;
    class ShimMapper;
    class TestMapper;
    class DebugMapper;
    class ReplayMapper;

    // The following types are effectively overlaid on the Realm versions
    // to allow for Legion-specific profiling measurements
    enum ProfilingMeasurementID {
      PMID_LEGION_FIRST = Realm::PMID_REALM_LAST,
      PMID_RUNTIME_OVERHEAD,
    };
  };
  
  namespace Internal { 

    enum OpenState {
      NOT_OPEN                = 0,
      OPEN_READ_ONLY          = 1,
      OPEN_READ_WRITE         = 2, // unknown dirty information below
      OPEN_SINGLE_REDUCE      = 3, // only one open child with reductions below
      OPEN_MULTI_REDUCE       = 4, // multiple open children with same reduction
      // Only projection states below here
      OPEN_READ_ONLY_PROJ     = 5, // read-only projection
      OPEN_READ_WRITE_PROJ    = 6, // read-write projection
      OPEN_READ_WRITE_PROJ_DISJOINT_SHALLOW = 7, // depth=0, children disjoint
      OPEN_REDUCE_PROJ        = 8, // reduction-only projection
      OPEN_REDUCE_PROJ_DIRTY  = 9, // same as above but already open dirty 
    }; 

    // Internal reduction operators
    // Currently we don't use any, but 0 is reserved
    enum {
      REDOP_ID_AVAILABLE    = 1,
    };

    // Runtime task numbering 
    enum {
      LG_DUMMY_BARRIER_ID     = Realm::Processor::TASK_ID_PROCESSOR_NOP,
      INIT_TASK_ID            = Realm::Processor::TASK_ID_PROCESSOR_INIT,
      SHUTDOWN_TASK_ID        = Realm::Processor::TASK_ID_PROCESSOR_SHUTDOWN,
      LG_TASK_ID              = Realm::Processor::TASK_ID_FIRST_AVAILABLE,
      LG_LEGION_PROFILING_ID  = Realm::Processor::TASK_ID_FIRST_AVAILABLE+1,
      LG_MAPPER_PROFILING_ID  = Realm::Processor::TASK_ID_FIRST_AVAILABLE+2,
      LG_LAUNCH_TOP_LEVEL_ID  = Realm::Processor::TASK_ID_FIRST_AVAILABLE+3,
      LG_MPI_INTEROP_ID       = Realm::Processor::TASK_ID_FIRST_AVAILABLE+4,
      LG_MPI_SYNC_ID          = Realm::Processor::TASK_ID_FIRST_AVAILABLE+5,
      TASK_ID_AVAILABLE       = Realm::Processor::TASK_ID_FIRST_AVAILABLE+6,
    };

    // Realm dependent partitioning kinds
    enum DepPartOpKind {
      DEP_PART_UNION = 0, // a single union
      DEP_PART_UNIONS = 1, // many parallel unions
      DEP_PART_UNION_REDUCTION = 2, // union reduction to a single space
      DEP_PART_INTERSECTION = 3, // a single intersection
      DEP_PART_INTERSECTIONS = 4, // many parallel intersections
      DEP_PART_INTERSECTION_REDUCTION = 5, // intersection reduction to a space
      DEP_PART_DIFFERENCE = 6, // a single difference
      DEP_PART_DIFFERENCES = 7, // many parallel differences
      DEP_PART_EQUAL = 8, // an equal partition operation
      DEP_PART_BY_FIELD = 9, // create a partition from a field
      DEP_PART_BY_IMAGE = 10, // create partition by image
      DEP_PART_BY_IMAGE_RANGE = 11, // create partition by image range
      DEP_PART_BY_PREIMAGE = 12, // create partition by preimage
      DEP_PART_BY_PREIMAGE_RANGE = 13, // create partition by preimage range
      DEP_PART_ASSOCIATION = 14, // create an association
    };

    // Enumeration of Legion runtime tasks
    enum LgTaskID {
      LG_SCHEDULER_ID,
      LG_POST_END_ID,
      LG_DEFERRED_READY_TRIGGER_ID,
      LG_DEFERRED_EXECUTION_TRIGGER_ID,
      LG_DEFERRED_RESOLUTION_TRIGGER_ID,
      LG_DEFERRED_COMMIT_TRIGGER_ID,
      LG_DEFERRED_POST_MAPPED_ID,
      LG_DEFERRED_EXECUTE_ID,
      LG_DEFERRED_COMPLETE_ID,
      LG_DEFERRED_COMMIT_ID,
      LG_DEFERRED_COLLECT_ID,
      LG_PRE_PIPELINE_ID,
      LG_TRIGGER_DEPENDENCE_ID,
      LG_TRIGGER_COMPLETE_ID,
      LG_TRIGGER_OP_ID,
      LG_TRIGGER_TASK_ID,
      LG_DEFERRED_RECYCLE_ID,
      LG_DEFERRED_SLICE_ID,
      LG_MUST_INDIV_ID,
      LG_MUST_INDEX_ID,
      LG_MUST_MAP_ID,
      LG_MUST_DIST_ID,
      LG_MUST_LAUNCH_ID,
      LG_DEFERRED_FUTURE_SET_ID,
      LG_DEFERRED_FUTURE_MAP_SET_ID,
      LG_RESOLVE_FUTURE_PRED_ID,
      LG_CONTRIBUTE_COLLECTIVE_ID,
      LG_TOP_FINISH_TASK_ID,
      LG_MAPPER_TASK_ID,
      LG_DISJOINTNESS_TASK_ID,
      LG_PART_INDEPENDENCE_TASK_ID,
      LG_SPACE_INDEPENDENCE_TASK_ID,
      LG_DECREMENT_PENDING_TASK_ID,
      LG_SEND_VERSION_STATE_UPDATE_TASK_ID,
      LG_UPDATE_VERSION_STATE_REDUCE_TASK_ID,
      LG_ADD_TO_DEP_QUEUE_TASK_ID,
      LG_WINDOW_WAIT_TASK_ID,
      LG_ISSUE_FRAME_TASK_ID,
      LG_CONTINUATION_TASK_ID,
      LG_MAPPER_CONTINUATION_TASK_ID,
      LG_FINISH_MAPPER_CONTINUATION_TASK_ID,
      LG_TASK_IMPL_SEMANTIC_INFO_REQ_TASK_ID,
      LG_INDEX_SPACE_SEMANTIC_INFO_REQ_TASK_ID,
      LG_INDEX_PART_SEMANTIC_INFO_REQ_TASK_ID,
      LG_FIELD_SPACE_SEMANTIC_INFO_REQ_TASK_ID,
      LG_FIELD_SEMANTIC_INFO_REQ_TASK_ID,
      LG_REGION_SEMANTIC_INFO_REQ_TASK_ID,
      LG_PARTITION_SEMANTIC_INFO_REQ_TASK_ID,
      LG_SELECT_TUNABLE_TASK_ID,
      LG_DEFERRED_ENQUEUE_OP_ID,
      LG_DEFERRED_ENQUEUE_TASK_ID,
      LG_DEFER_MAPPER_MESSAGE_TASK_ID,
      LG_DEFER_COMPOSITE_VIEW_REF_TASK_ID,
      LG_DEFER_COMPOSITE_VIEW_REGISTRATION_TASK_ID,
      LG_DEFER_COMPOSITE_VIEW_INVALIDATION_TASK_ID,
      LG_DEFER_COMPOSITE_NODE_REF_TASK_ID,
      LG_DEFER_COMPOSITE_NODE_CAPTURE_TASK_ID,
      LG_CONVERT_VIEW_TASK_ID,
      LG_UPDATE_VIEW_REFERENCES_TASK_ID,
      LG_REMOVE_VERSION_STATE_REF_TASK_ID,
      LG_DEFER_RESTRICTED_MANAGER_TASK_ID,
      LG_REMOTE_VIEW_CREATION_TASK_ID,
      LG_DEFER_DISTRIBUTE_TASK_ID,
      LG_DEFER_PERFORM_MAPPING_TASK_ID,
      LG_DEFER_LAUNCH_TASK_ID,
      LG_DEFER_MAP_AND_LAUNCH_TASK_ID,
      LG_ADD_VERSIONING_SET_REF_TASK_ID,
      LG_VERSION_STATE_CAPTURE_DIRTY_TASK_ID,
      LG_DEFER_MATERIALIZED_VIEW_TASK_ID,
      LG_MISSPECULATE_TASK_ID,
      LG_DEFER_PHI_VIEW_REF_TASK_ID,
      LG_DEFER_PHI_VIEW_REGISTRATION_TASK_ID,
<<<<<<< HEAD
      LG_CONTROL_REP_LAUNCH_TASK_ID,
      LG_CONTROL_REP_DELETE_TASK_ID,
      LG_RECLAIM_FUTURE_MAP_TASK_ID,
=======
      LG_TIGHTEN_INDEX_SPACE_TASK_ID,
>>>>>>> c2f5fa75
      LG_MESSAGE_ID, // These two must be the last two
      LG_RETRY_SHUTDOWN_TASK_ID,
      LG_LAST_TASK_ID, // This one should always be last
    };

    /**
     * \class LgTaskArgs
     * The base class for all Legion Task arguments
     */
    template<typename T>
    struct LgTaskArgs {
    public:
      LgTaskArgs(void)
        : lg_task_id(T::TASK_ID) { }
    public:
      const LgTaskID lg_task_id;
    };

    // Make this a macro so we can keep it close to 
    // declaration of the task IDs themselves
#define LG_TASK_DESCRIPTIONS(name)                               \
      const char *name[LG_LAST_TASK_ID] = {                      \
        "Scheduler",                                              \
        "Post-Task Execution",                                    \
        "Deferred Ready Trigger",                                 \
        "Deferred Execution Trigger",                             \
        "Deferred Resolution Trigger",                            \
        "Deferred Commit Trigger",                                \
        "Deferred Post Mapped",                                   \
        "Deferred Execute",                                       \
        "Deferred Complete",                                      \
        "Deferred Commit",                                        \
        "Garbage Collection",                                     \
        "Prepipeline Stage",                                      \
        "Logical Dependence Analysis",                            \
        "Trigger Complete",                                       \
        "Operation Physical Dependence Analysis",                 \
        "Task Physical Dependence Analysis",                      \
        "Deferred Recycle",                                       \
        "Deferred Slice",                                         \
        "Must Individual Task Dependence Analysis",               \
        "Must Index Task Dependence Analysis",                    \
        "Must Task Physical Dependence Analysis",                 \
        "Must Task Distribution",                                 \
        "Must Task Launch",                                       \
        "Deferred Future Set",                                    \
        "Deferred Future Map Set",                                \
        "Resolve Future Predicate",                               \
        "Contribute Collective",                                  \
        "Top Finish",                                             \
        "Mapper Task",                                            \
        "Disjointness Test",                                      \
        "Partition Independence Test",                            \
        "Index Space Independence Test",                          \
        "Decrement Pending Task",                                 \
        "Send Version State Update",                              \
        "Update Version State Reduce",                            \
        "Add to Dependence Queue",                                \
        "Window Wait",                                            \
        "Issue Frame",                                            \
        "Legion Continuation",                                    \
        "Mapper Continuation",                                    \
        "Finish Mapper Continuation",                             \
        "Task Impl Semantic Request",                             \
        "Index Space Semantic Request",                           \
        "Index Partition Semantic Request",                       \
        "Field Space Semantic Request",                           \
        "Field Semantic Request",                                 \
        "Region Semantic Request",                                \
        "Partition Semantic Request",                             \
        "Select Tunable",                                         \
        "Deferred Enqueue Op",                                    \
        "Deferred Enqueue Task",                                  \
        "Deferred Mapper Message",                                \
        "Deferred Composite View Ref",                            \
        "Deferred Composite View Registration",                   \
        "Deferred Composite View Invalidation",                   \
        "Deferred Composite Node Ref",                            \
        "Deferred Composite Node Capture",                        \
        "Convert View for Version State",                         \
        "Update View References for Version State",               \
        "Deferred Remove Version State Valid Ref",                \
        "Deferred Restricted Manager GC Ref",                     \
        "Remote View Creation",                                   \
        "Defer Task Distribution",                                \
        "Defer Task Perform Mapping",                             \
        "Defer Task Launch",                                      \
        "Defer Task Map and Launch",                              \
        "Defer Versioning Set Reference",                         \
        "Version State Capture Dirty",                            \
        "Defer Materialized View Creation",                       \
        "Handle Mapping Misspeculation",                          \
        "Defer Phi View Reference",                               \
        "Defer Phi View Registration",                            \
<<<<<<< HEAD
        "Control Replication Launch",                             \
        "Control Replciation Delete",                             \
        "Reclaim Future Map",                                     \
=======
        "Tighten Index Space",                                    \
>>>>>>> c2f5fa75
        "Remote Message",                                         \
        "Retry Shutdown",                                         \
      };

    enum MappingCallKind {
      GET_MAPPER_NAME_CALL,
      GET_MAPER_SYNC_MODEL_CALL,
      SELECT_TASK_OPTIONS_CALL,
      PREMAP_TASK_CALL,
      SLICE_TASK_CALL,
      MAP_TASK_CALL,
      MAP_REPLICATE_TASK_CALL,
      SELECT_VARIANT_CALL,
      POSTMAP_TASK_CALL,
      TASK_SELECT_SOURCES_CALL,
      TASK_CREATE_TEMPORARY_CALL,
      TASK_SPECULATE_CALL,
      TASK_REPORT_PROFILING_CALL,
      TASK_SELECT_SHARDING_FUNCTOR_CALL,
      MAP_INLINE_CALL,
      INLINE_SELECT_SOURCES_CALL,
      INLINE_CREATE_TEMPORARY_CALL,
      INLINE_REPORT_PROFILING_CALL,
      MAP_COPY_CALL,
      COPY_SELECT_SOURCES_CALL,
      COPY_CREATE_TEMPORARY_CALL,
      COPY_SPECULATE_CALL,
      COPY_REPORT_PROFILING_CALL,
      COPY_SELECT_SHARDING_FUNCTOR_CALL,
      MAP_CLOSE_CALL,
      CLOSE_SELECT_SOURCES_CALL,
      CLOSE_CREATE_TEMPORARY_CALL,
      CLOSE_REPORT_PROFILING_CALL,
      CLOSE_SELECT_SHARDING_FUNCTOR_CALL,
      MAP_ACQUIRE_CALL,
      ACQUIRE_SPECULATE_CALL,
      ACQUIRE_REPORT_PROFILING_CALL,
      ACQUIRE_SELECT_SHARDING_FUNCTOR_CALL,
      MAP_RELEASE_CALL,
      RELEASE_SELECT_SOURCES_CALL,
      RELEASE_CREATE_TEMPORARY_CALL,
      RELEASE_SPECULATE_CALL,
      RELEASE_REPORT_PROFILING_CALL,
      RELEASE_SELECT_SHARDING_FUNCTOR_CALL,
      SELECT_PARTITION_PROJECTION_CALL,
      MAP_PARTITION_CALL,
      PARTITION_SELECT_SOURCES_CALL,
      PARTITION_CREATE_TEMPORARY_CALL,
      PARTITION_REPORT_PROFILING_CALL,
      PARTITION_SELECT_SHARDING_FUNCTOR_CALL,
      FILL_SELECT_SHARDING_FUNCTOR_CALL,
      CONFIGURE_CONTEXT_CALL,
      SELECT_TUNABLE_VALUE_CALL,
      MAP_MUST_EPOCH_CALL,
      MAP_DATAFLOW_GRAPH_CALL,
      SELECT_TASKS_TO_MAP_CALL,
      SELECT_STEAL_TARGETS_CALL,
      PERMIT_STEAL_REQUEST_CALL,
      HANDLE_MESSAGE_CALL,
      HANDLE_TASK_RESULT_CALL,
      LAST_MAPPER_CALL,
    };

#define MAPPER_CALL_NAMES(name)                     \
    const char *name[LAST_MAPPER_CALL] = {          \
      "get_mapper_name",                            \
      "get_mapper_sync_model",                      \
      "select_task_options",                        \
      "premap_task",                                \
      "slice_task",                                 \
      "map_task",                                   \
      "map_replicate_task",                         \
      "select_task_variant",                        \
      "postmap_task",                               \
      "select_task_sources",                        \
      "create task temporary",                      \
      "speculate (for task)",                       \
      "report profiling (for task)",                \
      "select sharding functor (for task)",         \
      "map_inline",                                 \
      "select_inline_sources",                      \
      "inline create temporary",                    \
      "report profiling (for inline)",              \
      "map_copy",                                   \
      "select_copy_sources",                        \
      "copy create temporary",                      \
      "speculate (for copy)",                       \
      "report_profiling (for copy)",                \
      "select sharding functor (for copy)",         \
      "map_close",                                  \
      "select_close_sources",                       \
      "close create temporary",                     \
      "report_profiling (for close)",               \
      "select sharding functor (for close)",        \
      "map_acquire",                                \
      "speculate (for acquire)",                    \
      "report_profiling (for acquire)",             \
      "select sharding functor (for acquire)",      \
      "map_release",                                \
      "select_release_sources",                     \
      "release create temporary",                   \
      "speculate (for release)",                    \
      "report_profiling (for release)",             \
      "select sharding functor (for release)",      \
      "select partition projection",                \
      "map_partition",                              \
      "select_partition_sources",                   \
      "partition create temporary",                 \
      "report_profiling (for partition)",           \
      "select sharding functor (for partition)",    \
      "select sharding functor (for fill)",         \
      "configure_context",                          \
      "select_tunable_value",                       \
      "map_must_epoch",                             \
      "map_dataflow_graph",                         \
      "select_tasks_to_map",                        \
      "select_steal_targets",                       \
      "permit_steal_request",                       \
      "handle_message",                             \
      "handle_task_result",                         \
    }

    // Methodology for assigning priorities to meta-tasks
    // The lowest priority is for the heavy lifting meta
    // tasks, so they go through the queue at low priority.
    // The deferred-throughput priority is for tasks that
    // have already gone through the queue once with 
    // throughput priority, but had to be deferred for
    // some reason and therefore shouldn't get stuck at
    // the back of the throughput queue again. Latency 
    // priority is for very small tasks which take a 
    // minimal amount of time to perform and therefore 
    // shouldn't get stuck behind the heavy meta-tasks. 
    // Resource priority means that this task holds a 
    // Realm resource (e.g. reservation) and therefore 
    // shouldn't be stuck behind anything.
    enum LgPriority {
      LG_THROUGHPUT_PRIORITY = 0,
      LG_DEFERRED_THROUGHPUT_PRIORITY = 1,
      LG_LATENCY_PRIORITY = 2,
      LG_RESPONSE_PRIORITY = 3,
      LG_RESOURCE_PRIORITY = 4,
    };

    enum VirtualChannelKind {
      DEFAULT_VIRTUAL_CHANNEL = 0,
      INDEX_SPACE_VIRTUAL_CHANNEL = 1,
      FIELD_SPACE_VIRTUAL_CHANNEL = 2,
      LOGICAL_TREE_VIRTUAL_CHANNEL = 3,
      MAPPER_VIRTUAL_CHANNEL = 4,
      SEMANTIC_INFO_VIRTUAL_CHANNEL = 5,
      LAYOUT_CONSTRAINT_VIRTUAL_CHANNEL = 6,
      CONTEXT_VIRTUAL_CHANNEL = 7,
      MANAGER_VIRTUAL_CHANNEL = 8,
      VIEW_VIRTUAL_CHANNEL = 9,
      UPDATE_VIRTUAL_CHANNEL = 10,
      VARIANT_VIRTUAL_CHANNEL = 11,
      VERSION_VIRTUAL_CHANNEL = 12,
      VERSION_MANAGER_VIRTUAL_CHANNEL = 13,
      ANALYSIS_VIRTUAL_CHANNEL = 14,
      FUTURE_VIRTUAL_CHANNEL = 15,
      COLLECTIVE_VIRTUAL_CHANNEL = 16,
      MAX_NUM_VIRTUAL_CHANNELS = 17, // this one must be last
    };

    enum MessageKind {
      TASK_MESSAGE,
      STEAL_MESSAGE,
      ADVERTISEMENT_MESSAGE,
      SEND_INDEX_SPACE_NODE,
      SEND_INDEX_SPACE_REQUEST,
      SEND_INDEX_SPACE_RETURN,
      SEND_INDEX_SPACE_SET,
      SEND_INDEX_SPACE_CHILD_REQUEST,
      SEND_INDEX_SPACE_CHILD_RESPONSE,
      SEND_INDEX_SPACE_COLORS_REQUEST,
      SEND_INDEX_SPACE_COLORS_RESPONSE,
      SEND_INDEX_PARTITION_NOTIFICATION,
      SEND_INDEX_PARTITION_NODE,
      SEND_INDEX_PARTITION_REQUEST,
      SEND_INDEX_PARTITION_RETURN,
      SEND_INDEX_PARTITION_CHILD_REQUEST,
      SEND_INDEX_PARTITION_CHILD_RESPONSE,
      SEND_FIELD_SPACE_NODE,
      SEND_FIELD_SPACE_REQUEST,
      SEND_FIELD_SPACE_RETURN,
      SEND_FIELD_ALLOC_REQUEST,
      SEND_FIELD_ALLOC_NOTIFICATION,
      SEND_FIELD_SPACE_TOP_ALLOC,
      SEND_FIELD_FREE,
      SEND_LOCAL_FIELD_ALLOC_REQUEST,
      SEND_LOCAL_FIELD_ALLOC_RESPONSE,
      SEND_LOCAL_FIELD_FREE,
      SEND_LOCAL_FIELD_UPDATE,
      SEND_TOP_LEVEL_REGION_REQUEST,
      SEND_TOP_LEVEL_REGION_RETURN,
      SEND_LOGICAL_REGION_NODE,
      INDEX_SPACE_DESTRUCTION_MESSAGE,
      INDEX_PARTITION_DESTRUCTION_MESSAGE,
      FIELD_SPACE_DESTRUCTION_MESSAGE,
      LOGICAL_REGION_DESTRUCTION_MESSAGE,
      LOGICAL_PARTITION_DESTRUCTION_MESSAGE,
      INDIVIDUAL_REMOTE_MAPPED,
      INDIVIDUAL_REMOTE_COMPLETE,
      INDIVIDUAL_REMOTE_COMMIT,
      SLICE_REMOTE_MAPPED,
      SLICE_REMOTE_COMPLETE,
      SLICE_REMOTE_COMMIT,
      DISTRIBUTED_REMOTE_REGISTRATION,
      DISTRIBUTED_VALID_UPDATE,
      DISTRIBUTED_GC_UPDATE,
      DISTRIBUTED_RESOURCE_UPDATE,
      DISTRIBUTED_CREATE_ADD,
      DISTRIBUTED_CREATE_REMOVE,
      DISTRIBUTED_UNREGISTER,
      SEND_ATOMIC_RESERVATION_REQUEST,
      SEND_ATOMIC_RESERVATION_RESPONSE,
      SEND_BACK_LOGICAL_STATE,
      SEND_MATERIALIZED_VIEW,
      SEND_COMPOSITE_VIEW,
      SEND_FILL_VIEW,
      SEND_PHI_VIEW,
      SEND_REDUCTION_VIEW,
      SEND_INSTANCE_MANAGER,
      SEND_REDUCTION_MANAGER,
      SEND_CREATE_TOP_VIEW_REQUEST,
      SEND_CREATE_TOP_VIEW_RESPONSE,
      SEND_SUBVIEW_DID_REQUEST,
      SEND_SUBVIEW_DID_RESPONSE,
      SEND_VIEW_REQUEST,
      SEND_VIEW_UPDATE_REQUEST,
      SEND_VIEW_UPDATE_RESPONSE,
      SEND_VIEW_REMOTE_UPDATE,
      SEND_VIEW_REMOTE_INVALIDATE,
      SEND_INSTANCE_VIEW_COPY_PRECONDITIONS,
      SEND_INSTANCE_VIEW_ADD_COPY,
      SEND_INSTANCE_VIEW_USER_PRECONDITIONS,
      SEND_INSTANCE_VIEW_ADD_USER,
      SEND_INSTANCE_VIEW_ADD_USER_FUSED,
      SEND_MANAGER_REQUEST,
      SEND_FUTURE_RESULT,
      SEND_FUTURE_SUBSCRIPTION,
      SEND_FUTURE_MAP_REQUEST,
      SEND_FUTURE_MAP_RESPONSE,
      SEND_REPL_FUTURE_MAP_REQUEST,
      SEND_REPL_FUTURE_MAP_RESPONSE,
      SEND_REPL_COMPOSITE_VIEW_REQUEST,
      SEND_REPL_COMPOSITE_VIEW_RESPONSE,
      SEND_MAPPER_MESSAGE,
      SEND_MAPPER_BROADCAST,
      SEND_TASK_IMPL_SEMANTIC_REQ,
      SEND_INDEX_SPACE_SEMANTIC_REQ,
      SEND_INDEX_PARTITION_SEMANTIC_REQ,
      SEND_FIELD_SPACE_SEMANTIC_REQ,
      SEND_FIELD_SEMANTIC_REQ,
      SEND_LOGICAL_REGION_SEMANTIC_REQ,
      SEND_LOGICAL_PARTITION_SEMANTIC_REQ,
      SEND_TASK_IMPL_SEMANTIC_INFO,
      SEND_INDEX_SPACE_SEMANTIC_INFO,
      SEND_INDEX_PARTITION_SEMANTIC_INFO,
      SEND_FIELD_SPACE_SEMANTIC_INFO,
      SEND_FIELD_SEMANTIC_INFO,
      SEND_LOGICAL_REGION_SEMANTIC_INFO,
      SEND_LOGICAL_PARTITION_SEMANTIC_INFO,
      SEND_REMOTE_CONTEXT_REQUEST,
      SEND_REMOTE_CONTEXT_RESPONSE,
      SEND_REMOTE_CONTEXT_FREE,
      SEND_REMOTE_CONTEXT_PHYSICAL_REQUEST,
      SEND_REMOTE_CONTEXT_PHYSICAL_RESPONSE,
      SEND_VERSION_OWNER_REQUEST,
      SEND_VERSION_OWNER_RESPONSE,
      SEND_VERSION_STATE_REQUEST,
      SEND_VERSION_STATE_RESPONSE,
      SEND_VERSION_STATE_UPDATE_REQUEST,
      SEND_VERSION_STATE_UPDATE_RESPONSE,
      SEND_VERSION_STATE_VALID_NOTIFICATION,
      SEND_VERSION_MANAGER_ADVANCE,
      SEND_VERSION_MANAGER_INVALIDATE,
      SEND_VERSION_MANAGER_REQUEST,
      SEND_VERSION_MANAGER_RESPONSE,
      SEND_INSTANCE_REQUEST,
      SEND_INSTANCE_RESPONSE,
      SEND_GC_PRIORITY_UPDATE,
      SEND_NEVER_GC_RESPONSE,
      SEND_ACQUIRE_REQUEST,
      SEND_ACQUIRE_RESPONSE,
      SEND_VARIANT_REQUEST,
      SEND_VARIANT_RESPONSE,
      SEND_VARIANT_BROADCAST,
      SEND_CONSTRAINT_REQUEST,
      SEND_CONSTRAINT_RESPONSE,
      SEND_CONSTRAINT_RELEASE,
      SEND_CONSTRAINT_REMOVAL,
      SEND_TOP_LEVEL_TASK_REQUEST,
      SEND_TOP_LEVEL_TASK_COMPLETE,
      SEND_MPI_RANK_EXCHANGE,
      SEND_REPLICATE_LAUNCH,
      SEND_REPLICATE_DELETE,
      SEND_REPLICATE_POST_MAPPED,
      SEND_REPLICATE_TRIGGER_COMPLETE,
      SEND_REPLICATE_TRIGGER_COMMIT,
      SEND_CONTROL_REPLICATE_COLLECTIVE_MESSAGE,
      SEND_SHUTDOWN_NOTIFICATION,
      SEND_SHUTDOWN_RESPONSE,
      LAST_SEND_KIND, // This one must be last
    };

#define LG_MESSAGE_DESCRIPTIONS(name)                                 \
      const char *name[LAST_SEND_KIND] = {                            \
        "Task Message",                                               \
        "Steal Message",                                              \
        "Advertisement Message",                                      \
        "Send Index Space Node",                                      \
        "Send Index Space Request",                                   \
        "Send Index Space Return",                                    \
        "Send Index Space Set",                                       \
        "Send Index Space Child Request",                             \
        "Send Index Space Child Response",                            \
        "Send Index Space Colors Request",                            \
        "Send Index Space Colors Response",                           \
        "Send Index Partition Notification",                          \
        "Send Index Partition Node",                                  \
        "Send Index Partition Request",                               \
        "Send Index Partition Return",                                \
        "Send Index Partition Child Request",                         \
        "Send Index Partition Child Response",                        \
        "Send Field Space Node",                                      \
        "Send Field Space Request",                                   \
        "Send Field Space Return",                                    \
        "Send Field Alloc Request",                                   \
        "Send Field Alloc Notification",                              \
        "Send Field Space Top Alloc",                                 \
        "Send Field Free",                                            \
        "Send Local Field Alloc Request",                             \
        "Send Local Field Alloc Response",                            \
        "Send Local Field Free",                                      \
        "Send Local Field Update",                                    \
        "Send Top Level Region Request",                              \
        "Send Top Level Region Return",                               \
        "Send Logical Region Node",                                   \
        "Index Space Destruction",                                    \
        "Index Partition Destruction",                                \
        "Field Space Destruction",                                    \
        "Logical Region Destruction",                                 \
        "Logical Partition Destruction",                              \
        "Individual Remote Mapped",                                   \
        "Individual Remote Complete",                                 \
        "Individual Remote Commit",                                   \
        "Slice Remote Mapped",                                        \
        "Slice Remote Complete",                                      \
        "Slice Remote Commit",                                        \
        "Distributed Remote Registration",                            \
        "Distributed Valid Update",                                   \
        "Distributed GC Update",                                      \
        "Distributed Resource Update",                                \
        "Distributed Create Add",                                     \
        "Distributed Create Remove",                                  \
        "Distributed Unregister",                                     \
        "Send Atomic Reservation Request",                            \
        "Send Atomic Reservation Response",                           \
        "Send Back Logical State",                                    \
        "Send Materialized View",                                     \
        "Send Composite View",                                        \
        "Send Fill View",                                             \
        "Send Phi View",                                              \
        "Send Reduction View",                                        \
        "Send Instance Manager",                                      \
        "Send Reduction Manager",                                     \
        "Send Create Top View Request",                               \
        "Send Create Top View Response",                              \
        "Send Subview DID Request",                                   \
        "Send Subview DID Response",                                  \
        "Send View Request",                                          \
        "Send View Update Request",                                   \
        "Send View Update Response",                                  \
        "Send View Remote Update",                                    \
        "Send View Remote Invalidate",                                \
        "Send Instance View Copy Preconditions",                      \
        "Send Instance View Add Copy",                                \
        "Send Instance View User Preconditions",                      \
        "Send Instance View Add User",                                \
        "Send Instance View Add User Fused",                          \
        "Send Manager Request",                                       \
        "Send Future Result",                                         \
        "Send Future Subscription",                                   \
        "Send Future Map Future Request",                             \
        "Send Future Map Future Response",                            \
        "Send Replicate Future Map Request",                          \
        "Send Replicate Future Map Response",                         \
        "Send Replicate Composite View Request",                      \
        "Send Replicate Composite View Response",                     \
        "Send Mapper Message",                                        \
        "Send Mapper Broadcast",                                      \
        "Send Task Impl Semantic Req",                                \
        "Send Index Space Semantic Req",                              \
        "Send Index Partition Semantic Req",                          \
        "Send Field Space Semantic Req",                              \
        "Send Field Semantic Req",                                    \
        "Send Logical Region Semantic Req",                           \
        "Send Logical Partition Semantic Req",                        \
        "Send Task Impl Semantic Info",                               \
        "Send Index Space Semantic Info",                             \
        "Send Index Partition Semantic Info",                         \
        "Send Field Space Semantic Info",                             \
        "Send Field Semantic Info",                                   \
        "Send Logical Region Semantic Info",                          \
        "Send Logical Partition Semantic Info",                       \
        "Send Remote Context Request",                                \
        "Send Remote Context Response",                               \
        "Send Remote Context Free",                                   \
        "Send Remote Context Physical Request",                       \
        "Send Remote Context Physical Response",                      \
        "Send Version Owner Request",                                 \
        "Send Version Owner Response",                                \
        "Send Version State Request",                                 \
        "Send Version State Response",                                \
        "Send Version State Update Request",                          \
        "Send Version State Update Response",                         \
        "Send Version State Valid Notification",                      \
        "Send Version Manager Advance",                               \
        "Send Version Manager Invalidate",                            \
        "Send Version Manager Request",                               \
        "Send Version Manager Response",                              \
        "Send Instance Request",                                      \
        "Send Instance Response",                                     \
        "Send GC Priority Update",                                    \
        "Send Never GC Response",                                     \
        "Send Acquire Request",                                       \
        "Send Acquire Response",                                      \
        "Send Task Variant Request",                                  \
        "Send Task Variant Response",                                 \
        "Send Task Variant Broadcast",                                \
        "Send Constraint Request",                                    \
        "Send Constraint Response",                                   \
        "Send Constraint Release",                                    \
        "Send Constraint Removal",                                    \
        "Top Level Task Request",                                     \
        "Top Level Task Complete",                                    \
        "Send MPI Rank Exchange",                                     \
        "Send Replication Launch",                                    \
        "Send Replication Delete",                                    \
        "Send Replication Post Mapped",                               \
        "Send Replication Trigger Complete",                          \
        "Send Replication Trigger Commit",                            \
        "Send Control Replication Collective Message",                \
        "Send Shutdown Notification",                                 \
        "Send Shutdown Response",                                     \
      };

    enum RuntimeCallKind {
      PACK_BASE_TASK_CALL, 
      UNPACK_BASE_TASK_CALL,
      TASK_PRIVILEGE_CHECK_CALL,
      CLONE_TASK_CALL,
      COMPUTE_POINT_REQUIREMENTS_CALL,
      EARLY_MAP_REGIONS_CALL,
      INTRA_TASK_ALIASING_CALL,
      ACTIVATE_SINGLE_CALL,
      DEACTIVATE_SINGLE_CALL,
      SELECT_INLINE_VARIANT_CALL,
      INLINE_CHILD_TASK_CALL,
      PACK_SINGLE_TASK_CALL,
      UNPACK_SINGLE_TASK_CALL,
      PACK_REMOTE_CONTEXT_CALL,
      HAS_CONFLICTING_INTERNAL_CALL,
      FIND_CONFLICTING_CALL,
      FIND_CONFLICTING_INTERNAL_CALL,
      CHECK_REGION_DEPENDENCE_CALL,
      FIND_PARENT_REGION_REQ_CALL,
      FIND_PARENT_REGION_CALL,
      CHECK_PRIVILEGE_CALL,
      TRIGGER_SINGLE_CALL,
      INITIALIZE_MAP_TASK_CALL,
      FINALIZE_MAP_TASK_CALL,
      VALIDATE_VARIANT_SELECTION_CALL,
      MAP_ALL_REGIONS_CALL,
      INITIALIZE_REGION_TREE_CONTEXTS_CALL,
      INVALIDATE_REGION_TREE_CONTEXTS_CALL,
      CREATE_INSTANCE_TOP_VIEW_CALL,
      LAUNCH_TASK_CALL,
      ACTIVATE_MULTI_CALL,
      DEACTIVATE_MULTI_CALL,
      SLICE_INDEX_SPACE_CALL,
      CLONE_MULTI_CALL,
      MULTI_TRIGGER_EXECUTION_CALL,
      PACK_MULTI_CALL,
      UNPACK_MULTI_CALL,
      ACTIVATE_INDIVIDUAL_CALL,
      DEACTIVATE_INDIVIDUAL_CALL,
      INDIVIDUAL_PERFORM_MAPPING_CALL,
      INDIVIDUAL_RETURN_VIRTUAL_CALL,
      INDIVIDUAL_TRIGGER_COMPLETE_CALL,
      INDIVIDUAL_TRIGGER_COMMIT_CALL,
      INDIVIDUAL_POST_MAPPED_CALL,
      INDIVIDUAL_PACK_TASK_CALL,
      INDIVIDUAL_UNPACK_TASK_CALL,
      INDIVIDUAL_PACK_REMOTE_COMPLETE_CALL,
      INDIVIDUAL_UNPACK_REMOTE_COMPLETE_CALL,
      POINT_ACTIVATE_CALL,
      POINT_DEACTIVATE_CALL,
      POINT_TASK_COMPLETE_CALL,
      POINT_TASK_COMMIT_CALL,
      POINT_PACK_TASK_CALL,
      POINT_UNPACK_TASK_CALL,
      POINT_TASK_POST_MAPPED_CALL,
      REMOTE_TASK_ACTIVATE_CALL,
      REMOTE_TASK_DEACTIVATE_CALL,
      REMOTE_UNPACK_CONTEXT_CALL,
      INDEX_ACTIVATE_CALL,
      INDEX_DEACTIVATE_CALL,
      INDEX_COMPUTE_FAT_PATH_CALL,
      INDEX_EARLY_MAP_TASK_CALL,
      INDEX_DISTRIBUTE_CALL,
      INDEX_PERFORM_MAPPING_CALL,
      INDEX_COMPLETE_CALL,
      INDEX_COMMIT_CALL,
      INDEX_PERFORM_INLINING_CALL,
      INDEX_CLONE_AS_SLICE_CALL,
      INDEX_HANDLE_FUTURE,
      INDEX_RETURN_SLICE_MAPPED_CALL,
      INDEX_RETURN_SLICE_COMPLETE_CALL,
      INDEX_RETURN_SLICE_COMMIT_CALL,
      SLICE_ACTIVATE_CALL,
      SLICE_DEACTIVATE_CALL,
      SLICE_APPLY_VERSION_INFO_CALL,
      SLICE_DISTRIBUTE_CALL,
      SLICE_PERFORM_MAPPING_CALL,
      SLICE_LAUNCH_CALL,
      SLICE_MAP_AND_LAUNCH_CALL,
      SLICE_PACK_TASK_CALL,
      SLICE_UNPACK_TASK_CALL,
      SLICE_CLONE_AS_SLICE_CALL,
      SLICE_HANDLE_FUTURE_CALL,
      SLICE_CLONE_AS_POINT_CALL,
      SLICE_ENUMERATE_POINTS_CALL,
      SLICE_MAPPED_CALL,
      SLICE_COMPLETE_CALL,
      SLICE_COMMIT_CALL,
      REALM_SPAWN_META_CALL,
      REALM_SPAWN_TASK_CALL,
      REALM_CREATE_INSTANCE_CALL,
      REALM_ISSUE_COPY_CALL,
      REALM_ISSUE_FILL_CALL,
      REGION_TREE_LOGICAL_ANALYSIS_CALL,
      REGION_TREE_LOGICAL_FENCE_CALL,
      REGION_TREE_VERSIONING_ANALYSIS_CALL,
      REGION_TREE_ADVANCE_VERSION_NUMBERS_CALL,
      REGION_TREE_INITIALIZE_CONTEXT_CALL,
      REGION_TREE_INVALIDATE_CONTEXT_CALL,
      REGION_TREE_PREMAP_ONLY_CALL,
      REGION_TREE_PHYSICAL_REGISTER_ONLY_CALL,
      REGION_TREE_PHYSICAL_REGISTER_USERS_CALL,
      REGION_TREE_PHYSICAL_PERFORM_CLOSE_CALL,
      REGION_TREE_PHYSICAL_CLOSE_CONTEXT_CALL,
      REGION_TREE_PHYSICAL_COPY_ACROSS_CALL,
      REGION_TREE_PHYSICAL_REDUCE_ACROSS_CALL,
      REGION_TREE_PHYSICAL_CONVERT_MAPPING_CALL,
      REGION_TREE_PHYSICAL_FILL_FIELDS_CALL,
      REGION_TREE_PHYSICAL_ATTACH_FILE_CALL,
      REGION_TREE_PHYSICAL_DETACH_FILE_CALL,
      REGION_NODE_REGISTER_LOGICAL_USER_CALL,
      REGION_NODE_CLOSE_LOGICAL_NODE_CALL,
      REGION_NODE_SIPHON_LOGICAL_CHILDREN_CALL,
      REGION_NODE_SIPHON_LOGICAL_PROJECTION_CALL,
      REGION_NODE_PERFORM_LOGICAL_CLOSES_CALL,
      REGION_NODE_FIND_VALID_INSTANCE_VIEWS_CALL,
      REGION_NODE_FIND_VALID_REDUCTION_VIEWS_CALL,
      REGION_NODE_ISSUE_UPDATE_COPIES_CALL,
      REGION_NODE_SORT_COPY_INSTANCES_CALL,
      REGION_NODE_ISSUE_GROUPED_COPIES_CALL,
      REGION_NODE_ISSUE_UPDATE_REDUCTIONS_CALL,
      REGION_NODE_PREMAP_REGION_CALL,
      REGION_NODE_REGISTER_REGION_CALL,
      REGION_NODE_CLOSE_STATE_CALL,
      CURRENT_STATE_RECORD_VERSION_NUMBERS_CALL,
      CURRENT_STATE_ADVANCE_VERSION_NUMBERS_CALL,
      PHYSICAL_STATE_CAPTURE_STATE_CALL,
      PHYSICAL_STATE_APPLY_PATH_ONLY_CALL,
      PHYSICAL_STATE_APPLY_STATE_CALL,
      PHYSICAL_STATE_MAKE_LOCAL_CALL,
      VERSION_STATE_UPDATE_PATH_ONLY_CALL,
      VERSION_STATE_MERGE_PHYSICAL_STATE_CALL,
      VERSION_STATE_REQUEST_CHILDREN_CALL,
      VERSION_STATE_REQUEST_INITIAL_CALL,
      VERSION_STATE_REQUEST_FINAL_CALL,
      VERSION_STATE_SEND_STATE_CALL,
      VERSION_STATE_HANDLE_REQUEST_CALL,
      VERSION_STATE_HANDLE_RESPONSE_CALL,
      MATERIALIZED_VIEW_FIND_LOCAL_PRECONDITIONS_CALL,
      MATERIALIZED_VIEW_FIND_LOCAL_COPY_PRECONDITIONS_CALL,
      MATERIALIZED_VIEW_FILTER_PREVIOUS_USERS_CALL,
      MATERIALIZED_VIEW_FILTER_CURRENT_USERS_CALL,
      MATERIALIZED_VIEW_FILTER_LOCAL_USERS_CALL,
      COMPOSITE_VIEW_SIMPLIFY_CALL,
      COMPOSITE_VIEW_ISSUE_DEFERRED_COPIES_CALL,
      COMPOSITE_NODE_CAPTURE_PHYSICAL_STATE_CALL,
      COMPOSITE_NODE_SIMPLIFY_CALL,
      REDUCTION_VIEW_PERFORM_REDUCTION_CALL,
      REDUCTION_VIEW_PERFORM_DEFERRED_REDUCTION_CALL,
      REDUCTION_VIEW_PERFORM_DEFERRED_REDUCTION_ACROSS_CALL,
      REDUCTION_VIEW_FIND_COPY_PRECONDITIONS_CALL,
      REDUCTION_VIEW_FIND_USER_PRECONDITIONS_CALL,
      REDUCTION_VIEW_FILTER_LOCAL_USERS_CALL,
      LAST_RUNTIME_CALL_KIND, // This one must be last
    };

#define RUNTIME_CALL_DESCRIPTIONS(name)                               \
    const char *name[LAST_RUNTIME_CALL_KIND] = {                      \
      "Pack Base Task",                                               \
      "Unpack Base Task",                                             \
      "Task Privilege Check",                                         \
      "Clone Base Task",                                              \
      "Compute Point Requirements",                                   \
      "Early Map Regions",                                            \
      "Intra-Task Aliasing",                                          \
      "Activate Single",                                              \
      "Deactivate Single",                                            \
      "Select Inline Variant",                                        \
      "Inline Child Task",                                            \
      "Pack Single Task",                                             \
      "Unpack Single Task",                                           \
      "Pack Remote Context",                                          \
      "Has Conflicting Internal",                                     \
      "Find Conflicting",                                             \
      "Find Conflicting Internal",                                    \
      "Check Region Dependence",                                      \
      "Find Parent Region Requirement",                               \
      "Find Parent Region",                                           \
      "Check Privilege",                                              \
      "Trigger Single",                                               \
      "Initialize Map Task",                                          \
      "Finalized Map Task",                                           \
      "Validate Variant Selection",                                   \
      "Map All Regions",                                              \
      "Initialize Region Tree Contexts",                              \
      "Invalidate Region Tree Contexts",                              \
      "Create Instance Top View",                                     \
      "Launch Task",                                                  \
      "Activate Multi",                                               \
      "Deactivate Multi",                                             \
      "Slice Index Space",                                            \
      "Clone Multi Call",                                             \
      "Multi Trigger Execution",                                      \
      "Pack Multi",                                                   \
      "Unpack Multi",                                                 \
      "Activate Individual",                                          \
      "Deactivate Individual",                                        \
      "Individual Perform Mapping",                                   \
      "Individual Return Virtual",                                    \
      "Individual Trigger Complete",                                  \
      "Individual Trigger Commit",                                    \
      "Individual Post Mapped",                                       \
      "Individual Pack Task",                                         \
      "Individual Unpack Task",                                       \
      "Individual Pack Remote Complete",                              \
      "Individual Unpack Remote Complete",                            \
      "Activate Point",                                               \
      "Deactivate Point",                                             \
      "Point Task Complete",                                          \
      "Point Task Commit",                                            \
      "Point Task Pack",                                              \
      "Point Task Unpack",                                            \
      "Point Task Post Mapped",                                       \
      "Remote Task Activate",                                         \
      "Remote Task Deactivate",                                       \
      "Remote Unpack Context",                                        \
      "Index Activate",                                               \
      "Index Deactivate",                                             \
      "Index Compute Fat Path",                                       \
      "Index Early Map Task",                                         \
      "Index Distribute",                                             \
      "Index Perform Mapping",                                        \
      "Index Complete",                                               \
      "Index Commit",                                                 \
      "Index Perform Inlining",                                       \
      "Index Clone As Slice",                                         \
      "Index Handle Future",                                          \
      "Index Return Slice Mapped",                                    \
      "Index Return Slice Complete",                                  \
      "Index Return Slice Commit",                                    \
      "Slice Activate",                                               \
      "Slice Deactivate",                                             \
      "Slice Apply Version Info",                                     \
      "Slice Distribute",                                             \
      "Slice Perform Mapping",                                        \
      "Slice Launch",                                                 \
      "Slice Map and Launch",                                         \
      "Slice Pack Task",                                              \
      "Slice Unpack Task",                                            \
      "Slice Clone As Slice",                                         \
      "Slice Handle Future",                                          \
      "Slice Cone as Point",                                          \
      "Slice Enumerate Points",                                       \
      "Slice Mapped",                                                 \
      "Slice Complete",                                               \
      "Slice Commit",                                                 \
      "Realm Spawn Meta",                                             \
      "Realm Spawn Task",                                             \
      "Realm Create Instance",                                        \
      "Realm Issue Copy",                                             \
      "Realm Issue Fill",                                             \
      "Region Tree Logical Analysis",                                 \
      "Region Tree Logical Fence",                                    \
      "Region Tree Versioning Analysis",                              \
      "Region Tree Advance Version Numbers",                          \
      "Region Tree Initialize Context",                               \
      "Region Tree Invalidate Context",                               \
      "Region Tree Premap Only",                                      \
      "Region Tree Physical Register Only",                           \
      "Region Tree Physical Register Users",                          \
      "Region Tree Physical Perform Close",                           \
      "Region Tree Physical Close Context",                           \
      "Region Tree Physical Copy Across",                             \
      "Region Tree Physical Reduce Across",                           \
      "Region Tree Physical Convert Mapping",                         \
      "Region Tree Physical Fill Fields",                             \
      "Region Tree Physical Attach File",                             \
      "Region Tree Physical Detach File",                             \
      "Region Node Register Logical User",                            \
      "Region Node Close Logical Node",                               \
      "Region Node Siphon Logical Children",                          \
      "Region Node Siphon Logical Projection",                        \
      "Region Node Perform Logical Closes",                           \
      "Region Node Find Valid Instance Views",                        \
      "Region Node Find Valid Reduction Views",                       \
      "Region Node Issue Update Copies",                              \
      "Region Node Sort Copy Instances",                              \
      "Region Node Issue Grouped Copies",                             \
      "Region Node Issue Update Reductions",                          \
      "Region Node Premap Region",                                    \
      "Region Node Register Region",                                  \
      "Region Node Close State",                                      \
      "Logical State Record Verison Numbers",                         \
      "Logical State Advance Version Numbers",                        \
      "Physical State Capture State",                                 \
      "Physical State Apply Path Only",                               \
      "Physical State Apply State",                                   \
      "Physical State Make Local",                                    \
      "Version State Update Path Only",                               \
      "Version State Merge Physical State",                           \
      "Version State Request Children",                               \
      "Version State Request Initial",                                \
      "Version State Request Final",                                  \
      "Version State Send State",                                     \
      "Version State Handle Request",                                 \
      "Version State Handle Response",                                \
      "Materialized View Find Local Preconditions",                   \
      "Materialized View Find Local Copy Preconditions",              \
      "Materialized View Filter Previous Users",                      \
      "Materialized View Filter Current Users",                       \
      "Materialized View Filter Local Users",                         \
      "Composite View Simplify",                                      \
      "Composite View Issue Deferred Copies",                         \
      "Composite Node Capture Physical State",                        \
      "Composite Node Simplify",                                      \
      "Reduction View Perform Reduction",                             \
      "Reduction View Perform Deferred Reduction",                    \
      "Reduction View Perform Deferred Reduction Across",             \
      "Reduction View Find Copy Preconditions",                       \
      "Reduction View Find User Preconditions",                       \
      "Reduction View Filter Local Users",                            \
    };

    enum SemanticInfoKind {
      INDEX_SPACE_SEMANTIC,
      INDEX_PARTITION_SEMANTIC,
      FIELD_SPACE_SEMANTIC,
      FIELD_SEMANTIC,
      LOGICAL_REGION_SEMANTIC,
      LOGICAL_PARTITION_SEMANTIC,
      TASK_SEMANTIC,
    };

    // Forward declarations for runtime level objects
    // runtime.h
    class Collectable;
    class ArgumentMapImpl;
    class FutureImpl;
    class FutureMapImpl;
    class ReplFutureMapImpl;
    class PhysicalRegionImpl;
    class GrantImpl;
    class PredicateImpl;
    class MPILegionHandshakeImpl;
    class ProcessorManager;
    class MemoryManager;
    class VirtualChannel;
    class MessageManager;
    class ShutdownManager;
    class GarbageCollectionEpoch;
    class TaskImpl;
    class VariantImpl;
    class LayoutConstraints;
    class GeneratorImpl;
    class ProjectionFunction;
    class ShardingFunction;
    class Runtime;

    // legion_ops.h
    class Operation;
    class SpeculativeOp;
    class MapOp;
    class CopyOp;
    class IndexCopyOp;
    class PointCopyOp;
    class FenceOp;
    class FrameOp;
    class DeletionOp;
    class InternalOp;
    class OpenOp;
    class AdvanceOp;
    class CloseOp;
    class InterCloseOp;
    class IndexCloseOp;
    class PointCloseOp;
    class ReadCloseOp;
    class PostCloseOp;
    class VirtualCloseOp;
    class AcquireOp;
    class ReleaseOp;
    class DynamicCollectiveOp;
    class FuturePredOp;
    class NotPredOp;
    class AndPredOp;
    class OrPredOp;
    class MustEpochOp;
    class PendingPartitionOp;
    class DependentPartitionOp;
    class PointDepPartOp;
    class FillOp;
    class IndexFillOp;
    class PointFillOp;
    class AttachOp;
    class DetachOp;
    class TimingOp;
    class TaskOp;

    // legion_control.h
    class ReplIndividualTask;
    class ReplIndexTask;
    class ReplInterCloseOp;
    // No need for ReplFillOp
    class ReplIndexFillOp;
    class ReplCopyOp;
    class ReplIndexCopyOp;
    class ReplDeletionOp;
    class ReplPendingPartitionOp;
    class ReplDependentPartitionOp;
    class ReplMustEpochOp;
    class ReplTimingOp;

    // legion_tasks.h
    class ExternalTask;
    class SingleTask;
    class MultiTask;
    class IndividualTask;
    class PointTask;
    class ShardTask;
    class IndexTask;
    class SliceTask;
    class RemoteTask;

    // legion_context.h
    /**
     * \class ContextInterface
     * This is a pure virtual class so users don't try to use it. 
     * It defines the context interface that the task wrappers use 
     * for getting access to context data when running a task.
     */
    class TaskContext;
    class InnerContext;;
    class TopLevelContext;
    class ReplicateContext;
    class RemoteContext;
    class LeafContext;
    class InlineContext;
    class ContextInterface {
    public:
      virtual Task* get_task(void) = 0;
      virtual const std::vector<PhysicalRegion>& begin_task(void) = 0;
      virtual void end_task(const void *result, 
                            size_t result_size, bool owned) = 0;
      // This is safe because we see in legion_context.h that
      // TaskContext implements this interface and no one else
      // does. If only C++ implemented forward declarations of
      // inheritence then we wouldn't have this dumb problem
      // (mixin classes anyone?).
      inline TaskContext* as_context(void) 
        { return reinterpret_cast<TaskContext*>(this); }
    };
    // Nasty global variable for TLS support of figuring out
    // our context implicitly, this is experimental only
#ifdef ENABLE_LEGION_TLS
    extern __thread TaskContext *implicit_context;
#endif
    
    // legion_trace.h
    class LegionTrace;
    class StaticTrace;
    class DynamicTrace;
    class TraceCaptureOp;
    class TraceCompleteOp;

    // region_tree.h
    class RegionTreeForest;
    class IndexTreeNode;
    class IndexSpaceNode;
    template<int DIM, typename T> class IndexSpaceNodeT;
    class IndexPartNode;
    template<int DIM, typename T> class IndexPartNodeT;
    class FieldSpaceNode;
    class RegionTreeNode;
    class RegionNode;
    class PartitionNode;

    class RegionTreeContext;
    class RegionTreePath;
    class PathTraverser;
    class NodeTraverser;

    class ProjectionEpoch;
    class LogicalState;
    class PhysicalState;
    class VersionState;
    class VersionInfo;
    class RestrictInfo;
    class Restriction;
    class Acquisition;

    class Collectable;
    class Notifiable;
    class ReferenceMutator;
    class LocalReferenceMutator;
    class NeverReferenceMutator;
    class DistributedCollectable;
    class LayoutDescription;
    class PhysicalManager; // base class for instance and reduction
    class CopyAcrossHelper;
    class LogicalView; // base class for instance and reduction
    class InstanceManager;
    class InstanceKey;
    class InstanceView;
    class DeferredView;
    class MaterializedView;
    class CompositeBase;
    class CompositeView;
    class CompositeVersionInfo;
    class CompositeNode;
    class FillView;
    class PhiView;
    class MappingRef;
    class InstanceRef;
    class InstanceSet;
    class InnerTaskView;
    class ReductionManager;
    class ListReductionManager;
    class FoldReductionManager;
    class VirtualManager;
    class ReductionView;
    class InstanceBuilder;

    class RegionAnalyzer;
    class RegionMapper;

    struct EscapedUser;
    struct EscapedCopy;
    struct GenericUser;
    struct LogicalUser;
    struct PhysicalUser;
    struct TraceInfo;
    class ClosedNode;
    class LogicalCloser;
    class TreeCloseImpl;
    class TreeClose;
    struct CloseInfo; 
    struct FieldDataDescriptor;

    // legion_spy.h
    class TreeStateLogger;

    // legion_profiling.h
    class LegionProfiler;
    class LegionProfInstance;

    // mapper_manager.h
    class MappingCallInfo;
    class MapperManager;
    class SerializingManager;
    class ConcurrentManager;
    typedef Mapping::MapperEvent MapperEvent;
    typedef Mapping::ProfilingMeasurementID ProfilingMeasurementID;

    // legion_replication.h
    class ReplIndividualTask;
    class ReplIndexTask;
    class ReplFillOp;
    class ReplIndexFillOp;
    class ReplCopyOp;
    class ReplIndexCopyOp;
    class ReplDeletionOp;
    class ReplPendingPartitionOp;
    class ReplDependentPartitionOp;
    class ReplMustEpochOp;
    class ReplTimingOp;
    class ShardMapping;
    class ShardManager;
    class ShardCollective;
    class GatherCollective;
    class AllGatherCollective;
    class BarrierExchangeCollective;
    template<typename T> class ValueBroadcast;
    class CrossProductCollective;
    class ShardingGatherCollective;
    class FieldDescriptorExchange;
    class FieldDescriptorGather;
    class FutureBroadcast;
    class FutureExchange;
    class FutureNameExchange;
    class MustEpochProcessorBroadcast;
    class MustEpochMappingExchange;

#define FRIEND_ALL_RUNTIME_CLASSES                          \
    friend class Legion::Runtime;                           \
    friend class Internal::Runtime;                         \
    friend class Internal::PhysicalRegionImpl;              \
    friend class Internal::TaskImpl;                        \
    friend class Internal::ProcessorManager;                \
    friend class Internal::MemoryManager;                   \
    friend class Internal::Operation;                       \
    friend class Internal::SpeculativeOp;                   \
    friend class Internal::MapOp;                           \
    friend class Internal::CopyOp;                          \
    friend class Internal::IndexCopyOp;                     \
    friend class Internal::PointCopyOp;                     \
    friend class Internal::FenceOp;                         \
    friend class Internal::DynamicCollectiveOp;             \
    friend class Internal::FuturePredOp;                    \
    friend class Internal::DeletionOp;                      \
    friend class Internal::OpenOp;                          \
    friend class Internal::AdvanceOp;                       \
    friend class Internal::CloseOp;                         \
    friend class Internal::InterCloseOp;                    \
    friend class Internal::IndexCloseOp;                    \
    friend class Internal::PointCloseOp;                    \
    friend class Internal::ReadCloseOp;                     \
    friend class Internal::PostCloseOp;                     \
    friend class Internal::VirtualCloseOp;                  \
    friend class Internal::AcquireOp;                       \
    friend class Internal::ReleaseOp;                       \
    friend class Internal::PredicateImpl;                   \
    friend class Internal::NotPredOp;                       \
    friend class Internal::AndPredOp;                       \
    friend class Internal::OrPredOp;                        \
    friend class Internal::MustEpochOp;                     \
    friend class Internal::PendingPartitionOp;              \
    friend class Internal::DependentPartitionOp;            \
    friend class Internal::PointDepPartOp;                  \
    friend class Internal::FillOp;                          \
    friend class Internal::IndexFillOp;                     \
    friend class Internal::PointFillOp;                     \
    friend class Internal::AttachOp;                        \
    friend class Internal::DetachOp;                        \
    friend class Internal::TimingOp;                        \
    friend class Internal::ExternalTask;                    \
    friend class Internal::TaskOp;                          \
    friend class Internal::SingleTask;                      \
    friend class Internal::MultiTask;                       \
    friend class Internal::IndividualTask;                  \
    friend class Internal::PointTask;                       \
    friend class Internal::IndexTask;                       \
    friend class Internal::SliceTask;                       \
    friend class Internal::ReplIndividualTask;              \
    friend class Internal::ReplIndexTask;                   \
    friend class Internal::ReplFillOp;                      \
    friend class Internal::ReplIndexFillOp;                 \
    friend class Internal::ReplCopyOp;                      \
    friend class Internal::ReplIndexCopyOp;                 \
    friend class Internal::ReplDeletionOp;                  \
    friend class Internal::ReplPendingPartitionOp;          \
    friend class Internal::ReplDependentPartitionOp;        \
    friend class Internal::ReplMustEpochOp;                 \
    friend class Internal::ReplTimingOp;                    \
    friend class Internal::RegionTreeForest;                \
    friend class Internal::IndexSpaceNode;                  \
    friend class Internal::IndexPartNode;                   \
    friend class Internal::FieldSpaceNode;                  \
    friend class Internal::RegionTreeNode;                  \
    friend class Internal::RegionNode;                      \
    friend class Internal::PartitionNode;                   \
    friend class Internal::LogicalView;                     \
    friend class Internal::InstanceView;                    \
    friend class Internal::DeferredView;                    \
    friend class Internal::ReductionView;                   \
    friend class Internal::MaterializedView;                \
    friend class Internal::CompositeView;                   \
    friend class Internal::CompositeNode;                   \
    friend class Internal::FillView;                        \
    friend class Internal::LayoutDescription;               \
    friend class Internal::PhysicalManager;                 \
    friend class Internal::InstanceManager;                 \
    friend class Internal::ReductionManager;                \
    friend class Internal::ListReductionManager;            \
    friend class Internal::FoldReductionManager;            \
    friend class Internal::TreeStateLogger;                 \
    friend class Internal::MapperManager;                   \
    friend class Internal::InstanceRef;                     \
    friend class Internal::MPILegionHandshakeImpl;          \
    friend class Internal::ArgumentMapImpl;                 \
    friend class Internal::FutureMapImpl;                   \
    friend class Internal::ReplFutureMapImpl;               \
    friend class Internal::TaskContext;                     \
    friend class Internal::InnerContext;                    \
    friend class Internal::TopLevelContext;                 \
    friend class Internal::RemoteContext;                   \
    friend class Internal::LeafContext;                     \
    friend class Internal::InlineContext;                   \
    friend class Internal::ReplicateContext;                \
    friend class Internal::InstanceBuilder;                 \
    friend class Internal::FutureNameExchange;              \
    friend class Internal::MustEpochMappingExchange;        \
    friend class BindingLib::Utility;                       \
    friend class CObjectWrapper;                  

#define LEGION_EXTERN_LOGGER_DECLARATIONS      \
    extern Realm::Logger log_run;              \
    extern Realm::Logger log_task;             \
    extern Realm::Logger log_index;            \
    extern Realm::Logger log_field;            \
    extern Realm::Logger log_region;           \
    extern Realm::Logger log_inst;             \
    extern Realm::Logger log_variant;          \
    extern Realm::Logger log_allocation;       \
    extern Realm::Logger log_prof;             \
    extern Realm::Logger log_garbage;          \
    extern Realm::Logger log_spy;              \
    extern Realm::Logger log_shutdown;

  }; // Internal namespace

  // Typedefs that are needed everywhere
  typedef LegionRuntime::Accessor::ByteOffset ByteOffset;
  typedef Realm::Runtime RealmRuntime;
  typedef Realm::Machine Machine;
  typedef Realm::Memory Memory;
  typedef Realm::Processor Processor;
  typedef Realm::CodeDescriptor CodeDescriptor;
  typedef Realm::Reservation Reservation;
  typedef ::legion_reduction_op_id_t ReductionOpID;
  typedef Realm::ReductionOpUntyped ReductionOp;
  typedef ::legion_custom_serdez_id_t CustomSerdezID;
  typedef Realm::CustomSerdezUntyped SerdezOp;
  typedef Realm::Machine::ProcessorMemoryAffinity ProcessorMemoryAffinity;
  typedef Realm::Machine::MemoryMemoryAffinity MemoryMemoryAffinity;
  typedef Realm::DynamicTemplates::TagType TypeTag;
  typedef Realm::Logger Logger;
  typedef ::legion_lowlevel_coord_t coord_t;
  typedef std::map<CustomSerdezID, 
                   const Realm::CustomSerdezUntyped *> SerdezOpTable;
  typedef std::map<Realm::ReductionOpID, 
          const Realm::ReductionOpUntyped *> ReductionOpTable;
  typedef void (*SerdezInitFnptr)(const ReductionOp*, void *&, size_t&);
  typedef void (*SerdezFoldFnptr)(const ReductionOp*, void *&, 
                                  size_t&, const void*);
  typedef std::map<Realm::ReductionOpID, SerdezRedopFns> SerdezRedopTable;
  typedef ::legion_projection_type_t HandleType;
  typedef ::legion_address_space_t AddressSpace;
  typedef ::legion_task_priority_t TaskPriority;
  typedef ::legion_garbage_collection_priority_t GCPriority;
  typedef ::legion_color_t Color;
  typedef ::legion_field_id_t FieldID;
  typedef ::legion_trace_id_t TraceID;
  typedef ::legion_mapper_id_t MapperID;
  typedef ::legion_context_id_t ContextID;
  typedef ::legion_instance_id_t InstanceID;
  typedef ::legion_index_space_id_t IndexSpaceID;
  typedef ::legion_index_partition_id_t IndexPartitionID;
  typedef ::legion_index_tree_id_t IndexTreeID;
  typedef ::legion_field_space_id_t FieldSpaceID;
  typedef ::legion_generation_id_t GenerationID;
  typedef ::legion_type_handle TypeHandle;
  typedef ::legion_projection_id_t ProjectionID;
  typedef ::legion_sharding_id_t ShardingID;
  typedef ::legion_region_tree_id_t RegionTreeID;
  typedef ::legion_distributed_id_t DistributedID;
  typedef ::legion_address_space_id_t AddressSpaceID;
  typedef ::legion_tunable_id_t TunableID;
  typedef ::legion_local_variable_id_t LocalVariableID;
  typedef ::legion_generator_id_t GeneratorID;
  typedef ::legion_mapping_tag_id_t MappingTagID;
  typedef ::legion_semantic_tag_t SemanticTag;
  typedef ::legion_variant_id_t VariantID;
  typedef ::legion_code_descriptor_id_t CodeDescriptorID;
  typedef ::legion_unique_id_t UniqueID;
  typedef ::legion_version_id_t VersionID;
  typedef ::legion_projection_epoch_id_t ProjectionEpochID;
  typedef ::legion_task_id_t TaskID;
  typedef ::legion_layout_constraint_id_t LayoutConstraintID;
  typedef ::legion_replication_id_t ReplicationID;
  typedef ::legion_shard_id_t ShardID;
  typedef ::legion_internal_color_t LegionColor;
  typedef std::map<Color,ColoredPoints<ptr_t> > Coloring;
  typedef std::map<Color,Domain> DomainColoring;
  typedef std::map<Color,std::set<Domain> > MultiDomainColoring;
  typedef std::map<DomainPoint,ColoredPoints<ptr_t> > PointColoring;
  typedef std::map<DomainPoint,Domain> DomainPointColoring;
  typedef std::map<DomainPoint,std::set<Domain> > MultiDomainPointColoring;
  typedef void (*RegistrationCallbackFnptr)(Machine machine, 
                Runtime *rt, const std::set<Processor> &local_procs);
  typedef LogicalRegion (*RegionProjectionFnptr)(LogicalRegion parent, 
      const DomainPoint&, Runtime *rt);
  typedef LogicalRegion (*PartitionProjectionFnptr)(LogicalPartition parent, 
      const DomainPoint&, Runtime *rt);
  typedef bool (*PredicateFnptr)(const void*, size_t, 
      const std::vector<Future> futures);
  typedef void (*RealmFnptr)(const void*,size_t,
                             const void*,size_t,Processor);
  // Magical typedefs 
  // (don't forget to update ones in old HighLevel namespace in legion.inl)
  typedef Internal::TaskContext* Context;
  typedef Internal::ContextInterface* InternalContext;
  typedef Internal::GeneratorImpl* GeneratorContext;
  typedef void (*GeneratorFnptr)(GeneratorContext,
                                 const TaskGeneratorArguments&, Runtime*);
  // Anothing magical typedef
  namespace Mapping {
    typedef Internal::MappingCallInfo* MapperContext;
    typedef Internal::PhysicalManager* PhysicalInstanceImpl;
  };

  namespace Internal { 
    // The invalid color
    const LegionColor INVALID_COLOR = LLONG_MAX;
    // This is only needed internally
    typedef Realm::RegionInstance PhysicalInstance;
    typedef Realm::CopySrcDstField CopySrcDstField;
    typedef unsigned long long CollectiveID;
    // Helper for encoding templates
    struct NT_TemplateHelper : 
      public Realm::DynamicTemplates::ListProduct2<Realm::DIMCOUNTS, 
                                                   Realm::DIMTYPES> {
    typedef Realm::DynamicTemplates::ListProduct2<Realm::DIMCOUNTS, 
                                                  Realm::DIMTYPES> SUPER;
    public:
      template<int N, typename T>
      static inline TypeTag encode_tag(void) {
        return SUPER::template encode_tag<Realm::DynamicTemplates::Int<N>, T>();
      }
      template<int N, typename T>
      static inline void check_type(const TypeTag t) {
#ifdef DEBUG_LEGION
#ifndef NDEBUG
        const TypeTag t1 = encode_tag<N,T>();
#endif
        assert(t1 == t);
#endif
      }
      struct DimHelper {
      public:
        template<typename N, typename T>
        static inline void demux(int *result) { *result = N::N; }
      };
      static inline int get_dim(const TypeTag t) {
        int result = 0;
        SUPER::demux<DimHelper>(t, &result);
        return result; 
      }
    };
    // Pull some of the mapper types into the internal space
    typedef Mapping::Mapper Mapper;
    typedef Mapping::PhysicalInstance MappingInstance;
    // A little bit of logic here to figure out the 
    // kind of bit mask to use for FieldMask

// The folowing macros are used in the FieldMask instantiation of BitMask
// If you change one you probably have to change the others too
#define LEGION_FIELD_MASK_FIELD_TYPE          uint64_t 
#define LEGION_FIELD_MASK_FIELD_SHIFT         6
#define LEGION_FIELD_MASK_FIELD_MASK          0x3F
#define LEGION_FIELD_MASK_FIELD_ALL_ONES      0xFFFFFFFFFFFFFFFF

#if defined(__AVX__)
#if (MAX_FIELDS > 256)
    typedef AVXTLBitMask<MAX_FIELDS> FieldMask;
#elif (MAX_FIELDS > 128)
    typedef AVXBitMask<MAX_FIELDS> FieldMask;
#elif (MAX_FIELDS > 64)
    typedef SSEBitMask<MAX_FIELDS> FieldMask;
#else
    typedef BitMask<LEGION_FIELD_MASK_FIELD_TYPE,MAX_FIELDS,
                    LEGION_FIELD_MASK_FIELD_SHIFT,
                    LEGION_FIELD_MASK_FIELD_MASK> FieldMask;
#endif
#elif defined(__SSE2__)
#if (MAX_FIELDS > 128)
    typedef SSETLBitMask<MAX_FIELDS> FieldMask;
#elif (MAX_FIELDS > 64)
    typedef SSEBitMask<MAX_FIELDS> FieldMask;
#else
    typedef BitMask<LEGION_FIELD_MASK_FIELD_TYPE,MAX_FIELDS,
                    LEGION_FIELD_MASK_FIELD_SHIFT,
                    LEGION_FIELD_MASK_FIELD_MASK> FieldMask;
#endif
#else
#if (MAX_FIELDS > 64)
    typedef TLBitMask<LEGION_FIELD_MASK_FIELD_TYPE,MAX_FIELDS,
                      LEGION_FIELD_MASK_FIELD_SHIFT,
                      LEGION_FIELD_MASK_FIELD_MASK> FieldMask;
#else
    typedef BitMask<LEGION_FIELD_MASK_FIELD_TYPE,MAX_FIELDS,
                    LEGION_FIELD_MASK_FIELD_SHIFT,
                    LEGION_FIELD_MASK_FIELD_MASK> FieldMask;
#endif
#endif
    typedef BitPermutation<FieldMask,LEGION_FIELD_LOG2> FieldPermutation;
    typedef Fraction<unsigned long> InstFrac;
#undef LEGION_FIELD_MASK_FIELD_SHIFT
#undef LEGION_FIELD_MASK_FIELD_MASK

    // Similar logic as field masks for node masks

// The following macros are used in the NodeMask instantiation of BitMask
// If you change one you probably have to change the others too
#define LEGION_NODE_MASK_NODE_TYPE           uint64_t
#define LEGION_NODE_MASK_NODE_SHIFT          6
#define LEGION_NODE_MASK_NODE_MASK           0x3F
#define LEGION_NODE_MASK_NODE_ALL_ONES       0xFFFFFFFFFFFFFFFF

#if defined(__AVX__)
#if (MAX_NUM_NODES > 256)
    typedef AVXTLBitMask<MAX_NUM_NODES> NodeMask;
#elif (MAX_NUM_NODES > 128)
    typedef AVXBitMask<MAX_NUM_NODES> NodeMask;
#elif (MAX_NUM_NODES > 64)
    typedef SSEBitMask<MAX_NUM_NODES> NodeMask;
#else
    typedef BitMask<LEGION_NODE_MASK_NODE_TYPE,MAX_NUM_NODES,
                    LEGION_NODE_MASK_NODE_SHIFT,
                    LEGION_NODE_MASK_NODE_MASK> NodeMask;
#endif
#elif defined(__SSE2__)
#if (MAX_NUM_NODES > 128)
    typedef SSETLBitMask<MAX_NUM_NODES> NodeMask;
#elif (MAX_NUM_NODES > 64)
    typedef SSEBitMask<MAX_NUM_NODES> NodeMask;
#else
    typedef BitMask<LEGION_NODE_MASK_NODE_TYPE,MAX_NUM_NODES,
                    LEGION_NODE_MASK_NODE_SHIFT,
                    LEGION_NODE_MASK_NODE_MASK> NodeMask;
#endif
#else
#if (MAX_NUM_NODES > 64)
    typedef TLBitMask<LEGION_NODE_MASK_NODE_TYPE,MAX_NUM_NODES,
                      LEGION_NODE_MASK_NODE_SHIFT,
                      LEGION_NODE_MASK_NODE_MASK> NodeMask;
#else
    typedef BitMask<LEGION_NODE_MASK_NODE_TYPE,MAX_NUM_NODES,
                    LEGION_NODE_MASK_NODE_SHIFT,
                    LEGION_NODE_MASK_NODE_MASK> NodeMask;
#endif
#endif
    typedef IntegerSet<AddressSpaceID,NodeMask> NodeSet;

#undef LEGION_NODE_MASK_NODE_SHIFT
#undef LEGION_NODE_MASK_NODE_MASK

// The following macros are used in the ProcessorMask instantiation of BitMask
// If you change one you probably have to change the others too
#define LEGION_PROC_MASK_PROC_TYPE           uint64_t
#define LEGION_PROC_MASK_PROC_SHIFT          6
#define LEGION_PROC_MASK_PROC_MASK           0x3F
#define LEGION_PROC_MASK_PROC_ALL_ONES       0xFFFFFFFFFFFFFFFF

#if defined(__AVX__)
#if (MAX_NUM_PROCS > 256)
    typedef AVXTLBitMask<MAX_NUM_PROCS> ProcessorMask;
#elif (MAX_NUM_PROCS > 128)
    typedef AVXBitMask<MAX_NUM_PROCS> ProcessorMask;
#elif (MAX_NUM_PROCS > 64)
    typedef SSEBitMask<MAX_NUM_PROCS> ProcessorMask;
#else
    typedef BitMask<LEGION_PROC_MASK_PROC_TYPE,MAX_NUM_PROCS,
                    LEGION_PROC_MASK_PROC_SHIFT,
                    LEGION_PROC_MASK_PROC_MASK> ProcessorMask;
#endif
#elif defined(__SSE2__)
#if (MAX_NUM_PROCS > 128)
    typedef SSETLBitMask<MAX_NUM_PROCS> ProcessorMask;
#elif (MAX_NUM_PROCS > 64)
    typedef SSEBitMask<MAX_NUM_PROCS> ProcessorMask;
#else
    typedef BitMask<LEGION_PROC_MASK_PROC_TYPE,MAX_NUM_PROCS,
                    LEGION_PROC_MASK_PROC_SHIFT,
                    LEGION_PROC_MASK_PROC_MASK> ProcessorMask;
#endif
#else
#if (MAX_NUM_PROCS > 64)
    typedef TLBitMask<LEGION_PROC_MASK_PROC_TYPE,MAX_NUM_PROCS,
                      LEGION_PROC_MASK_PROC_SHIFT,
                      LEGION_PROC_MASK_PROC_MASK> ProcessorMask;
#else
    typedef BitMask<LEGION_PROC_MASK_PROC_TYPE,MAX_NUM_PROCS,
                    LEGION_PROC_MASK_PROC_SHIFT,
                    LEGION_PROC_MASK_PROC_MASK> ProcessorMask;
#endif
#endif

#undef PROC_SHIFT
#undef PROC_MASK
  }; // namespace Internal 

  // Legion derived event types
  class LgEvent : public Realm::Event {
  public:
    static const LgEvent NO_LG_EVENT;
  public:
    LgEvent(void) { id = 0; }
    LgEvent(const LgEvent &rhs) { id = rhs.id; }
    explicit LgEvent(const Realm::Event e) { id = e.id; }
  public:
    inline LgEvent& operator=(const LgEvent &rhs)
      { id = rhs.id; return *this; }
  public:
    inline void lg_wait(void) const
      {
#ifdef ENABLE_LEGION_TLS
        // Save the context locally
        Internal::TaskContext *local_ctx = Internal::implicit_context; 
        // Do the wait
        wait();
        // Write the context back
        Internal::implicit_context = local_ctx;
#else
        // Just do the normal wait call
        wait(); 
#endif
      }
  };

  class PredEvent : public LgEvent {
  public:
    static const PredEvent NO_PRED_EVENT;
  public:
    PredEvent(void) : LgEvent() { } 
    PredEvent(const PredEvent &rhs) { id = rhs.id; }
    explicit PredEvent(const Realm::UserEvent &e) : LgEvent(e) { }
  public:
    inline PredEvent& operator=(const PredEvent &rhs)
      { id = rhs.id; return *this; }
    inline operator Realm::UserEvent() const
      { Realm::UserEvent e; e.id = id; return e; }
  };

  class ApEvent : public LgEvent {
  public:
    static const ApEvent NO_AP_EVENT;
  public:
    ApEvent(void) : LgEvent() { }
    ApEvent(const ApEvent &rhs) { id = rhs.id; }
    explicit ApEvent(const Realm::Event &e) : LgEvent(e) { }
    explicit ApEvent(const PredEvent &e) { id = e.id; }
  public:
    inline ApEvent& operator=(const ApEvent &rhs)
      { id = rhs.id; return *this; }
    inline bool has_triggered_faultignorant(void) const
      { bool poisoned; return has_triggered_faultaware(poisoned); }
  };

  class ApUserEvent : public ApEvent {
  public:
    static const ApUserEvent NO_AP_USER_EVENT;
  public:
    ApUserEvent(void) : ApEvent() { }
    ApUserEvent(const ApUserEvent &rhs) : ApEvent(rhs) { }
    explicit ApUserEvent(const Realm::UserEvent &e) : ApEvent(e) { }
  public:
    inline ApUserEvent& operator=(const ApUserEvent &rhs)
      { id = rhs.id; return *this; }
    inline operator Realm::UserEvent() const
      { Realm::UserEvent e; e.id = id; return e; }
  };

  class ApBarrier : public ApEvent {
  public:
    static const ApBarrier NO_AP_BARRIER;
  public:
    ApBarrier(void) : ApEvent(), timestamp(0) { }
    ApBarrier(const ApBarrier &rhs) 
      : ApEvent(rhs), timestamp(rhs.timestamp) { }
    explicit ApBarrier(const Realm::Barrier &b) 
      : ApEvent(b), timestamp(b.timestamp) { }
  public:
    inline ApBarrier& operator=(const ApBarrier &rhs)
      { id = rhs.id; timestamp = rhs.timestamp; return *this; }
    inline operator Realm::Barrier() const
      { Realm::Barrier b; b.id = id; 
        b.timestamp = timestamp; return b; }
  public:
    inline bool get_result(void *value, size_t value_size) const
      { Realm::Barrier b; b.id = id;
        b.timestamp = timestamp; return b.get_result(value, value_size); }
    inline void destroy_barrier(void)
      { Realm::Barrier b; b.id = id;
        b.timestamp = timestamp; b.destroy_barrier(); }
  public:
    Realm::Barrier::timestamp_t timestamp;
  };

  class RtEvent : public LgEvent {
  public:
    static const RtEvent NO_RT_EVENT;
  public:
    RtEvent(void) : LgEvent() { }
    RtEvent(const RtEvent &rhs) { id = rhs.id; }
    explicit RtEvent(const Realm::Event &e) : LgEvent(e) { }
    explicit RtEvent(const PredEvent &e) { id = e.id; }
  public:
    inline RtEvent& operator=(const RtEvent &rhs)
      { id = rhs.id; return *this; }
  };

  class RtUserEvent : public RtEvent {
  public:
    static const RtUserEvent NO_RT_USER_EVENT;
  public:
    RtUserEvent(void) : RtEvent() { }
    RtUserEvent(const RtUserEvent &rhs) : RtEvent(rhs) { }
    explicit RtUserEvent(const Realm::UserEvent &e) : RtEvent(e) { }
  public:
    inline RtUserEvent& operator=(const RtUserEvent &rhs)
      { id = rhs.id; return *this; }
    inline operator Realm::UserEvent() const
      { Realm::UserEvent e; e.id = id; return e; }
  };

  class RtBarrier : public RtEvent {
  public:
    static const RtBarrier NO_RT_BARRIER;
  public:
    RtBarrier(void) : RtEvent(), timestamp(0) { }
    RtBarrier(const RtBarrier &rhs)
      : RtEvent(rhs), timestamp(rhs.timestamp) { }
    explicit RtBarrier(const Realm::Barrier &b)
      : RtEvent(b), timestamp(b.timestamp) { }
  public:
    inline RtBarrier& operator=(const RtBarrier &rhs)
      { id = rhs.id; timestamp = rhs.timestamp; return *this; }
    inline operator Realm::Barrier() const
      { Realm::Barrier b; b.id = id; 
        b.timestamp = timestamp; return b; } 
  public:
    inline bool get_result(void *value, size_t value_size) const
      { Realm::Barrier b; b.id = id;
        b.timestamp = timestamp; return b.get_result(value, value_size); }
    inline void destroy_barrier(void)
      { Realm::Barrier b; b.id = id;
        b.timestamp = timestamp; b.destroy_barrier(); }
  public:
    Realm::Barrier::timestamp_t timestamp;
  }; 
  
  // A class for preventing serialization of Legion objects
  // which cannot be serialized
  template<typename T>
  class Unserializable {
  public:
    inline size_t legion_buffer_size(void);
    inline size_t legion_serialize(void *buffer);
    inline size_t legion_deserialize(const void *buffer);
  };

}; // Legion namespace

#endif // __LEGION_TYPES_H__<|MERGE_RESOLUTION|>--- conflicted
+++ resolved
@@ -366,13 +366,10 @@
       LG_MISSPECULATE_TASK_ID,
       LG_DEFER_PHI_VIEW_REF_TASK_ID,
       LG_DEFER_PHI_VIEW_REGISTRATION_TASK_ID,
-<<<<<<< HEAD
       LG_CONTROL_REP_LAUNCH_TASK_ID,
       LG_CONTROL_REP_DELETE_TASK_ID,
       LG_RECLAIM_FUTURE_MAP_TASK_ID,
-=======
       LG_TIGHTEN_INDEX_SPACE_TASK_ID,
->>>>>>> c2f5fa75
       LG_MESSAGE_ID, // These two must be the last two
       LG_RETRY_SHUTDOWN_TASK_ID,
       LG_LAST_TASK_ID, // This one should always be last
@@ -467,13 +464,10 @@
         "Handle Mapping Misspeculation",                          \
         "Defer Phi View Reference",                               \
         "Defer Phi View Registration",                            \
-<<<<<<< HEAD
         "Control Replication Launch",                             \
         "Control Replciation Delete",                             \
         "Reclaim Future Map",                                     \
-=======
         "Tighten Index Space",                                    \
->>>>>>> c2f5fa75
         "Remote Message",                                         \
         "Retry Shutdown",                                         \
       };
