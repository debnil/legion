--- conflicted
+++ resolved
@@ -1703,18 +1703,11 @@
     //--------------------------------------------------------------------------
     IndexTaskLauncher::IndexTaskLauncher(void)
       : task_id(0), launch_domain(Domain::NO_DOMAIN), 
-<<<<<<< HEAD
-        global_arg(TaskArgument()), argument_map(ArgumentMap()), 
-        predicate(Predicate::TRUE_PRED), must_parallelism(false), 
-        map_id(0), tag(0), oid(0), static_dependences(NULL),
-        enable_inlining(false), independent_requirements(false),
-=======
         launch_space(IndexSpace::NO_SPACE), global_arg(TaskArgument()), 
         argument_map(ArgumentMap()), predicate(Predicate::TRUE_PRED), 
-        must_parallelism(false), map_id(0), tag(0), static_dependences(NULL), 
-        enable_inlining(false), independent_requirements(false), 
->>>>>>> 9aa706c2
-        silence_warnings(false)
+        must_parallelism(false), map_id(0), tag(0), oid(0),
+        static_dependences(NULL), enable_inlining(false),
+        independent_requirements(false), silence_warnings(false)
     //--------------------------------------------------------------------------
     {
     }
@@ -1726,36 +1719,16 @@
                                      Predicate pred /*= Predicate::TRUE_PRED*/,
                                      bool must /*=false*/, MapperID mid /*=0*/,
                                      MappingTagID t /*=0*/)
-<<<<<<< HEAD
-      : task_id(tid), launch_domain(dom), global_arg(global),
-        argument_map(map), predicate(pred), must_parallelism(must),
-        map_id(mid), tag(t), oid(0), static_dependences(NULL),
-        enable_inlining(false), independent_requirements(false),
-=======
       : task_id(tid), launch_domain(dom), launch_space(IndexSpace::NO_SPACE),
         global_arg(global), argument_map(map), predicate(pred), 
-        must_parallelism(must), map_id(mid), tag(t), static_dependences(NULL),
-        enable_inlining(false), independent_requirements(false), 
->>>>>>> 9aa706c2
-        silence_warnings(false)
-    //--------------------------------------------------------------------------
-    {
-    }
-
-    //--------------------------------------------------------------------------
-<<<<<<< HEAD
-    IndexTaskLauncher::IndexTaskLauncher(Processor::TaskFuncID tid, Domain dom,
-                                     TaskArgument global,
-                                     ArgumentMap map,
-                                     OrderingID oid,
-                                     Predicate pred /*= Predicate::TRUE_PRED*/,
-                                     bool must /*=false*/, MapperID mid /*=0*/,
-                                     MappingTagID t /*=0*/)
-      : task_id(tid), launch_domain(dom), global_arg(global), 
-        argument_map(map), predicate(pred), must_parallelism(must),
-        map_id(mid), tag(t), oid(oid), static_dependences(NULL),
-        enable_inlining(false), independent_requirements(false),
-=======
+        must_parallelism(must), map_id(mid), tag(t), oid(0),
+        static_dependences(NULL), enable_inlining(false),
+        independent_requirements(false), silence_warnings(false)
+    //--------------------------------------------------------------------------
+    {
+    }
+
+    //--------------------------------------------------------------------------
     IndexTaskLauncher::IndexTaskLauncher(Processor::TaskFuncID tid, 
                                      IndexSpace space,
                                      TaskArgument global,
@@ -1765,10 +1738,9 @@
                                      MappingTagID t /*=0*/)
       : task_id(tid), launch_domain(Domain::NO_DOMAIN), launch_space(space),
         global_arg(global), argument_map(map), predicate(pred), 
-        must_parallelism(must), map_id(mid), tag(t), static_dependences(NULL),
-        enable_inlining(false), independent_requirements(false), 
->>>>>>> 9aa706c2
-        silence_warnings(false)
+        must_parallelism(must), map_id(mid), tag(t), oid(0),
+        static_dependences(NULL), enable_inlining(false),
+        independent_requirements(false), silence_warnings(false)
     //--------------------------------------------------------------------------
     {
     }
