/* Copyright 2017 Stanford University, NVIDIA Corporation
 *
 * Licensed under the Apache License, Version 2.0 (the "License");
 * you may not use this file except in compliance with the License.
 * You may obtain a copy of the License at
 *
 *     http://www.apache.org/licenses/LICENSE-2.0
 *
 * Unless required by applicable law or agreed to in writing, software
 * distributed under the License is distributed on an "AS IS" BASIS,
 * WITHOUT WARRANTIES OR CONDITIONS OF ANY KIND, either express or implied.
 * See the License for the specific language governing permissions and
 * limitations under the License.
 */

#include "legion/region_tree.h"
#include "legion/legion_tasks.h"
#include "legion/legion_spy.h"
#include "legion/legion_trace.h"
#include "legion/legion_context.h"
#include "legion/legion_profiling.h"
#include "legion/legion_instances.h"
#include "legion/legion_analysis.h"
#include "legion/legion_views.h"
#include "legion/legion_replication.h"

#include <algorithm>

#define PRINT_REG(reg) (reg).index_space.id,(reg).field_space.id, (reg).tree_id

namespace Legion {
  namespace Internal {

    LEGION_EXTERN_LOGGER_DECLARATIONS

    /////////////////////////////////////////////////////////////
    // Resource Tracker 
    /////////////////////////////////////////////////////////////

    //--------------------------------------------------------------------------
    ResourceTracker::ResourceTracker(void)
    //--------------------------------------------------------------------------
    {
    }

    //--------------------------------------------------------------------------
    ResourceTracker::ResourceTracker(const ResourceTracker &rhs)
    //--------------------------------------------------------------------------
    {
      // should never be called
      assert(false);
    }

    //--------------------------------------------------------------------------
    ResourceTracker::~ResourceTracker(void)
    //--------------------------------------------------------------------------
    {
    }

    //--------------------------------------------------------------------------
    ResourceTracker& ResourceTracker::operator=(const ResourceTracker&rhs)
    //--------------------------------------------------------------------------
    {
      // should never be called
      assert(false);
      return *this;
    } 

    //--------------------------------------------------------------------------
    void ResourceTracker::return_privilege_state(ResourceTracker *target) const
    //--------------------------------------------------------------------------
    {
      if (!created_regions.empty())
        target->register_region_creations(created_regions);
      if (!deleted_regions.empty())
        target->register_region_deletions(deleted_regions);
      if (!created_fields.empty())
        target->register_field_creations(created_fields);
      if (!deleted_fields.empty())
        target->register_field_deletions(deleted_fields);
      if (!created_field_spaces.empty())
        target->register_field_space_creations(created_field_spaces);
      if (!deleted_field_spaces.empty())
        target->register_field_space_deletions(deleted_field_spaces);
      if (!created_index_spaces.empty())
        target->register_index_space_creations(created_index_spaces);
      if (!deleted_index_spaces.empty())
        target->register_index_space_deletions(deleted_index_spaces);
      if (!created_index_partitions.empty())
        target->register_index_partition_creations(created_index_partitions);
      if (!deleted_index_partitions.empty())
        target->register_index_partition_deletions(deleted_index_partitions);
    }

    //--------------------------------------------------------------------------
    void ResourceTracker::pack_privilege_state(Serializer &rez, 
                                    AddressSpaceID target, bool returning) const
    //--------------------------------------------------------------------------
    {
      // Shouldn't need the lock here since we only do this
      // while there is no one else executing
      RezCheck z(rez);
      rez.serialize<size_t>(created_regions.size());
      if (!created_regions.empty())
      {
        for (std::set<LogicalRegion>::const_iterator it =
              created_regions.begin(); it != created_regions.end(); it++)
        {
          rez.serialize(*it);
        }
      }
      rez.serialize<size_t>(deleted_regions.size());
      if (!deleted_regions.empty())
      {
        for (std::set<LogicalRegion>::const_iterator it =
              deleted_regions.begin(); it != deleted_regions.end(); it++)
        {
          rez.serialize(*it);
        }
      }
      if (returning)
      {
        // Only non-local fields get returned
        size_t non_local = 0;
        for (std::map<std::pair<FieldSpace,FieldID>,bool>::const_iterator it =
              created_fields.begin(); it != created_fields.end(); it++)
        {
          if (it->second)
            continue;
          non_local++;
        }
        rez.serialize(non_local);
        if (non_local > 0)
        {
          for (std::map<std::pair<FieldSpace,FieldID>,bool>::const_iterator it =
                created_fields.begin(); it != created_fields.end(); it++)
          {
            rez.serialize(it->first.first);
            rez.serialize(it->first.second);
            rez.serialize<bool>(it->second);
          }
        }
      }
      else
      {
        rez.serialize<size_t>(created_fields.size());
        if (!created_fields.empty())
        {
          for (std::map<std::pair<FieldSpace,FieldID>,bool>::const_iterator it =
                created_fields.begin(); it != created_fields.end(); it++)
          {
            rez.serialize(it->first.first);
            rez.serialize(it->first.second);
            rez.serialize<bool>(it->second);
          }
        }
      }
      rez.serialize<size_t>(deleted_fields.size());
      if (!deleted_fields.empty())
      {
        for (std::set<std::pair<FieldSpace,FieldID> >::const_iterator it = 
              deleted_fields.begin(); it != deleted_fields.end(); it++)
        {
          rez.serialize(it->first);
          rez.serialize(it->second);
        }
      }
      rez.serialize<size_t>(created_field_spaces.size());
      if (!created_field_spaces.empty())
      {
        for (std::set<FieldSpace>::const_iterator it = 
              created_field_spaces.begin(); it != 
              created_field_spaces.end(); it++)
        {
          rez.serialize(*it);
        }
      }
      rez.serialize<size_t>(deleted_field_spaces.size());
      if (!deleted_field_spaces.empty())
      {
        for (std::set<FieldSpace>::const_iterator it = 
              deleted_field_spaces.begin(); it !=
              deleted_field_spaces.end(); it++)
        {
          rez.serialize(*it);
        }
      }
      rez.serialize<size_t>(created_index_spaces.size());
      if (!created_index_spaces.empty())
      {
        for (std::set<IndexSpace>::const_iterator it = 
              created_index_spaces.begin(); it != 
              created_index_spaces.end(); it++)
        {
          rez.serialize(*it);
        }
      }
      rez.serialize<size_t>(deleted_index_spaces.size());
      if (!deleted_index_spaces.empty())
      {
        for (std::set<IndexSpace>::const_iterator it = 
              deleted_index_spaces.begin(); it !=
              deleted_index_spaces.end(); it++)
        {
          rez.serialize(*it);
        }
      }
      rez.serialize<size_t>(created_index_partitions.size());
      if (!created_index_partitions.empty())
      {
        for (std::set<IndexPartition>::const_iterator it = 
              created_index_partitions.begin(); it !=
              created_index_partitions.end(); it++)
        {
          rez.serialize(*it);
        }
      }
      rez.serialize<size_t>(deleted_index_partitions.size());
      if (!deleted_index_partitions.empty())
      {
        for (std::set<IndexPartition>::const_iterator it = 
              deleted_index_partitions.begin(); it !=
              deleted_index_partitions.end(); it++)
        {
          rez.serialize(*it);
        }
      }
    }

    //--------------------------------------------------------------------------
    /*static*/ void ResourceTracker::unpack_privilege_state(Deserializer &derez,
                                                        ResourceTracker *target)
    //--------------------------------------------------------------------------
    {
      // Hold the lock while doing the unpack to avoid conflicting
      // with anyone else returning state
      DerezCheck z(derez);
      size_t num_created_regions;
      derez.deserialize(num_created_regions);
      if (num_created_regions > 0)
      {
        std::set<LogicalRegion> created_regions;
        for (unsigned idx = 0; idx < num_created_regions; idx++)
        {
          LogicalRegion reg;
          derez.deserialize(reg);
          created_regions.insert(reg);
        }
        target->register_region_creations(created_regions);
      }
      size_t num_deleted_regions;
      derez.deserialize(num_deleted_regions);
      if (num_deleted_regions > 0)
      {
        std::set<LogicalRegion> deleted_regions;
        for (unsigned idx = 0; idx < num_deleted_regions; idx++)
        {
          LogicalRegion reg;
          derez.deserialize(reg);
          deleted_regions.insert(reg);
        }
        target->register_region_deletions(deleted_regions);
      }
      size_t num_created_fields;
      derez.deserialize(num_created_fields);
      if (num_created_fields > 0)
      {
        std::map<std::pair<FieldSpace,FieldID>,bool> created_fields;
        for (unsigned idx = 0; idx < num_created_fields; idx++)
        {
          FieldSpace sp;
          derez.deserialize(sp);
          FieldID fid;
          derez.deserialize(fid);
          derez.deserialize<bool>(
              created_fields[std::pair<FieldSpace,FieldID>(sp,fid)]);
        }
        target->register_field_creations(created_fields);
      }
      size_t num_deleted_fields;
      derez.deserialize(num_deleted_fields);
      if (num_deleted_fields > 0)
      {
        std::set<std::pair<FieldSpace,FieldID> > deleted_fields;
        for (unsigned idx = 0; idx < num_deleted_fields; idx++)
        {
          FieldSpace sp;
          derez.deserialize(sp);
          FieldID fid;
          derez.deserialize(fid);
          deleted_fields.insert(std::pair<FieldSpace,FieldID>(sp,fid));
        }
        target->register_field_deletions(deleted_fields);
      }
      size_t num_created_field_spaces;
      derez.deserialize(num_created_field_spaces);
      if (num_created_field_spaces > 0)
      {
        std::set<FieldSpace> created_field_spaces;
        for (unsigned idx = 0; idx < num_created_field_spaces; idx++)
        {
          FieldSpace sp;
          derez.deserialize(sp);
          created_field_spaces.insert(sp);
        }
        target->register_field_space_creations(created_field_spaces);
      }
      size_t num_deleted_field_spaces;
      derez.deserialize(num_deleted_field_spaces);
      if (num_deleted_field_spaces > 0)
      {
        std::set<FieldSpace> deleted_field_spaces;
        for (unsigned idx = 0; idx < num_deleted_field_spaces; idx++)
        {
          FieldSpace sp;
          derez.deserialize(sp);
          deleted_field_spaces.insert(sp);
        }
        target->register_field_space_deletions(deleted_field_spaces);
      }
      size_t num_created_index_spaces;
      derez.deserialize(num_created_index_spaces);
      if (num_created_index_spaces > 0)
      {
        std::set<IndexSpace> created_index_spaces;
        for (unsigned idx = 0; idx < num_created_index_spaces; idx++)
        {
          IndexSpace sp;
          derez.deserialize(sp);
          created_index_spaces.insert(sp);
        }
        target->register_index_space_creations(created_index_spaces);
      }
      size_t num_deleted_index_spaces;
      derez.deserialize(num_deleted_index_spaces);
      if (num_deleted_index_spaces > 0)
      {
        std::set<IndexSpace> deleted_index_spaces;
        for (unsigned idx = 0; idx < num_deleted_index_spaces; idx++)
        {
          IndexSpace sp;
          derez.deserialize(sp);
          deleted_index_spaces.insert(sp);
        }
        target->register_index_space_deletions(deleted_index_spaces);
      }
      size_t num_created_index_partitions;
      derez.deserialize(num_created_index_partitions);
      if (num_created_index_partitions > 0)
      {
        std::set<IndexPartition> created_index_partitions;
        for (unsigned idx = 0; idx < num_created_index_partitions; idx++)
        {
          IndexPartition ip;
          derez.deserialize(ip);
          created_index_partitions.insert(ip);
        }
        target->register_index_partition_creations(created_index_partitions);
      }
      size_t num_deleted_index_partitions;
      derez.deserialize(num_deleted_index_partitions);
      if (num_deleted_index_partitions > 0)
      {
        std::set<IndexPartition> deleted_index_partitions;
        for (unsigned idx = 0; idx < num_deleted_index_partitions; idx++)
        {
          IndexPartition ip;
          derez.deserialize(ip);
          deleted_index_partitions.insert(ip);
        }
        target->register_index_partition_deletions(deleted_index_partitions);
      }
    }

    /////////////////////////////////////////////////////////////
    // External Task 
    /////////////////////////////////////////////////////////////

    //--------------------------------------------------------------------------
    ExternalTask::ExternalTask(void)
      : Task(), arg_manager(NULL)
    //--------------------------------------------------------------------------
    {
    }

    //--------------------------------------------------------------------------
    void ExternalTask::pack_external_task(Serializer &rez,AddressSpaceID target)
    //--------------------------------------------------------------------------
    {
      RezCheck z(rez);
      rez.serialize(task_id);
      rez.serialize(indexes.size());
      for (unsigned idx = 0; idx < indexes.size(); idx++)
        pack_index_space_requirement(indexes[idx], rez);
      rez.serialize(regions.size());
      for (unsigned idx = 0; idx < regions.size(); idx++)
        pack_region_requirement(regions[idx], rez);
      rez.serialize(futures.size());
      // If we are remote we can just do the normal pack
      for (unsigned idx = 0; idx < futures.size(); idx++)
        rez.serialize(futures[idx].impl->did);
      rez.serialize(grants.size());
      for (unsigned idx = 0; idx < grants.size(); idx++)
        pack_grant(grants[idx], rez);
      rez.serialize(wait_barriers.size());
      for (unsigned idx = 0; idx < wait_barriers.size(); idx++)
        pack_phase_barrier(wait_barriers[idx], rez);
      rez.serialize(arrive_barriers.size());
      for (unsigned idx = 0; idx < arrive_barriers.size(); idx++)
        pack_phase_barrier(arrive_barriers[idx], rez);
      rez.serialize<bool>((arg_manager != NULL));
      rez.serialize(arglen);
      rez.serialize(args,arglen);
      rez.serialize(map_id);
      rez.serialize(tag);
      rez.serialize(is_index_space);
      rez.serialize(must_epoch_task);
      rez.serialize(index_domain);
      rez.serialize(index_point);
      rez.serialize(local_arglen);
      rez.serialize(local_args,local_arglen);
      rez.serialize(orig_proc);
      // No need to pack current proc, it will get set when we unpack
      rez.serialize(steal_count);
      // No need to pack remote, it will get set
      rez.serialize(speculated);
      rez.serialize<unsigned>(get_context_index());
    }

    //--------------------------------------------------------------------------
    void ExternalTask::unpack_external_task(Deserializer &derez,
                                    Runtime *runtime, ReferenceMutator *mutator)
    //--------------------------------------------------------------------------
    {
      DerezCheck z(derez);
      derez.deserialize(task_id);
      size_t num_indexes;
      derez.deserialize(num_indexes);
      indexes.resize(num_indexes);
      for (unsigned idx = 0; idx < indexes.size(); idx++)
        unpack_index_space_requirement(indexes[idx], derez);
      size_t num_regions;
      derez.deserialize(num_regions);
      regions.resize(num_regions);
      for (unsigned idx = 0; idx < regions.size(); idx++)
        unpack_region_requirement(regions[idx], derez); 
      size_t num_futures;
      derez.deserialize(num_futures);
      futures.resize(num_futures);
      for (unsigned idx = 0; idx < futures.size(); idx++)
      {
        DistributedID future_did;
        derez.deserialize(future_did);
        FutureImpl *impl = 
          runtime->find_or_create_future(future_did, mutator);
        impl->add_base_gc_ref(FUTURE_HANDLE_REF, mutator);
        futures[idx] = Future(impl, false/*need reference*/);
      }
      size_t num_grants;
      derez.deserialize(num_grants);
      grants.resize(num_grants);
      for (unsigned idx = 0; idx < grants.size(); idx++)
        unpack_grant(grants[idx], derez);
      size_t num_wait_barriers;
      derez.deserialize(num_wait_barriers);
      wait_barriers.resize(num_wait_barriers);
      for (unsigned idx = 0; idx < wait_barriers.size(); idx++)
        unpack_phase_barrier(wait_barriers[idx], derez);
      size_t num_arrive_barriers;
      derez.deserialize(num_arrive_barriers);
      arrive_barriers.resize(num_arrive_barriers);
      for (unsigned idx = 0; idx < arrive_barriers.size(); idx++)
        unpack_phase_barrier(arrive_barriers[idx], derez);
      bool has_arg_manager;
      derez.deserialize(has_arg_manager);
      derez.deserialize(arglen);
      if (arglen > 0)
      {
        if (has_arg_manager)
        {
#ifdef DEBUG_LEGION
          assert(arg_manager == NULL);
#endif
          arg_manager = new AllocManager(arglen);
          arg_manager->add_reference();
          args = arg_manager->get_allocation();
        }
        else
          args = legion_malloc(TASK_ARGS_ALLOC, arglen);
        derez.deserialize(args,arglen);
      }
      derez.deserialize(map_id);
      derez.deserialize(tag);
      derez.deserialize(is_index_space);
      derez.deserialize(must_epoch_task);
      derez.deserialize(index_domain);
      derez.deserialize(index_point);
      derez.deserialize(local_arglen);
      if (local_arglen > 0)
      {
        local_args = malloc(local_arglen);
        derez.deserialize(local_args,local_arglen);
      }
      derez.deserialize(orig_proc);
      derez.deserialize(steal_count);
      derez.deserialize(speculated);
      unsigned ctx_index;
      derez.deserialize(ctx_index);
      set_context_index(ctx_index);
    }

    //--------------------------------------------------------------------------
    /*static*/ void ExternalTask::pack_index_space_requirement(
                              const IndexSpaceRequirement &req, Serializer &rez)
    //--------------------------------------------------------------------------
    {
      RezCheck z(rez);
      rez.serialize(req.handle);
      rez.serialize(req.privilege);
      rez.serialize(req.parent);
      // no need to send verified
    }

    //--------------------------------------------------------------------------
    /*static*/ void ExternalTask::unpack_index_space_requirement(
                                IndexSpaceRequirement &req, Deserializer &derez)
    //--------------------------------------------------------------------------
    {
      DerezCheck z(derez);
      derez.deserialize(req.handle);
      derez.deserialize(req.privilege);
      derez.deserialize(req.parent);
      req.verified = true;
    }

    //--------------------------------------------------------------------------
    /*static*/ void ExternalTask::pack_region_requirement(
                                  const RegionRequirement &req, Serializer &rez)
    //--------------------------------------------------------------------------
    {
      RezCheck z(rez);
      rez.serialize(req.region);
      rez.serialize(req.partition);
      rez.serialize(req.privilege_fields.size());
      for (std::set<FieldID>::const_iterator it = req.privilege_fields.begin();
            it != req.privilege_fields.end(); it++)
      {
        rez.serialize(*it);
      }
      rez.serialize(req.instance_fields.size());
      for (std::vector<FieldID>::const_iterator it = 
            req.instance_fields.begin(); it != req.instance_fields.end(); it++)
      {
        rez.serialize(*it);
      }
      rez.serialize(req.privilege);
      rez.serialize(req.prop);
      rez.serialize(req.parent);
      rez.serialize(req.redop);
      rez.serialize(req.tag);
      rez.serialize(req.flags);
      rez.serialize(req.handle_type);
      rez.serialize(req.projection);
    }

    //--------------------------------------------------------------------------
    /*static*/ void ExternalTask::unpack_region_requirement(
                                    RegionRequirement &req, Deserializer &derez)
    //--------------------------------------------------------------------------
    {
      DerezCheck z(derez);
      derez.deserialize(req.region);
      derez.deserialize(req.partition);
      size_t num_privilege_fields;
      derez.deserialize(num_privilege_fields);
      for (unsigned idx = 0; idx < num_privilege_fields; idx++)
      {
        FieldID fid;
        derez.deserialize(fid);
        req.privilege_fields.insert(fid);
      }
      size_t num_instance_fields;
      derez.deserialize(num_instance_fields);
      for (unsigned idx = 0; idx < num_instance_fields; idx++)
      {
        FieldID fid;
        derez.deserialize(fid);
        req.instance_fields.push_back(fid);
      }
      derez.deserialize(req.privilege);
      derez.deserialize(req.prop);
      derez.deserialize(req.parent);
      derez.deserialize(req.redop);
      derez.deserialize(req.tag);
      derez.deserialize(req.flags);
      derez.deserialize(req.handle_type);
      derez.deserialize(req.projection);
      req.flags |= VERIFIED_FLAG;
    }

    //--------------------------------------------------------------------------
    /*static*/ void ExternalTask::pack_grant(const Grant &grant,Serializer &rez)
    //--------------------------------------------------------------------------
    {
      grant.impl->pack_grant(rez);
    }

    //--------------------------------------------------------------------------
    /*static*/ void ExternalTask::unpack_grant(Grant &grant,Deserializer &derez)
    //--------------------------------------------------------------------------
    {
      // Create a new grant impl object to perform the unpack
      grant = Grant(new GrantImpl());
      grant.impl->unpack_grant(derez);
    }

    //--------------------------------------------------------------------------
    /*static*/ void ExternalTask::pack_phase_barrier(
                                  const PhaseBarrier &barrier, Serializer &rez)
    //--------------------------------------------------------------------------
    {
      RezCheck z(rez);
      rez.serialize(barrier.phase_barrier);
    }  

    //--------------------------------------------------------------------------
    /*static*/ void ExternalTask::unpack_phase_barrier(
                                    PhaseBarrier &barrier, Deserializer &derez)
    //--------------------------------------------------------------------------
    {
      DerezCheck z(derez);
      derez.deserialize(barrier.phase_barrier);
    }

    /////////////////////////////////////////////////////////////
    // Task Operation 
    /////////////////////////////////////////////////////////////
  
    //--------------------------------------------------------------------------
    TaskOp::TaskOp(Runtime *rt)
      : ExternalTask(), SpeculativeOp(rt)
    //--------------------------------------------------------------------------
    {
    }

    //--------------------------------------------------------------------------
    TaskOp::~TaskOp(void)
    //--------------------------------------------------------------------------
    {
    }

    //--------------------------------------------------------------------------
    UniqueID TaskOp::get_unique_id(void) const
    //--------------------------------------------------------------------------
    {
      return unique_op_id;
    }

    //--------------------------------------------------------------------------
    unsigned TaskOp::get_context_index(void) const
    //--------------------------------------------------------------------------
    {
      return context_index;
    }

    //--------------------------------------------------------------------------
    void TaskOp::set_context_index(unsigned index)
    //--------------------------------------------------------------------------
    {
      context_index = index;
    }

    //--------------------------------------------------------------------------
    int TaskOp::get_depth(void) const
    //--------------------------------------------------------------------------
    {
#ifdef DEBUG_LEGION
      assert(parent_ctx != NULL);
#endif
      return (parent_ctx->get_depth() + 1);
    }

    //--------------------------------------------------------------------------
    const char* TaskOp::get_task_name(void) const
    //--------------------------------------------------------------------------
    {
      TaskImpl *impl = runtime->find_or_create_task_impl(task_id);
      return impl->get_name();
    }

    //--------------------------------------------------------------------------
    bool TaskOp::is_remote(void) const
    //--------------------------------------------------------------------------
    {
      if (local_cached)
        return !is_local;
      if (!orig_proc.exists())
        is_local = runtime->is_local(parent_ctx->get_executing_processor());
      else
        is_local = runtime->is_local(orig_proc);
      local_cached = true;
      return !is_local;
    }

    //--------------------------------------------------------------------------
    void TaskOp::set_current_proc(Processor current)
    //--------------------------------------------------------------------------
    {
#ifdef DEBUG_LEGION
      assert(current.exists());
      assert(runtime->is_local(current));
#endif
      // Always clear target_proc and the mapper when setting a new current proc
      mapper = NULL;
      current_proc = current;
      target_proc = current;
    }

    //--------------------------------------------------------------------------
    void TaskOp::activate_task(void)
    //--------------------------------------------------------------------------
    {
      activate_speculative();
      complete_received = false;
      commit_received = false;
      children_complete = false;
      children_commit = false;
      stealable = false;
      options_selected = false;
      map_origin = false;
      replicate = false;
      true_guard = PredEvent::NO_PRED_EVENT;
      false_guard = PredEvent::NO_PRED_EVENT;
      local_cached = false;
      arg_manager = NULL;
      target_proc = Processor::NO_PROC;
      mapper = NULL;
      must_epoch = NULL;
      must_epoch_task = false;
      orig_proc = Processor::NO_PROC; // for is_remote
    }

    //--------------------------------------------------------------------------
    void TaskOp::deactivate_task(void)
    //--------------------------------------------------------------------------
    {
      deactivate_speculative();
      indexes.clear();
      regions.clear();
      futures.clear();
      grants.clear();
      wait_barriers.clear();
      arrive_barriers.clear();
      if (args != NULL)
      {
        if (arg_manager != NULL)
        {
          // If the arg manager is not NULL then we delete the
          // argument manager and just zero out the arguments
          if (arg_manager->remove_reference())
            delete (arg_manager);
          arg_manager = NULL;
        }
        else
          legion_free(TASK_ARGS_ALLOC, args, arglen);
        args = NULL;
        arglen = 0;
      }
      if (local_args != NULL)
      {
        free(local_args);
        local_args = NULL;
        local_arglen = 0;
      }
      early_mapped_regions.clear();
      atomic_locks.clear(); 
      parent_req_indexes.clear();
    }

    //--------------------------------------------------------------------------
    void TaskOp::set_must_epoch(MustEpochOp *epoch, unsigned index,
                                bool do_registration)
    //--------------------------------------------------------------------------
    {
      Operation::set_must_epoch(epoch, do_registration);
      must_epoch_index = index;
    }

    //--------------------------------------------------------------------------
    void TaskOp::pack_base_task(Serializer &rez, AddressSpaceID target)
    //--------------------------------------------------------------------------
    {
      DETAILED_PROFILER(runtime, PACK_BASE_TASK_CALL);
      // pack all the user facing data first
      pack_external_task(rez, target); 
      RezCheck z(rez);
#ifdef DEBUG_LEGION
      assert(regions.size() == parent_req_indexes.size());
#endif
      for (unsigned idx = 0; idx < regions.size(); idx++)
        rez.serialize(parent_req_indexes[idx]);
      rez.serialize(map_origin);
      if (map_origin)
      {
        rez.serialize<size_t>(atomic_locks.size());
        for (std::map<Reservation,bool>::const_iterator it = 
              atomic_locks.begin(); it != atomic_locks.end(); it++)
        {
          rez.serialize(it->first);
          rez.serialize(it->second);
        }
      }
      rez.serialize(execution_fence_event);
      rez.serialize(replicate);
      rez.serialize(true_guard);
      rez.serialize(false_guard);
      rez.serialize(early_mapped_regions.size());
      for (std::map<unsigned,InstanceSet>::iterator it = 
            early_mapped_regions.begin(); it != 
            early_mapped_regions.end(); it++)
      {
        rez.serialize(it->first);
        it->second.pack_references(rez, target);
      }
    }

    //--------------------------------------------------------------------------
    void TaskOp::unpack_base_task(Deserializer &derez,
                                  std::set<RtEvent> &ready_events)
    //--------------------------------------------------------------------------
    {
      DETAILED_PROFILER(runtime, UNPACK_BASE_TASK_CALL);
      // unpack all the user facing data
      unpack_external_task(derez, runtime, this); 
      DerezCheck z(derez);
      parent_req_indexes.resize(regions.size());
      for (unsigned idx = 0; idx < parent_req_indexes.size(); idx++)
        derez.deserialize(parent_req_indexes[idx]);
      derez.deserialize(map_origin);
      if (map_origin)
      {
        size_t num_atomic;
        derez.deserialize(num_atomic);
        for (unsigned idx = 0; idx < num_atomic; idx++)
        {
          Reservation lock;
          derez.deserialize(lock);
          derez.deserialize(atomic_locks[lock]);
        }
      }
      derez.deserialize(execution_fence_event);
      derez.deserialize(replicate);
      derez.deserialize(true_guard);
      derez.deserialize(false_guard);
      size_t num_early;
      derez.deserialize(num_early);
      for (unsigned idx = 0; idx < num_early; idx++)
      {
        unsigned index;
        derez.deserialize(index);
        early_mapped_regions[index].unpack_references(runtime, this, derez, 
                                                      ready_events);
      }
    }

    //--------------------------------------------------------------------------
    /*static*/ void TaskOp::process_unpack_task(Runtime *rt, 
                                                Deserializer &derez)
    //--------------------------------------------------------------------------
    {
      // Figure out what kind of task this is and where it came from
      DerezCheck z(derez);
      Processor current;
      derez.deserialize(current);
      TaskKind kind;
      derez.deserialize(kind);
      switch (kind)
      {
        case INDIVIDUAL_TASK_KIND:
          {
            IndividualTask *task = rt->get_available_individual_task(false);
            std::set<RtEvent> ready_events;
            if (task->unpack_task(derez, current, ready_events))
            {
              RtEvent ready;
              if (!ready_events.empty())
                ready = Runtime::merge_events(ready_events);
              // Origin mapped tasks can go straight to launching 
              // themselves since they are already mapped
              if (task->is_origin_mapped())
              {
                ProcessorManager::TriggerTaskArgs trigger_args;
                trigger_args.op = task;
                rt->issue_runtime_meta_task(trigger_args, 
                    LG_THROUGHPUT_PRIORITY, task, ready);
              }
              else
                rt->add_to_ready_queue(current, task, ready);
            }
            break;
          }
        case SLICE_TASK_KIND:
          {
            SliceTask *task = rt->get_available_slice_task(false);
            std::set<RtEvent> ready_events;
            if (task->unpack_task(derez, current, ready_events))
            {
              RtEvent ready;
              if (!ready_events.empty())
                ready = Runtime::merge_events(ready_events);
              // Origin mapped tasks can go straight to launching 
              // themselves since they are already mapped
              if (task->is_origin_mapped())
              {
                ProcessorManager::TriggerTaskArgs trigger_args;
                trigger_args.op = task;
                rt->issue_runtime_meta_task(trigger_args, 
                    LG_THROUGHPUT_PRIORITY, task, ready);
              }
              else
                rt->add_to_ready_queue(current, task, ready);
            }
            break;
          }
        case POINT_TASK_KIND:
        case INDEX_TASK_KIND:
        default:
          assert(false); // no other tasks should be sent anywhere
      }
    }

    //--------------------------------------------------------------------------
    void TaskOp::mark_stolen(void)
    //--------------------------------------------------------------------------
    {
      steal_count++;
    }

    //--------------------------------------------------------------------------
    void TaskOp::initialize_base_task(TaskContext *ctx, bool track, 
                  const std::vector<StaticDependence> *dependences,
                  const Predicate &p, Processor::TaskFuncID tid)
    //--------------------------------------------------------------------------
    {
      initialize_speculation(ctx, track, regions.size(), dependences, p);
      parent_task = ctx->get_task(); // initialize the parent task
      // Fill in default values for all of the Task fields
      orig_proc = ctx->get_executing_processor();
      current_proc = orig_proc;
      steal_count = 0;
      speculated = false;
    }

    //--------------------------------------------------------------------------
    void TaskOp::check_empty_field_requirements(void)
    //--------------------------------------------------------------------------
    {
      for (unsigned idx = 0; idx < regions.size(); idx++)
      {
        if (regions[idx].privilege != NO_ACCESS && 
            regions[idx].privilege_fields.empty())
        {
          REPORT_LEGION_WARNING(LEGION_WARNING_REGION_REQUIREMENT_TASK,
                           "REGION REQUIREMENT %d OF "
                           "TASK %s (ID %lld) HAS NO PRIVILEGE "
                           "FIELDS! DID YOU FORGET THEM?!?",
                           idx, get_task_name(), get_unique_id());
        }
      }
    }

    //--------------------------------------------------------------------------
    size_t TaskOp::check_future_size(FutureImpl *impl)
    //--------------------------------------------------------------------------
    {
#ifdef DEBUG_LEGION
      assert(impl != NULL);
#endif
      const size_t result_size = impl->get_untyped_size();
      // TODO: figure out a way to put this check back in with dynamic task
      // registration where we might not know the return size until later
#ifdef PERFORM_PREDICATE_SIZE_CHECKS
      if (result_size != variants->return_size)
        REPORT_LEGION_ERROR(ERROR_PREDICATED_TASK_LAUNCH,
                      "Predicated task launch for task %s "
                      "in parent task %s (UID %lld) has predicated "
                      "false future of size %ld bytes, but the "
                      "expected return size is %ld bytes.",
                      get_task_name(), parent_ctx->get_task_name(),
                      parent_ctx->get_unique_id(),
                      result_size, variants->return_size)
#endif
      return result_size;
    }

    //--------------------------------------------------------------------------
    bool TaskOp::select_task_options(void)
    //--------------------------------------------------------------------------
    {
#ifdef DEBUG_LEGION
      assert(!options_selected);
#endif
      if (mapper == NULL)
        mapper = runtime->find_mapper(current_proc, map_id);
      Mapper::TaskOptions options;
      options.initial_proc = current_proc;
      options.inline_task = false;
      options.stealable = false;
      options.map_locally = false;
      options.replicate = false;
      const TaskPriority parent_priority = parent_ctx->is_priority_mutable() ?
        parent_ctx->get_current_priority() : 0;
      options.parent_priority = parent_priority;
      mapper->invoke_select_task_options(this, &options);
      options_selected = true;
      target_proc = options.initial_proc;
      stealable = options.stealable;
      map_origin = options.map_locally;
      replicate = options.replicate;
      if (replicate && !Runtime::unsafe_mapper)
      {
        // Reduction-only privileges and relaxed coherence modes
        // are not permitted for tasks that are going to be replicated
        for (unsigned idx = 0; idx < regions.size(); idx++)
        {
          if (IS_REDUCE(regions[idx]))
            REPORT_LEGION_ERROR(ERROR_INVALID_MAPPER_OUTPUT,
                          "Mapper %s requested to replicate task %s (UID %lld) "
                          "but region requirement %d has reduction privileges. "
                          "Tasks with reduction-only privileges are not "
                          "permitted to be replicated.", 
                          mapper->get_mapper_name(), get_task_name(),
                          get_unique_id(), idx)
          else if (!IS_EXCLUSIVE(regions[idx]))
            REPORT_LEGION_ERROR(ERROR_INVALID_MAPPER_OUTPUT,
                          "Mapper %s requested to replicate task %s (UID %lld) "
                          "but region requirement %d has relaxed coherence. "
                          "Tasks with relaxed coherence modes are not "
                          "permitted to be replicated.", 
                          mapper->get_mapper_name(), get_task_name(),
                          get_unique_id(), idx)
        }
      }
      if (parent_priority != options.parent_priority)
      {
        // Request for priority change see if it is legal or not
        if (parent_ctx->is_priority_mutable())
          parent_ctx->set_current_priority(options.parent_priority);
        else
          REPORT_LEGION_WARNING(LEGION_WARNING_INVALID_PRIORITY_CHANGE,
                                "Mapper %s requested change of priority "
                                "for parent task %s (UID %lld) when launching "
                                "child task %s (UID %lld), but the parent "
                                "context does not support parent task priority "
                                "mutation", mapper->get_mapper_name(),
                                parent_ctx->get_task_name(),
                                parent_ctx->get_unique_id(), 
                                get_task_name(), get_unique_id())
      }
      return options.inline_task;
    }

    //--------------------------------------------------------------------------
    const char* TaskOp::get_logging_name(void) const
    //--------------------------------------------------------------------------
    {
      return get_task_name();
    }

    //--------------------------------------------------------------------------
    Operation::OpKind TaskOp::get_operation_kind(void) const
    //--------------------------------------------------------------------------
    {
      return TASK_OP_KIND;
    }

    //--------------------------------------------------------------------------
    size_t TaskOp::get_region_count(void) const
    //--------------------------------------------------------------------------
    {
      return regions.size();
    }

    //--------------------------------------------------------------------------
    Mappable* TaskOp::get_mappable(void)
    //--------------------------------------------------------------------------
    {
      return this;
    }

    //--------------------------------------------------------------------------
    void TaskOp::trigger_complete(void) 
    //--------------------------------------------------------------------------
    {
      bool task_complete = false;
      {
        AutoLock o_lock(op_lock);
#ifdef DEBUG_LEGION
        assert(!complete_received);
        assert(!commit_received);
#endif
        complete_received = true;
        // If all our children are also complete then we are done
        task_complete = children_complete;
      }
      if (task_complete)
        trigger_task_complete();
    }

    //--------------------------------------------------------------------------
    void TaskOp::trigger_commit(void)
    //--------------------------------------------------------------------------
    {
      bool task_commit = false; 
      {
        AutoLock o_lock(op_lock);
#ifdef DEBUG_LEGION
        assert(complete_received);
        assert(!commit_received);
#endif
        commit_received = true;
        // If we already received the child commit then we
        // are ready to commit this task
        task_commit = children_commit;
      }
      if (task_commit)
        trigger_task_commit();
    } 

    //--------------------------------------------------------------------------
    bool TaskOp::query_speculate(bool &value, bool &mapping_only)
    //--------------------------------------------------------------------------
    {
      if (mapper == NULL)  
        mapper = runtime->find_mapper(current_proc, map_id);
      Mapper::SpeculativeOutput output;
      output.speculate = false;
      output.speculate_mapping_only = true;
      mapper->invoke_task_speculate(this, &output);
      if (output.speculate)
      {
        value = output.speculative_value;
        mapping_only = output.speculate_mapping_only;
        if (!mapping_only)
        {
          REPORT_LEGION_ERROR(ERROR_MAPPER_REQUESTED_EXECUTION,
                         "Mapper requested execution speculation for task %s "
                         "(UID %lld). Full execution speculation is a planned "
                         "feature but is not currently supported.",
                         get_task_name(), get_unique_id());
          assert(false);
        }
#ifdef DEBUG_LEGION
        assert(!true_guard.exists());
        assert(!false_guard.exists());
#endif
        predicate->get_predicate_guards(true_guard, false_guard);
        // Switch any write-discard privileges back to read-write
        // so we can make sure we get the right data if we end up
        // predicating false
        for (unsigned idx = 0; idx < regions.size(); idx++)
        {
          RegionRequirement &req = regions[idx];
          if (IS_WRITE_ONLY(req))
            req.privilege = READ_WRITE;
        }
      }
      return output.speculate;
    }

    //--------------------------------------------------------------------------
    void TaskOp::resolve_true(bool speculated, bool launched)
    //--------------------------------------------------------------------------
    {
      // Nothing to do
    }

    //--------------------------------------------------------------------------
    void TaskOp::select_sources(const InstanceRef &target,
                                const InstanceSet &sources,
                                std::vector<unsigned> &ranking)
    //--------------------------------------------------------------------------
    {
      Mapper::SelectTaskSrcInput input;
      Mapper::SelectTaskSrcOutput output;
      prepare_for_mapping(target, input.target);
      prepare_for_mapping(sources, input.source_instances);
      input.region_req_index = current_mapping_index;
      if (mapper == NULL)
        mapper = runtime->find_mapper(current_proc, map_id);
      mapper->invoke_select_task_sources(this, &input, &output);
    }

    //--------------------------------------------------------------------------
    void TaskOp::update_atomic_locks(Reservation lock, bool exclusive)
    //--------------------------------------------------------------------------
    {
      // Only one region should be in the process of being analyzed
      // at a time so there is no need to hold the operation lock
      std::map<Reservation,bool>::iterator finder = atomic_locks.find(lock);
      if (finder != atomic_locks.end())
      {
        if (!finder->second && exclusive)
          finder->second = true;
      }
      else
        atomic_locks[lock] = exclusive;
    }

    //--------------------------------------------------------------------------
    ApEvent TaskOp::get_restrict_precondition(void) const
    //--------------------------------------------------------------------------
    {
      return merge_restrict_preconditions(grants, wait_barriers);
    }

    //--------------------------------------------------------------------------
    PhysicalManager* TaskOp::select_temporary_instance(PhysicalManager *dst,
                                 unsigned index, const FieldMask &needed_fields)
    //--------------------------------------------------------------------------
    {
      if (mapper == NULL)
        mapper = runtime->find_mapper(current_proc, map_id);
      Mapper::CreateTaskTemporaryInput input;
      Mapper::CreateTaskTemporaryOutput output;
      input.destination_instance = MappingInstance(dst);
      input.region_requirement_index = index;
      if (!Runtime::unsafe_mapper)
      {
        // Fields and regions must both be met
        // The instance must be freshly created
        // Instance must be acquired
        std::set<PhysicalManager*> previous_managers;
        // Get the set of previous managers we've made
        const std::map<PhysicalManager*,std::pair<unsigned,bool> >*
          acquired_instances = get_acquired_instances_ref(); 
        for (std::map<PhysicalManager*,std::pair<unsigned,bool> >::
              const_iterator it = acquired_instances->begin(); it !=
              acquired_instances->end(); it++)
          previous_managers.insert(it->first);
        mapper->invoke_task_create_temporary(this, &input, &output);
        validate_temporary_instance(output.temporary_instance.impl,
            previous_managers, *acquired_instances, needed_fields,
            regions[index].region, mapper, "create_task_temporary_instance");
      }
      else
        mapper->invoke_task_create_temporary(this, &input, &output);
      if (Runtime::legion_spy_enabled)
        log_temporary_instance(output.temporary_instance.impl, 
                               index, needed_fields);
      return output.temporary_instance.impl;
    }

    //--------------------------------------------------------------------------
    unsigned TaskOp::find_parent_index(unsigned idx)
    //--------------------------------------------------------------------------
    {
#ifdef DEBUG_LEGION
      assert(idx < parent_req_indexes.size());
#endif
      return parent_req_indexes[idx];
    }

    //--------------------------------------------------------------------------
    VersionInfo& TaskOp::get_version_info(unsigned idx)
    //--------------------------------------------------------------------------
    {
      // This should never be called
      assert(false);
      return (*(new VersionInfo()));
    }

    //--------------------------------------------------------------------------
    RestrictInfo& TaskOp::get_restrict_info(unsigned idx)
    //--------------------------------------------------------------------------
    {
      // this should never be called
      assert(false);
      return (*(new RestrictInfo()));
    }

    //--------------------------------------------------------------------------
    const ProjectionInfo* TaskOp::get_projection_info(unsigned idx)
    //--------------------------------------------------------------------------
    {
      // this should never be called
      assert(false);
      return NULL;
    }

    //--------------------------------------------------------------------------
    const std::vector<VersionInfo>* TaskOp::get_version_infos(void)
    //--------------------------------------------------------------------------
    {
      // This should never be called
      assert(false);
      return NULL;
    }

    //--------------------------------------------------------------------------
    const std::vector<RestrictInfo>* TaskOp::get_restrict_infos(void)
    //--------------------------------------------------------------------------
    {
      // This should never be called
      assert(false);
      return NULL;
    }

    //--------------------------------------------------------------------------
    RegionTreePath& TaskOp::get_privilege_path(unsigned idx)
    //--------------------------------------------------------------------------
    {
      // This should never be called
      assert(false);
      return (*(new RegionTreePath()));
    }

    //--------------------------------------------------------------------------
    void TaskOp::end_inline_task(const void *result, 
                                 size_t result_size, bool owned)
    //--------------------------------------------------------------------------
    {
      // should never be called
      assert(false);
    }

    //--------------------------------------------------------------------------
    RtEvent TaskOp::defer_distribute_task(RtEvent precondition)
    //--------------------------------------------------------------------------
    {
      DeferDistributeArgs args;
      args.proxy_this = this;
      return runtime->issue_runtime_meta_task(args,
          LG_DEFERRED_THROUGHPUT_PRIORITY, this, precondition);
    }

    //--------------------------------------------------------------------------
    RtEvent TaskOp::defer_perform_mapping(RtEvent precondition, MustEpochOp *op)
    //--------------------------------------------------------------------------
    {
      DeferMappingArgs args;
      args.proxy_this = this;
      args.must_op = op;
      return runtime->issue_runtime_meta_task(args,
          LG_DEFERRED_THROUGHPUT_PRIORITY, this, precondition);
    }

    //--------------------------------------------------------------------------
    RtEvent TaskOp::defer_launch_task(RtEvent precondition)
    //--------------------------------------------------------------------------
    {
      DeferLaunchArgs args;
      args.proxy_this = this;
      return runtime->issue_runtime_meta_task(args,
          LG_DEFERRED_THROUGHPUT_PRIORITY, this, precondition);
    }

    //--------------------------------------------------------------------------
    void TaskOp::enqueue_ready_task(bool use_target_processor,
                                    RtEvent wait_on /*=RtEvent::NO_RT_EVENT*/)
    //--------------------------------------------------------------------------
    {
      if (use_target_processor)
      {
        set_current_proc(target_proc);
        runtime->add_to_ready_queue(target_proc, this, wait_on);
      }
      else
        runtime->add_to_ready_queue(current_proc, this, wait_on);
    }

    //--------------------------------------------------------------------------
    void TaskOp::pack_version_infos(Serializer &rez,
                                    std::vector<VersionInfo> &infos,
                                    const std::vector<bool> &full_version_infos)
    //--------------------------------------------------------------------------
    {
      RezCheck z(rez);
#ifdef DEBUG_LEGION
      assert(infos.size() == regions.size());
#endif
      for (unsigned idx = 0; idx < infos.size(); idx++)
      {
        rez.serialize<bool>(full_version_infos[idx]);
        if (full_version_infos[idx])
          infos[idx].pack_version_info(rez);
        else
          infos[idx].pack_version_numbers(rez);
      }
    }

    //--------------------------------------------------------------------------
    void TaskOp::unpack_version_infos(Deserializer &derez,
                                      std::vector<VersionInfo> &infos,
                                      std::set<RtEvent> &ready_events)
    //--------------------------------------------------------------------------
    {
      DerezCheck z(derez);
      infos.resize(regions.size());
      for (unsigned idx = 0; idx < regions.size(); idx++)
      {
        bool full_info;
        derez.deserialize(full_info);
        if (full_info)
          infos[idx].unpack_version_info(derez, runtime, ready_events);
        else
          infos[idx].unpack_version_numbers(derez, runtime->forest);
      }
    }

    //--------------------------------------------------------------------------
    void TaskOp::pack_restrict_infos(Serializer &rez,
                                     const std::vector<RestrictInfo> &infos)
    //--------------------------------------------------------------------------
    {
      RezCheck z(rez);
      size_t count = 0;
      for (unsigned idx = 0; idx < infos.size(); idx++)
      {
        if (infos[idx].has_restrictions())
          count++;
      }
      rez.serialize(count);
      if (count > 0)
      {
        rez.serialize(runtime->address_space);
        for (unsigned idx = 0; idx < infos.size(); idx++)
        {
          if (infos[idx].has_restrictions())
          {
            rez.serialize(idx);
            infos[idx].pack_info(rez);
          }
        }
      }
    }

    //--------------------------------------------------------------------------
    void TaskOp::unpack_restrict_infos(Deserializer &derez,
              std::vector<RestrictInfo> &infos, std::set<RtEvent> &ready_events)
    //--------------------------------------------------------------------------
    {
      DerezCheck z(derez);
      // Always resize the restrictions
      infos.resize(regions.size());
      size_t num_restrictions;
      derez.deserialize(num_restrictions);
      if (num_restrictions > 0)
      {
        AddressSpaceID source;
        derez.deserialize(source);
        for (unsigned idx = 0; idx < num_restrictions; idx++)
        {
          unsigned index;
          derez.deserialize(index);
#ifdef DEBUG_LEGION
          assert(index < infos.size());
#endif
          infos[index].unpack_info(derez, runtime, ready_events);
        }
      }
    }

    //--------------------------------------------------------------------------
    void TaskOp::pack_projection_infos(Serializer &rez, 
                                       std::vector<ProjectionInfo> &infos)
    //--------------------------------------------------------------------------
    {
      RezCheck z(rez);
      size_t count = 0;
      for (unsigned idx = 0; idx < infos.size(); idx++)
      {
        if (infos[idx].is_projecting())
          count++;
      }
      rez.serialize(count);
      if (count > 0)
      {
        for (unsigned idx = 0; idx < infos.size(); idx++)
        {
          if (infos[idx].is_projecting())
          {
            rez.serialize(idx);
            infos[idx].pack_info(rez);
          }
        }
      }
    }

    //--------------------------------------------------------------------------
    void TaskOp::unpack_projection_infos(Deserializer &derez,
                                         std::vector<ProjectionInfo> &infos,
                                         IndexSpace launch_space)
    //--------------------------------------------------------------------------
    {
      DerezCheck z(derez);
      infos.resize(regions.size());
      size_t num_projections;
      derez.deserialize(num_projections);
      if (num_projections > 0)
      {
        IndexSpaceNode *launch_node = runtime->forest->get_node(launch_space);
        for (unsigned idx = 0; idx < num_projections; idx++)
        {
          unsigned index;
          derez.deserialize(index);
#ifdef DEBUG_LEGION
          assert(index < infos.size());
#endif
          infos[index].unpack_info(derez, runtime, 
                                   regions[index], launch_node);
        }
      }
    }

    //--------------------------------------------------------------------------
    void TaskOp::activate_outstanding_task(void)
    //--------------------------------------------------------------------------
    {
      parent_ctx->increment_outstanding();
    }

    //--------------------------------------------------------------------------
    void TaskOp::deactivate_outstanding_task(void)
    //--------------------------------------------------------------------------
    {
      parent_ctx->decrement_outstanding();
    } 

    //--------------------------------------------------------------------------
    void TaskOp::perform_privilege_checks(void)
    //--------------------------------------------------------------------------
    {
      DETAILED_PROFILER(runtime, TASK_PRIVILEGE_CHECK_CALL);
      // First check the index privileges
      for (unsigned idx = 0; idx < indexes.size(); idx++)
      {
        LegionErrorType et = parent_ctx->check_privilege(indexes[idx]);
        switch (et)
        {
          case NO_ERROR:
            break;
          case ERROR_BAD_PARENT_INDEX:
            {
              REPORT_LEGION_ERROR(ERROR_PARENT_TASK_TASK,
                              "Parent task %s (ID %lld) of task %s "
                              "(ID %lld) "
                              "does not have an index requirement for "
                              "index space %x as a parent of "
                              "child task's index requirement index %d",
                              parent_ctx->get_task_name(),
                              parent_ctx->get_unique_id(), get_task_name(),
                              get_unique_id(), indexes[idx].parent.id, idx)
              break;
            }
          case ERROR_BAD_INDEX_PATH:
            {
              REPORT_LEGION_ERROR(ERROR_INDEX_SPACE_NOTSUBSPACE,
                              "Index space %x is not a sub-space "
                              "of parent index space %x for index "
                              "requirement %d of task %s (ID %lld)",
                              indexes[idx].handle.id,
                              indexes[idx].parent.id, idx,
                              get_task_name(), get_unique_id())
              break;
            }
          case ERROR_BAD_INDEX_PRIVILEGES:
            {
              REPORT_LEGION_ERROR(ERROR_PRIVILEGES_INDEX_SPACE,
                              "Privileges %x for index space %x "
                              " are not a subset of privileges of parent "
                              "task's privileges for index space "
                              "requirement %d of task %s (ID %lld)",
                              indexes[idx].privilege,
                              indexes[idx].handle.id, idx,
                              get_task_name(), get_unique_id())
              break;
            }
          default:
            assert(false); // Should never happen
        }
      }
      // Now check the region requirement privileges
      for (unsigned idx = 0; idx < regions.size(); idx++)
      {
        // Verify that the requirement is self-consistent
        FieldID bad_field = AUTO_GENERATE_ID;
        int bad_index = -1;
        LegionErrorType et = runtime->verify_requirement(regions[idx], 
                                                         bad_field); 
        if ((et == NO_ERROR) && !is_index_space && 
            ((regions[idx].handle_type == PART_PROJECTION) || 
             (regions[idx].handle_type == REG_PROJECTION)))
          et = ERROR_BAD_PROJECTION_USE;
        // If that worked, then check the privileges with the parent context
        if (et == NO_ERROR)
          et = parent_ctx->check_privilege(regions[idx], bad_field, bad_index);
        switch (et)
        {
          case NO_ERROR:
            break;
          case ERROR_INVALID_REGION_HANDLE:
            {
              REPORT_LEGION_ERROR(ERROR_INVALID_REGION_HANDLE,
                               "Invalid region handle (%x,%d,%d)"
                               " for region requirement %d of task %s "
                               "(ID %lld)",
                               regions[idx].region.index_space.id,
                               regions[idx].region.field_space.id,
                               regions[idx].region.tree_id, idx,
                               get_task_name(), get_unique_id())
              break;
            }
          case ERROR_INVALID_PARTITION_HANDLE:
            {
              REPORT_LEGION_ERROR(ERROR_INVALID_PARTITION_HANDLE,
                               "Invalid partition handle (%x,%d,%d) "
                               "for partition requirement %d of task %s "
                               "(ID %lld)",
                               regions[idx].partition.index_partition.id,
                               regions[idx].partition.field_space.id,
                               regions[idx].partition.tree_id, idx,
                               get_task_name(), get_unique_id())
              break;
            }
          case ERROR_BAD_PROJECTION_USE:
            {
              REPORT_LEGION_ERROR(ERROR_PROJECTION_REGION_REQUIREMENT,
                               "Projection region requirement %d used "
                               "in non-index space task %s",
                               idx, get_task_name())
              break;
            }
          case ERROR_NON_DISJOINT_PARTITION:
            {
              REPORT_LEGION_ERROR(ERROR_NONDISJOINT_PARTITION_SELECTED,
                               "Non disjoint partition selected for "
                               "writing region requirement %d of task "
                               "%s.  All projection partitions "
                               "which are not read-only and not reduce "
                               "must be disjoint",
                               idx, get_task_name())
              break;
            }
          case ERROR_FIELD_SPACE_FIELD_MISMATCH:
            {
              FieldSpace sp = (regions[idx].handle_type == SINGULAR) ||
                (regions[idx].handle_type == REG_PROJECTION) ? 
                  regions[idx].region.field_space :
                  regions[idx].partition.field_space;
              REPORT_LEGION_ERROR(ERROR_FIELD_NOT_VALID,
                               "Field %d is not a valid field of field "
                               "space %d for region %d of task %s "
                               "(ID %lld)",
                               bad_field, sp.id, idx, get_task_name(),
                               get_unique_id())
              break;
            }
          case ERROR_INVALID_INSTANCE_FIELD:
            {
              REPORT_LEGION_ERROR(ERROR_INSTANCE_FIELD_PRIVILEGE,
                               "Instance field %d is not one of the "
                               "privilege fields for region %d of "
                               "task %s (ID %lld)",
                               bad_field, idx, get_task_name(),
                               get_unique_id())
              break;
            }
          case ERROR_DUPLICATE_INSTANCE_FIELD:
            {
              REPORT_LEGION_ERROR(ERROR_INSTANCE_FIELD_DUPLICATE,
                               "Instance field %d is a duplicate for "
                               "region %d of task %s (ID %lld)",
                               bad_field, idx, get_task_name(),
                               get_unique_id())
              break;
            }
          case ERROR_BAD_PARENT_REGION:
            {
              if (bad_index < 0) 
                REPORT_LEGION_ERROR(ERROR_PARENT_TASK_TASK,
                                 "Parent task %s (ID %lld) of task %s "
                                 "(ID %lld) does not have a region "
                                 "requirement for region "
                                 "(%x,%x,%x) as a parent of child task's "
                                 "region requirement index %d because "
                                 "no 'parent' region had that name.",
                                 parent_ctx->get_task_name(),
                                 parent_ctx->get_unique_id(),
                                 get_task_name(), get_unique_id(),
                                 regions[idx].parent.index_space.id,
                                 regions[idx].parent.field_space.id,
                                 regions[idx].parent.tree_id, idx)
              else if (bad_field == AUTO_GENERATE_ID) 
                REPORT_LEGION_ERROR(ERROR_PARENT_TASK_TASK,
                                 "Parent task %s (ID %lld) of task %s "
                                 "(ID %lld) does not have a region "
                                 "requirement for region "
                                 "(%x,%x,%x) as a parent of child task's "
                                 "region requirement index %d because "
                                 "parent requirement %d did not have "
                                 "sufficient privileges.",
                                 parent_ctx->get_task_name(),
                                 parent_ctx->get_unique_id(),
                                 get_task_name(), get_unique_id(),
                                 regions[idx].parent.index_space.id,
                                 regions[idx].parent.field_space.id,
                                 regions[idx].parent.tree_id, idx, bad_index)
              else 
                REPORT_LEGION_ERROR(ERROR_PARENT_TASK_TASK,
                                 "Parent task %s (ID %lld) of task %s "
                                 "(ID %lld) does not have a region "
                                 "requirement for region "
                                 "(%x,%x,%x) as a parent of child task's "
                                 "region requirement index %d because "
                                 "parent requirement %d was missing field %d.",
                                 parent_ctx->get_task_name(),
                                 parent_ctx->get_unique_id(),
                                 get_task_name(), get_unique_id(),
                                 regions[idx].parent.index_space.id,
                                 regions[idx].parent.field_space.id,
                                 regions[idx].parent.tree_id, idx,
                                 bad_index, bad_field)
              break;
            }
          case ERROR_BAD_REGION_PATH:
            {
              REPORT_LEGION_ERROR(ERROR_REGION_NOT_SUBREGION,
                               "Region (%x,%x,%x) is not a "
                               "sub-region of parent region "
                               "(%x,%x,%x) for region requirement %d of "
                               "task %s (ID %lld)",
                               regions[idx].region.index_space.id,
                               regions[idx].region.field_space.id,
                               regions[idx].region.tree_id,
                               PRINT_REG(regions[idx].parent), idx,
                               get_task_name(), get_unique_id())
              break;
            }
          case ERROR_BAD_PARTITION_PATH:
            {
              REPORT_LEGION_ERROR(ERROR_PARTITION_NOT_SUBPARTITION,
                               "Partition (%x,%x,%x) is not a "
                               "sub-partition of parent region "
                               "(%x,%x,%x) for region "
                               "requirement %d task %s (ID %lld)",
                               regions[idx].partition.index_partition.id,
                               regions[idx].partition.field_space.id,
                               regions[idx].partition.tree_id,
                               PRINT_REG(regions[idx].parent), idx,
                               get_task_name(), get_unique_id())
              break;
            }
          case ERROR_BAD_REGION_TYPE:
            {
              REPORT_LEGION_ERROR(ERROR_REGION_REQUIREMENT_TASK,
                               "Region requirement %d of task %s "
                               "(ID %lld) "
                               "cannot find privileges for field %d in "
                               "parent task",
                               idx, get_task_name(),
                               get_unique_id(), bad_field)
              break;
            }
          case ERROR_BAD_REGION_PRIVILEGES:
            {
              REPORT_LEGION_ERROR(ERROR_PRIVILEGES_REGION_NOTSUBSET,
                               "Privileges %x for region "
                               "(%x,%x,%x) are not a subset of privileges "
                               "of parent task's privileges for "
                               "region requirement %d of task %s "
                               "(ID %lld)",
                               regions[idx].privilege,
                               regions[idx].region.index_space.id,
                               regions[idx].region.field_space.id,
                               regions[idx].region.tree_id, idx,
                               get_task_name(), get_unique_id())
              break;
            }
          case ERROR_BAD_PARTITION_PRIVILEGES:
            {
              REPORT_LEGION_ERROR(ERROR_PRIVILEGES_PARTITION_NOTSUBSET,
                               "Privileges %x for partition (%x,%x,%x) "
                               "are not a subset of privileges of parent "
                               "task's privileges for "
                               "region requirement %d of task %s "
                               "(ID %lld)",
                               regions[idx].privilege,
                               regions[idx].partition.index_partition.id,
                               regions[idx].partition.field_space.id,
                               regions[idx].partition.tree_id, idx,
                               get_task_name(), get_unique_id())
              break;
            }
          default:
            assert(false); // Should never happen
        }
      }
    }

    //--------------------------------------------------------------------------
    void TaskOp::find_early_mapped_region(unsigned idx, InstanceSet &ref)
    //--------------------------------------------------------------------------
    {
      std::map<unsigned,InstanceSet>::const_iterator finder =
        early_mapped_regions.find(idx);
      if (finder != early_mapped_regions.end())
        ref = finder->second;
    }

    //--------------------------------------------------------------------------
    void TaskOp::clone_task_op_from(TaskOp *rhs, Processor p, 
                                    bool can_steal, bool duplicate_args)
    //--------------------------------------------------------------------------
    {
      DETAILED_PROFILER(runtime, CLONE_TASK_CALL);
#ifdef DEBUG_LEGION
      assert(p.exists());
#endif
      // From Operation
      this->parent_ctx = rhs->parent_ctx;
      this->context_index = rhs->context_index;
      this->execution_fence_event = rhs->get_execution_fence_event();
      // Don't register this an operation when setting the must epoch info
      if (rhs->must_epoch != NULL)
        this->set_must_epoch(rhs->must_epoch, rhs->must_epoch_index,
                             false/*do registration*/);
      // From Task
      this->task_id = rhs->task_id;
      this->indexes = rhs->indexes;
      this->regions = rhs->regions;
      this->futures = rhs->futures;
      this->grants = rhs->grants;
      this->wait_barriers = rhs->wait_barriers;
      this->arrive_barriers = rhs->arrive_barriers;
      this->arglen = rhs->arglen;
      if (rhs->arg_manager != NULL)
      {
        if (duplicate_args)
        {
#ifdef DEBUG_LEGION
          assert(arg_manager == NULL);
#endif
          this->arg_manager = new AllocManager(this->arglen); 
          this->arg_manager->add_reference();
          this->args = this->arg_manager->get_allocation();
          memcpy(this->args, rhs->args, this->arglen);
        }
        else
        {
          // No need to actually do the copy in this case
          this->arg_manager = rhs->arg_manager; 
          this->arg_manager->add_reference();
          this->args = arg_manager->get_allocation();
        }
      }
      else if (arglen > 0)
      {
        // If there is no argument manager then we do the copy no matter what
        this->args = legion_malloc(TASK_ARGS_ALLOC, arglen);
        memcpy(args,rhs->args,arglen);
      }
      this->map_id = rhs->map_id;
      this->tag = rhs->tag;
      this->is_index_space = rhs->is_index_space;
      this->orig_proc = rhs->orig_proc;
      this->current_proc = rhs->current_proc;
      this->steal_count = rhs->steal_count;
      this->stealable = can_steal;
      this->speculated = rhs->speculated;
      this->parent_task = rhs->parent_task;
      this->map_origin = rhs->map_origin;
      this->replicate = rhs->replicate;
      // From TaskOp
      this->atomic_locks = rhs->atomic_locks;
      this->early_mapped_regions = rhs->early_mapped_regions;
      this->parent_req_indexes = rhs->parent_req_indexes;
      this->current_proc = rhs->current_proc;
      this->target_proc = p;
      this->true_guard = rhs->true_guard;
      this->false_guard = rhs->false_guard;
    }

    //--------------------------------------------------------------------------
    void TaskOp::update_grants(const std::vector<Grant> &requested_grants)
    //--------------------------------------------------------------------------
    {
      grants = requested_grants;
      for (unsigned idx = 0; idx < grants.size(); idx++)
        grants[idx].impl->register_operation(get_task_completion());
    }

    //--------------------------------------------------------------------------
    void TaskOp::update_arrival_barriers(
                                const std::vector<PhaseBarrier> &phase_barriers)
    //--------------------------------------------------------------------------
    {
      ApEvent arrive_pre = get_task_completion();
      for (std::vector<PhaseBarrier>::const_iterator it = 
            phase_barriers.begin(); it != phase_barriers.end(); it++)
      {
        arrive_barriers.push_back(*it);
        Runtime::phase_barrier_arrive(*it, 1/*count*/, arrive_pre);
        if (Runtime::legion_spy_enabled)
          LegionSpy::log_phase_barrier_arrival(unique_op_id, it->phase_barrier);
      }
    }

    //--------------------------------------------------------------------------
    void TaskOp::compute_point_region_requirements(void)
    //--------------------------------------------------------------------------
    {
      DETAILED_PROFILER(runtime, COMPUTE_POINT_REQUIREMENTS_CALL);
      // Update the region requirements for this point
      for (unsigned idx = 0; idx < regions.size(); idx++)
      {
        if (regions[idx].handle_type != SINGULAR)
        {
          ProjectionFunction *function = 
            runtime->find_projection_function(regions[idx].projection);
          regions[idx].region = 
            function->project_point(this, idx, runtime, index_point);
          // Update the region requirement kind 
          regions[idx].handle_type = SINGULAR;
        }
        // Check to see if the region is a NO_REGION,
        // if it is then switch the privilege to NO_ACCESS
        if (regions[idx].region == LogicalRegion::NO_REGION)
        {
          regions[idx].privilege = NO_ACCESS;
          continue;
        }
        // Always check to see if there are any restrictions
        if (has_restrictions(idx, regions[idx].region))
          regions[idx].flags |= RESTRICTED_FLAG;
      }
      complete_point_projection(); 
    }

    //--------------------------------------------------------------------------
    void TaskOp::complete_point_projection(void)
    //--------------------------------------------------------------------------
    {
      SingleTask *single_task = dynamic_cast<SingleTask*>(this);
      if (single_task != NULL)
        single_task->update_no_access_regions();
      // Log our requirements that we computed
      if (Runtime::legion_spy_enabled)
      {
        UniqueID our_uid = get_unique_id();
        for (unsigned idx = 0; idx < regions.size(); idx++)
          log_requirement(our_uid, idx, regions[idx]);
      }
#ifdef DEBUG_LEGION
      {
        std::vector<RegionTreePath> privilege_paths(regions.size());
        for (unsigned idx = 0; idx < regions.size(); idx++)
          initialize_privilege_path(privilege_paths[idx], regions[idx]);
        perform_intra_task_alias_analysis(false/*tracing*/, NULL/*trace*/,
                                          privilege_paths);
      }
#endif
    }

    //--------------------------------------------------------------------------
    void TaskOp::early_map_regions(std::set<RtEvent> &applied_conditions,
                                   const std::vector<unsigned> &must_premap)
    //--------------------------------------------------------------------------
    {
      DETAILED_PROFILER(runtime, EARLY_MAP_REGIONS_CALL);
      // A little bit of suckinesss here, it's unclear if we have
      // our version infos with the proper versioning information
      // so we might need to "page" it in now.  We'll overlap it as
      // much as possible, but it will still suck. The common case is that
      // we don't have anything to premap though so we shouldn't be
      // doing this all that often.
      std::set<RtEvent> version_ready_events;
      for (std::vector<unsigned>::const_iterator it = must_premap.begin();
            it != must_premap.end(); it++)
      {
        VersionInfo &version_info = get_version_info(*it); 
        if (version_info.has_physical_states())
          continue;
        RegionTreePath &privilege_path = get_privilege_path(*it); 
        runtime->forest->perform_versioning_analysis(this, *it, regions[*it],
                                                     privilege_path,
                                                     version_info,
                                                     version_ready_events);
      }
      Mapper::PremapTaskInput input;
      Mapper::PremapTaskOutput output;
      // Initialize this to not have a new target processor
      output.new_target_proc = Processor::NO_PROC;
      // Set up the inputs and outputs 
      std::set<Memory> visible_memories;
      runtime->machine.get_visible_memories(target_proc, visible_memories);
      // At this point if we have any version ready events we need to wait
      if (!version_ready_events.empty())
      {
        RtEvent wait_on = Runtime::merge_events(version_ready_events);
        // This wait sucks but whatever for now
        wait_on.lg_wait();
      }
      for (std::vector<unsigned>::const_iterator it = must_premap.begin();
            it != must_premap.end(); it++)
      {
        InstanceSet valid;    
        VersionInfo &version_info = get_version_info(*it);
        RestrictInfo &restrict_info = get_restrict_info(*it);
        // Do the premapping
        runtime->forest->physical_premap_only(this, *it, regions[*it],
                                              version_info, valid);
        // If we need visible instances, filter them as part of the conversion
        if (regions[*it].is_no_access())
          prepare_for_mapping(valid, input.valid_instances[*it]);
        else if (restrict_info.has_restrictions())
          prepare_for_mapping(restrict_info.get_instances(),
                              input.valid_instances[*it]);
        else
          prepare_for_mapping(valid, visible_memories, 
                              input.valid_instances[*it]);
      }
      // Now invoke the mapper call
      if (mapper == NULL)
        mapper = runtime->find_mapper(current_proc, map_id);
      mapper->invoke_premap_task(this, &input, &output);
      // See if we need to update the new target processor
      if (output.new_target_proc.exists())
        this->target_proc = output.new_target_proc;
      // Now do the registration
      for (std::vector<unsigned>::const_iterator it = must_premap.begin();
            it != must_premap.end(); it++)
      {
        VersionInfo &version_info = get_version_info(*it);
        RestrictInfo &restrict_info = get_restrict_info(*it);
        InstanceSet &chosen_instances = early_mapped_regions[*it];
        std::map<unsigned,std::vector<MappingInstance> >::const_iterator 
          finder = output.premapped_instances.find(*it);
        if (finder == output.premapped_instances.end())
          REPORT_LEGION_ERROR(ERROR_INVALID_MAPPER_OUTPUT,
                        "Invalid mapper output from 'premap_task' invocation "
                        "on mapper %s. Mapper failed to map required premap "
                        "region requirement %d of task %s (ID %lld) launched "
                        "in parent task %s (ID %lld).", 
                        mapper->get_mapper_name(), *it, 
                        get_task_name(), get_unique_id(),
                        parent_ctx->get_task_name(), 
                        parent_ctx->get_unique_id())
        RegionTreeID bad_tree = 0;
        std::vector<FieldID> missing_fields;
        std::vector<PhysicalManager*> unacquired;
        int composite_index = runtime->forest->physical_convert_mapping(
            this, regions[*it], finder->second, 
            chosen_instances, bad_tree, missing_fields,
            Runtime::unsafe_mapper ? NULL : get_acquired_instances_ref(),
            unacquired, !Runtime::unsafe_mapper);
        if (bad_tree > 0)
          REPORT_LEGION_ERROR(ERROR_INVALID_MAPPER_OUTPUT,
                        "Invalid mapper output from 'premap_task' invocation "
                        "on mapper %s. Mapper provided an instance from "
                        "region tree %d for use in satisfying region "
                        "requirement %d of task %s (ID %lld) whose region "
                        "is from region tree %d.", mapper->get_mapper_name(),
                        bad_tree, *it, get_task_name(), get_unique_id(), 
                        regions[*it].region.get_tree_id())
        if (!missing_fields.empty())
        {
          for (std::vector<FieldID>::const_iterator fit = 
                missing_fields.begin(); fit != missing_fields.end(); fit++)
          {
            const void *name; size_t name_size;
            if (!runtime->retrieve_semantic_information(
                regions[*it].region.get_field_space(), *fit,
                NAME_SEMANTIC_TAG, name, name_size, true, false))
              name = "(no name)";
            log_run.error("Missing instance for field %s (FieldID: %d)",
                          static_cast<const char*>(name), *it);
          }
          REPORT_LEGION_ERROR(ERROR_MISSING_INSTANCE_FIELD,
                        "Invalid mapper output from 'premap_task' invocation "
                        "on mapper %s. Mapper failed to specify instances "
                        "for %zd fields of region requirement %d of task %s "
                        "(ID %lld) launched in parent task %s (ID %lld). "
                        "The missing fields are listed below.",
                        mapper->get_mapper_name(), missing_fields.size(),
                        *it, get_task_name(), get_unique_id(),
                        parent_ctx->get_task_name(), 
                        parent_ctx->get_unique_id())
          
        }
        if (!unacquired.empty())
        {
          std::map<PhysicalManager*,std::pair<unsigned,bool> > 
            *acquired_instances = get_acquired_instances_ref();
          for (std::vector<PhysicalManager*>::const_iterator uit = 
                unacquired.begin(); uit != unacquired.end(); uit++)
          {
            if (acquired_instances->find(*uit) == acquired_instances->end())
              REPORT_LEGION_ERROR(ERROR_INVALID_MAPPER_OUTPUT,
                            "Invalid mapper output from 'premap_task' "
                            "invocation on mapper %s. Mapper selected "
                            "physical instance for region requirement "
                            "%d of task %s (ID %lld) which has already "
                            "been collected. If the mapper had properly "
                            "acquired this instance as part of the mapper "
                            "call it would have detected this. Please "
                            "update the mapper to abide by proper mapping "
                            "conventions.", mapper->get_mapper_name(),
                            (*it), get_task_name(), get_unique_id())
          }
          // If we did successfully acquire them, still issue the warning
          REPORT_LEGION_WARNING(LEGION_WARNING_MAPPER_FAILED_ACQUIRE,
                          "mapper %s failed to acquire instances "
                          "for region requirement %d of task %s (ID %lld) "
                          "in 'premap_task' call. You may experience "
                          "undefined behavior as a consequence.",
                          mapper->get_mapper_name(), *it, 
                          get_task_name(), get_unique_id());
        }
        if (composite_index >= 0)
          REPORT_LEGION_ERROR(ERROR_INVALID_MAPPER_OUTPUT,
                        "Invalid mapper output from 'premap_task' invocation "
                        "on mapper %s. Mapper requested composite instance "
                        "creation on region requirement %d of task %s "
                        "(ID %lld) launched in parent task %s (ID %lld).",
                        mapper->get_mapper_name(), *it,
                        get_task_name(), get_unique_id(),
                        parent_ctx->get_task_name(),
                        parent_ctx->get_unique_id())
        if (Runtime::legion_spy_enabled)
          runtime->forest->log_mapping_decision(unique_op_id, *it,
                                                regions[*it],
                                                chosen_instances);
        if (!Runtime::unsafe_mapper)
        {
          std::vector<LogicalRegion> regions_to_check(1, 
                                        regions[*it].region);
          for (unsigned check_idx = 0; 
                check_idx < chosen_instances.size(); check_idx++)
          {
            if (!chosen_instances[check_idx].get_manager()->meets_regions(
                                                          regions_to_check))
              REPORT_LEGION_ERROR(ERROR_INVALID_MAPPER_OUTPUT,
                            "Invalid mapper output from invocation of "
                            "'premap_task' on mapper %s. Mapper specified an "
                            "instance region requirement %d of task %s "
                            "(ID %lld) that does not meet the logical region "
                            "requirement. Task was launched in task %s "
                            "(ID %lld).", mapper->get_mapper_name(), *it, 
                            get_task_name(), get_unique_id(), 
                            parent_ctx->get_task_name(), 
                            parent_ctx->get_unique_id())
          }
        }
        // Set the current mapping index before doing anything that
        // could result in the generation of a copy
        set_current_mapping_index(*it);
        // Passed all the error checking tests so register it
        // Always defer the users, the point tasks will do that
        // for themselves when they map their regions
        runtime->forest->physical_register_only(regions[*it], 
                              version_info, restrict_info, this, *it,
                              completion_event, true/*defer users*/, 
                              true/*need read only reservations*/,
                              applied_conditions, chosen_instances,
                              get_projection_info(*it)
#ifdef DEBUG_LEGION
                              , get_logging_name(), unique_op_id
#endif
                              );
        // Now apply our mapping
        version_info.apply_mapping(applied_conditions);
      }
    }

    //--------------------------------------------------------------------------
    bool TaskOp::prepare_steal(void)
    //--------------------------------------------------------------------------
    {
      if (is_origin_mapped())
        return false;
      if (!is_remote())
        early_map_task();
      return true;
    }

    //--------------------------------------------------------------------------
    void TaskOp::perform_intra_task_alias_analysis(bool is_tracing,
               LegionTrace *trace, std::vector<RegionTreePath> &privilege_paths)
    //--------------------------------------------------------------------------
    {
      DETAILED_PROFILER(runtime, INTRA_TASK_ALIASING_CALL);
#ifdef DEBUG_LEGION
      assert(regions.size() == privilege_paths.size());
#endif
      // Quick out if we've already traced this
      if (!is_tracing && (trace != NULL))
      {
        trace->replay_aliased_children(privilege_paths);
        return;
      }
      std::map<RegionTreeID,std::vector<unsigned> > tree_indexes;
      // Find the indexes of requirements with the same tree
      for (unsigned idx = 0; idx < regions.size(); idx++)
      {
        if (IS_NO_ACCESS(regions[idx]))
          continue;
        tree_indexes[regions[idx].parent.get_tree_id()].push_back(idx);
      }
      // Iterate over the trees with multiple requirements
      for (std::map<RegionTreeID,std::vector<unsigned> >::const_iterator 
            tree_it = tree_indexes.begin(); 
            tree_it != tree_indexes.end(); tree_it++)
      {
        const std::vector<unsigned> &indexes = tree_it->second;
        if (indexes.size() <= 1)
          continue;
        // Get the field masks for each of the requirements
        LegionVector<FieldMask>::aligned field_masks(indexes.size());
        std::vector<IndexTreeNode*> index_nodes(indexes.size());
        {
          FieldSpaceNode *field_space_node = 
           runtime->forest->get_node(regions[indexes[0]].parent)->column_source;
          for (unsigned idx = 0; idx < indexes.size(); idx++)
          {
            field_masks[idx] = field_space_node->get_field_mask(
                                        regions[indexes[idx]].privilege_fields);
            if (regions[indexes[idx]].handle_type == PART_PROJECTION)
              index_nodes[idx] = runtime->forest->get_node(
                        regions[indexes[idx]].partition.get_index_partition());
            else
              index_nodes[idx] = runtime->forest->get_node(
                        regions[indexes[idx]].region.get_index_space());
          }
        }
        // Find the sets of fields which are interfering
        for (unsigned i = 1; i < indexes.size(); i++)
        {
          RegionUsage usage1(regions[indexes[i]]);
          for (unsigned j = 0; j < i; j++)
          {
            FieldMask overlap = field_masks[i] & field_masks[j];
            // No field overlap, so there is nothing to do
            if (!overlap)
              continue;
            // No check for region overlap
            IndexTreeNode *common_ancestor = NULL;
            if (runtime->forest->are_disjoint_tree_only(index_nodes[i],
                  index_nodes[j], common_ancestor))
              continue;
#ifdef DEBUG_LEGION
            assert(common_ancestor != NULL); // should have a counterexample
#endif
            // Get the interference kind and report it if it is bad
            RegionUsage usage2(regions[indexes[j]]);
            DependenceType dtype = check_dependence_type(usage1, usage2);
            // We can only reporting interfering requirements precisely
            // if at least one of these is not a projection requireemnts
            if (((dtype == TRUE_DEPENDENCE) || (dtype == ANTI_DEPENDENCE)) &&
                ((regions[indexes[i]].handle_type == SINGULAR) ||
                 (regions[indexes[j]].handle_type == SINGULAR)))
              report_interfering_requirements(indexes[j], indexes[i]);
            // Special case, if the parents are not the same,
            // then we don't have to do anything cause their
            // path will not overlap
            if (regions[indexes[i]].parent != regions[indexes[j]].parent)
              continue;
            // Record it in the earlier path as the latter path doesn't matter
            privilege_paths[indexes[j]].record_aliased_children(
                                    common_ancestor->depth, overlap);
            // If we have a trace, record the aliased requirements
            if (trace != NULL)
              trace->record_aliased_children(indexes[j], 
                                             common_ancestor->depth, overlap);
          }
        }
      }
    }

    //--------------------------------------------------------------------------
    void TaskOp::compute_parent_indexes(void)
    //--------------------------------------------------------------------------
    {
      parent_req_indexes.resize(regions.size());
      for (unsigned idx = 0; idx < regions.size(); idx++)
      {
        int parent_index = 
          parent_ctx->find_parent_region_req(regions[idx]);
        if (parent_index < 0)
          REPORT_LEGION_ERROR(ERROR_PARENT_TASK_TASK,
                           "Parent task %s (ID %lld) of task %s "
                           "(ID %lld) does not have a region "
                           "requirement for region "
                           "(%x,%x,%x) as a parent of child task's "
                           "region requirement index %d",
                           parent_ctx->get_task_name(), 
                           parent_ctx->get_unique_id(),
                           get_task_name(), get_unique_id(),
                           regions[idx].parent.index_space.id,
                           regions[idx].parent.field_space.id, 
                           regions[idx].parent.tree_id, idx)
        parent_req_indexes[idx] = parent_index;
      }
    }

    //--------------------------------------------------------------------------
    void TaskOp::trigger_children_complete(void)
    //--------------------------------------------------------------------------
    {
      bool task_complete = false;
      {
        AutoLock o_lock(op_lock); 
#ifdef DEBUG_LEGION
        assert(!children_complete);
        // Small race condition here which is alright as
        // long as we haven't committed yet
        assert(!children_commit || !commit_received);
#endif
        children_complete = true;
        task_complete = complete_received;
      }
      if (task_complete)
        trigger_task_complete();
    }

    //--------------------------------------------------------------------------
    void TaskOp::trigger_children_committed(void)
    //--------------------------------------------------------------------------
    {
      bool task_commit = false;
      {
        AutoLock o_lock(op_lock);
#ifdef DEBUG_LEGION
        // There is a small race condition here which is alright
        // as long as we haven't committed yet
        assert(children_complete || !commit_received);
        assert(!children_commit);
#endif
        children_commit = true;
        task_commit = commit_received;
      }
      if (task_commit)
        trigger_task_commit();
    } 

    //--------------------------------------------------------------------------
    /*static*/ void TaskOp::log_requirement(UniqueID uid, unsigned idx,
                                            const RegionRequirement &req)
    //--------------------------------------------------------------------------
    {
      const bool reg = (req.handle_type == SINGULAR) ||
                       (req.handle_type == REG_PROJECTION);
      const bool proj = (req.handle_type == REG_PROJECTION) ||
                        (req.handle_type == PART_PROJECTION); 

      LegionSpy::log_logical_requirement(uid, idx, reg,
          reg ? req.region.index_space.id :
                req.partition.index_partition.id,
          reg ? req.region.field_space.id :
                req.partition.field_space.id,
          reg ? req.region.tree_id : 
                req.partition.tree_id,
          req.privilege, req.prop, req.redop, req.parent.index_space.id);
      LegionSpy::log_requirement_fields(uid, idx, req.privilege_fields);
      if (proj)
        LegionSpy::log_requirement_projection(uid, idx, req.projection);
    }

    /////////////////////////////////////////////////////////////
    // Single Task 
    /////////////////////////////////////////////////////////////

    //--------------------------------------------------------------------------
    SingleTask::SingleTask(Runtime *rt)
      : TaskOp(rt)
    //--------------------------------------------------------------------------
    {
    }
    
    //--------------------------------------------------------------------------
    SingleTask::~SingleTask(void)
    //--------------------------------------------------------------------------
    {
    }

    //--------------------------------------------------------------------------
    void SingleTask::activate_single(void)
    //--------------------------------------------------------------------------
    {
      DETAILED_PROFILER(runtime, ACTIVATE_SINGLE_CALL);
      activate_task();
      outstanding_profiling_requests = 1; // start at 1 as a guard
      profiling_priority = LG_THROUGHPUT_PRIORITY;
      profiling_reported = RtUserEvent::NO_RT_USER_EVENT;
      selected_variant = 0;
      task_priority = 0;
      perform_postmap = false;
      execution_context = NULL;
      shard_manager = NULL;
      leaf_cached = false;
      inner_cached = false;
      has_virtual_instances_result = false;
      has_virtual_instances_cached = false;
    }

    //--------------------------------------------------------------------------
    void SingleTask::deactivate_single(void)
    //--------------------------------------------------------------------------
    {
      DETAILED_PROFILER(runtime, DEACTIVATE_SINGLE_CALL);
      deactivate_task();
      target_processors.clear();
      physical_instances.clear();
      virtual_mapped.clear();
      no_access_regions.clear();
      map_applied_conditions.clear();
      task_profiling_requests.clear();
      copy_profiling_requests.clear();
      if ((execution_context != NULL) && execution_context->remove_reference())
        delete execution_context;
      if (shard_manager != NULL)
        delete shard_manager;
#ifdef DEBUG_LEGION
      premapped_instances.clear();
#endif
    }

    //--------------------------------------------------------------------------
    bool SingleTask::is_leaf(void) const
    //--------------------------------------------------------------------------
    {
      if (!leaf_cached)
      {
        VariantImpl *var = runtime->find_variant_impl(task_id,selected_variant);
        is_leaf_result = var->is_leaf();
        leaf_cached = true;
      }
      return is_leaf_result;
    }

    //--------------------------------------------------------------------------
    bool SingleTask::is_inner(void) const
    //--------------------------------------------------------------------------
    {
      if (!inner_cached)
      {
        VariantImpl *var = runtime->find_variant_impl(task_id,selected_variant);
        is_inner_result = var->is_inner();
        inner_cached = true;
      }
      return is_inner_result;
    }

    //--------------------------------------------------------------------------
    bool SingleTask::has_virtual_instances(void) const
    //--------------------------------------------------------------------------
    {
      if (!has_virtual_instances_cached)
      {
        for (unsigned idx = 0; idx < regions.size(); idx++)
        {
          if (virtual_mapped[idx])
          {
            has_virtual_instances_result = true;
            break;
          }
        }
        has_virtual_instances_cached = true;
      }
      return has_virtual_instances_result;
    }

    //--------------------------------------------------------------------------
    bool SingleTask::is_created_region(unsigned index) const
    //--------------------------------------------------------------------------
    {
      return (index >= regions.size());
    }

    //--------------------------------------------------------------------------
    void SingleTask::update_no_access_regions(void)
    //--------------------------------------------------------------------------
    {
      no_access_regions.resize(regions.size());
      for (unsigned idx = 0; idx < regions.size(); idx++)
        no_access_regions[idx] = IS_NO_ACCESS(regions[idx]) || 
                                  regions[idx].privilege_fields.empty();
    } 

    //--------------------------------------------------------------------------
    void SingleTask::clone_single_from(SingleTask *rhs)
    //--------------------------------------------------------------------------
    {
      this->clone_task_op_from(rhs, this->target_proc, 
                               false/*stealable*/, true/*duplicate*/);
      this->virtual_mapped = rhs->virtual_mapped;
      this->no_access_regions = rhs->no_access_regions;
      this->target_processors = rhs->target_processors;
      this->physical_instances = rhs->physical_instances;
      // no need to copy the control replication map
      this->selected_variant  = rhs->selected_variant;
      this->task_priority     = rhs->task_priority;
      this->shard_manager     = rhs->shard_manager;
      // For now don't copy anything else below here
      // In the future we may need to copy the profiling requests
    }

    //--------------------------------------------------------------------------
    void SingleTask::pack_single_task(Serializer &rez, AddressSpaceID target)
    //--------------------------------------------------------------------------
    {
      DETAILED_PROFILER(runtime, PACK_SINGLE_TASK_CALL);
      RezCheck z(rez);
      pack_base_task(rez, target);
      if (map_origin)
      {
        rez.serialize(selected_variant);
        rez.serialize(task_priority);
        rez.serialize<size_t>(target_processors.size());
        for (unsigned idx = 0; idx < target_processors.size(); idx++)
          rez.serialize(target_processors[idx]);
        for (unsigned idx = 0; idx < regions.size(); idx++)
          rez.serialize<bool>(virtual_mapped[idx]);
      }
      else
      {
        rez.serialize<size_t>(copy_profiling_requests.size());
        for (unsigned idx = 0; idx < copy_profiling_requests.size(); idx++)
          rez.serialize(copy_profiling_requests[idx]);
      }
      rez.serialize<size_t>(physical_instances.size());
      for (unsigned idx = 0; idx < physical_instances.size(); idx++)
        physical_instances[idx].pack_references(rez, target);
      rez.serialize<size_t>(task_profiling_requests.size());
      for (unsigned idx = 0; idx < task_profiling_requests.size(); idx++)
        rez.serialize(task_profiling_requests[idx]);
      if (!task_profiling_requests.empty() || !copy_profiling_requests.empty())
        rez.serialize(profiling_priority);
    }

    //--------------------------------------------------------------------------
    void SingleTask::unpack_single_task(Deserializer &derez,
                                        std::set<RtEvent> &ready_events)
    //--------------------------------------------------------------------------
    {
      DETAILED_PROFILER(runtime, UNPACK_SINGLE_TASK_CALL);
      DerezCheck z(derez);
      unpack_base_task(derez, ready_events);
      if (map_origin)
      {
        derez.deserialize(selected_variant);
        derez.deserialize(task_priority);
        size_t num_target_processors;
        derez.deserialize(num_target_processors);
        target_processors.resize(num_target_processors);
        for (unsigned idx = 0; idx < num_target_processors; idx++)
          derez.deserialize(target_processors[idx]);
        virtual_mapped.resize(regions.size());
        for (unsigned idx = 0; idx < regions.size(); idx++)
        {
          bool result;
          derez.deserialize(result);
          virtual_mapped[idx] = result;
        }
      }
      else
      {
        size_t num_copy_requests;
        derez.deserialize(num_copy_requests);
        if (num_copy_requests > 0)
        {
          copy_profiling_requests.resize(num_copy_requests);
          for (unsigned idx = 0; idx < num_copy_requests; idx++)
            derez.deserialize(copy_profiling_requests[idx]);
        }
      }
      size_t num_phy;
      derez.deserialize(num_phy);
      physical_instances.resize(num_phy);
      for (unsigned idx = 0; idx < num_phy; idx++)
        physical_instances[idx].unpack_references(runtime, this,
                                                  derez, ready_events);
      update_no_access_regions();
      size_t num_task_requests;
      derez.deserialize(num_task_requests);
      if (num_task_requests > 0)
      {
        task_profiling_requests.resize(num_task_requests);
        for (unsigned idx = 0; idx < num_task_requests; idx++)
          derez.deserialize(task_profiling_requests[idx]);
      }
      if (!task_profiling_requests.empty() || !copy_profiling_requests.empty())
        derez.deserialize(profiling_priority);
    } 

    //--------------------------------------------------------------------------
    void SingleTask::send_remote_context(AddressSpaceID remote_instance,
                                         RemoteTask *remote_ctx)
    //--------------------------------------------------------------------------
    {
#ifdef DEBUG_LEGION
      assert(remote_instance != runtime->address_space);
#endif
      Serializer rez;
      {
        RezCheck z(rez);
        rez.serialize(remote_ctx);
        execution_context->pack_remote_context(rez, remote_instance);
      }
      runtime->send_remote_context_response(remote_instance, rez);
      AutoLock o_lock(op_lock);
#ifdef DEBUG_LEGION
      assert(remote_instances.find(remote_instance) == remote_instances.end());
#endif
      remote_instances[remote_instance] = remote_ctx;
    }

    //--------------------------------------------------------------------------
    void SingleTask::trigger_mapping(void)
    //--------------------------------------------------------------------------
    {
      DETAILED_PROFILER(runtime, TRIGGER_SINGLE_CALL);
      if (is_remote())
      {
        if (distribute_task())
        {
          // Still local
          if (is_origin_mapped())
          {
            // Remote and origin mapped means
            // we were already mapped so we can
            // just launch the task
            launch_task();
          }
          else
          {
            // Remote but still need to map
            RtEvent done_mapping = perform_mapping();
            if (done_mapping.exists() && !done_mapping.has_triggered())
              defer_launch_task(done_mapping);
            else
              launch_task();
          }
        }
        // otherwise it was sent away
      }
      else
      {
        // Not remote
        early_map_task();
        // See if we have a must epoch in which case
        // we can simply record ourselves and we are done
        if (must_epoch != NULL)
        {
          must_epoch->register_single_task(this, must_epoch_index);
        }
        else
        {
#ifdef DEBUG_LEGION
          assert(target_proc.exists());
#endif
          // See if this task is going to be sent
          // remotely in which case we need to do the
          // mapping now, otherwise we can defer it
          // until the task ends up on the target processor
          if (is_origin_mapped() && target_proc.exists() &&
              !runtime->is_local(target_proc))
          {
            RtEvent done_mapping = perform_mapping();
            if (done_mapping.exists() && !done_mapping.has_triggered())
              defer_distribute_task(done_mapping);
            else
            {
#ifdef DEBUG_LEGION
#ifndef NDEBUG
              bool still_local = 
#endif
#endif
              distribute_task();
#ifdef DEBUG_LEGION
              assert(!still_local);
#endif
            }
          }
          else
          {
            if (distribute_task())
            {
              // Still local so try mapping and launching
              RtEvent done_mapping = perform_mapping();
              if (done_mapping.exists() && !done_mapping.has_triggered())
                defer_launch_task(done_mapping);
              else
                launch_task();
            }
          }
        }
      }
    } 

    //--------------------------------------------------------------------------
    void SingleTask::initialize_map_task_input(Mapper::MapTaskInput &input,
                                               Mapper::MapTaskOutput &output,
                                               MustEpochOp *must_epoch_owner,
                                      std::vector<InstanceSet> &valid)
    //--------------------------------------------------------------------------
    {
      DETAILED_PROFILER(runtime, INITIALIZE_MAP_TASK_CALL);
      // Do the traversals for all the non-early mapped regions and find
      // their valid instances, then fill in the mapper input structure
      valid.resize(regions.size());
      input.valid_instances.resize(regions.size());
      output.chosen_instances.resize(regions.size());
      // If we have must epoch owner, we have to check for any 
      // constrained mappings which must be heeded
      if (must_epoch_owner != NULL)
        must_epoch_owner->must_epoch_map_task_callback(this, input, output);
      std::set<Memory> visible_memories;
      runtime->machine.get_visible_memories(target_proc, visible_memories);
      RegionTreeContext enclosing = parent_ctx->get_context();
      for (unsigned idx = 0; idx < regions.size(); idx++)
      {
        // Skip any early mapped regions
        std::map<unsigned,InstanceSet>::const_iterator early_mapped_finder = 
          early_mapped_regions.find(idx);
        if (early_mapped_finder != early_mapped_regions.end())
        {
          input.premapped_regions.push_back(idx);
          // Still fill in the valid regions so that mappers can use
          // the instance names for constraints
          prepare_for_mapping(early_mapped_finder->second, 
                              input.valid_instances[idx]);
          // We can also copy them over to the output too
          output.chosen_instances[idx] = input.valid_instances[idx];
          continue;
        }
        // Skip any NO_ACCESS or empty privilege field regions
        if (IS_NO_ACCESS(regions[idx]) || regions[idx].privilege_fields.empty())
          continue;
        // Handle the case of restricted simultaneous coherence where if
        // we are restricted and are requesting simultaneous coherence then
        // we need to use the same instances as our parent instance
        RestrictInfo &restrict_info = get_restrict_info(idx);
        if (IS_SIMULT(regions[idx]) && restrict_info.has_restrictions())
        {
          // Check to see if we cover all the fields, if not we 
          // have no way to handle this currently
          FieldMask restricted_mask;
          restrict_info.populate_restrict_fields(restricted_mask);
          if (FieldMask::pop_count(restricted_mask) != 
              int(regions[idx].privilege_fields.size()))
            REPORT_LEGION_FATAL(LEGION_FATAL_RESTRICTED_SIMULTANEOUS,
                          "Partially restricted region requirement %d with "
                          "simultaneous coherence for task %s (ID %lld) is "
                          "not currently supported by the Legion runtime. "
                          "Please report this use case to the Legion "
                          "developers mailing list.", idx, get_task_name(),
                          get_unique_id())
          input.premapped_regions.push_back(idx);
          // Still fill in the valid regions so that mappers can use
          // the instance names for constraints
          prepare_for_mapping(restrict_info.get_instances(),
                              input.valid_instances[idx]);
          // We can also copy them over to the output too
          output.chosen_instances[idx] = input.valid_instances[idx];
          continue;
        }
        // Always have to do the traversal at this point to mark open children
        InstanceSet &current_valid = valid[idx];
        perform_physical_traversal(idx, enclosing, current_valid);
        // See if we've already got an output from a must-epoch mapping
        if (!output.chosen_instances[idx].empty())
        {
#ifdef DEBUG_LEGION
          assert(must_epoch_owner != NULL);
#endif
          // We can skip this since we already know the result
          continue;
        }
        // Now we can prepare this for mapping,
        // filter for visible memories if necessary
        if (regions[idx].is_no_access())
          prepare_for_mapping(current_valid, input.valid_instances[idx]);
        else if (restrict_info.has_restrictions())
          prepare_for_mapping(restrict_info.get_instances(),
                              input.valid_instances[idx]);
        else
          prepare_for_mapping(current_valid, visible_memories,
                              input.valid_instances[idx]);
      }
#ifdef DEBUG_LEGION
      // Save the inputs for premapped regions so we can check them later
      if (!input.premapped_regions.empty())
      {
        for (std::vector<unsigned>::const_iterator it = 
              input.premapped_regions.begin(); it !=
              input.premapped_regions.end(); it++)
          premapped_instances[*it] = output.chosen_instances[*it];
      }
#endif
      // Prepare the output too
      output.chosen_variant = 0;
      output.postmap_task = false;
      output.task_priority = 0;
      output.postmap_task = false;
    }

    //--------------------------------------------------------------------------
    void SingleTask::finalize_map_task_output(Mapper::MapTaskInput &input,
                                              Mapper::MapTaskOutput &output,
                                              MustEpochOp *must_epoch_owner,
                                              std::vector<InstanceSet> &valid)
    //--------------------------------------------------------------------------
    {
      DETAILED_PROFILER(runtime, FINALIZE_MAP_TASK_CALL);
      // first check the processors to make sure they are all on the
      // same node and of the same kind, if we know we have a must epoch
      // owner then we also know there is only one valid choice
      if (must_epoch_owner == NULL)
      {
        if (output.target_procs.empty())
        {
          REPORT_LEGION_WARNING(LEGION_WARNING_EMPTY_OUTPUT_TARGET,
                          "Empty output target_procs from call to 'map_task' "
                          "by mapper %s for task %s (ID %lld). Adding the "
                          "'target_proc' " IDFMT " as the default.",
                          mapper->get_mapper_name(), get_task_name(),
                          get_unique_id(), this->target_proc.id);
          output.target_procs.push_back(this->target_proc);
        }
        else if (Runtime::separate_runtime_instances && 
                  (output.target_procs.size() > 1))
        {
          // Ignore additional processors in separate runtime instances
          output.target_procs.resize(1);
        }
        if (!Runtime::unsafe_mapper)
          validate_target_processors(output.target_procs);
        // Special case for when we run in hl:separate mode
        if (Runtime::separate_runtime_instances)
        {
          target_processors.resize(1);
          target_processors[0] = this->target_proc;
        }
        else // the common case
          target_processors = output.target_procs;
      }
      else
      {
        if (output.target_procs.size() > 1)
        {
          REPORT_LEGION_WARNING(LEGION_WARNING_IGNORING_SPURIOUS_TARGET,
                          "Ignoring spurious additional target processors "
                          "requested in 'map_task' for task %s (ID %lld) "
                          "by mapper %s because task is part of a must "
                          "epoch launch.", get_task_name(), get_unique_id(),
                          mapper->get_mapper_name());
        }
        if (!output.target_procs.empty() && 
                 (output.target_procs[0] != this->target_proc))
        {
          REPORT_LEGION_WARNING(LEGION_WARNING_IGNORING_PROCESSOR_REQUEST,
                          "Ignoring processor request of " IDFMT " for "
                          "task %s (ID %lld) by mapper %s because task "
                          "has already been mapped to processor " IDFMT
                          " as part of a must epoch launch.", 
                          output.target_procs[0].id, get_task_name(), 
                          get_unique_id(), mapper->get_mapper_name(),
                          this->target_proc.id);
        }
        // Only one valid choice in this case, ignore everything else
        target_processors.push_back(this->target_proc);
      }
      // Sort out any profiling requests that we need to perform
      if (!output.task_prof_requests.empty())
      {
        profiling_priority = output.profiling_priority;
        // If we do any legion specific checks, make sure we ask
        // Realm for the proc profiling info so that we can get
        // a callback to report our profiling information
        bool has_proc_request = false;
        // Filter profiling requests into those for copies and the actual task
        for (std::set<ProfilingMeasurementID>::const_iterator it = 
              output.task_prof_requests.requested_measurements.begin(); it !=
              output.task_prof_requests.requested_measurements.end(); it++)
        {
          if ((*it) > Mapping::PMID_LEGION_FIRST)
          {
            // If we haven't seen a proc usage yet, then add it
            // to the realm requests to ensure we get a callback
            // for this task. We know we'll see it before this
            // because the measurement IDs are in order
            if (!has_proc_request)
              task_profiling_requests.push_back(
                  (ProfilingMeasurementID)Realm::PMID_OP_PROC_USAGE);
            // These are legion profiling requests and currently
            // are only profiling task information
            task_profiling_requests.push_back(*it);
            continue;
          }
          switch ((Realm::ProfilingMeasurementID)*it)
          {
            case Realm::PMID_OP_PROC_USAGE:
              has_proc_request = true; // Then fall through
            case Realm::PMID_OP_STATUS:
            case Realm::PMID_OP_BACKTRACE:
            case Realm::PMID_OP_TIMELINE:
            case Realm::PMID_PCTRS_CACHE_L1I:
            case Realm::PMID_PCTRS_CACHE_L1D:
            case Realm::PMID_PCTRS_CACHE_L2:
            case Realm::PMID_PCTRS_CACHE_L3:
            case Realm::PMID_PCTRS_IPC:
            case Realm::PMID_PCTRS_TLB:
            case Realm::PMID_PCTRS_BP:
              {
                // Just task
                task_profiling_requests.push_back(*it);
                break;
              }
            default:
              {
                REPORT_LEGION_WARNING(LEGION_WARNING_MAPPER_REQUESTED_PROFILING,
                              "Mapper %s requested a profiling "
                    "measurement of type %d which is not applicable to "
                    "task %s (UID %lld) and will be ignored.",
                    mapper->get_mapper_name(), *it, get_task_name(),
                    get_unique_id());
              }
          }
        }
      }
      if (!output.copy_prof_requests.empty())
      {
        filter_copy_request_kinds(mapper, 
            output.copy_prof_requests.requested_measurements,
            copy_profiling_requests, true/*warn*/);
        profiling_priority = output.profiling_priority;
      }
      // See whether the mapper picked a variant or a generator
      VariantImpl *variant_impl = NULL;
      if (output.chosen_variant > 0)
        variant_impl = runtime->find_variant_impl(task_id, 
                                output.chosen_variant, true/*can fail*/);
      else // TODO: invoke a generator if one exists
        REPORT_LEGION_ERROR(ERROR_INVALID_MAPPER_OUTPUT,
                      "Invalid mapper output from invocation of '%s' on "
                      "mapper %s. Mapper specified an invalid task variant "
                      "of ID 0 for task %s (ID %lld), but Legion does not yet "
                      "support task generators.", "map_task", 
                      mapper->get_mapper_name(), 
                      get_task_name(), get_unique_id())
      if (variant_impl == NULL)
        // If we couldn't find or make a variant that is bad
        REPORT_LEGION_ERROR(ERROR_INVALID_MAPPER_OUTPUT,
                      "Invalid mapper output from invocation of '%s' on "
                      "mapper %s. Mapper failed to specify a valid "
                      "task variant or generator capable of create a variant "
                      "implementation of task %s (ID %lld).",
                      "map_task", mapper->get_mapper_name(), get_task_name(),
                      get_unique_id())
      // Save variant validation until we know which instances we'll be using 
#ifdef DEBUG_LEGION
      // Check to see if any premapped region mappings changed
      if (!premapped_instances.empty())
      {
        for (std::map<unsigned,std::vector<Mapping::PhysicalInstance> >::
              const_iterator it = premapped_instances.begin(); it !=
              premapped_instances.end(); it++)
        {
          if (it->second.size() != output.chosen_instances[it->first].size())
            REPORT_LEGION_ERROR(ERROR_INVALID_MAPPER_OUTPUT,
                        "Invalid mapper output from invocation of '%s' on "
                        "mapper %s. Mapper modified the premapped output "
                        "for region requirement %d of task %s (ID %lld).",
                        "map_task", mapper->get_mapper_name(), it->first,
                        get_task_name(), get_unique_id())
          for (unsigned idx = 0; idx < it->second.size(); idx++)
            if (it->second[idx] != output.chosen_instances[it->first][idx])
              REPORT_LEGION_ERROR(ERROR_INVALID_MAPPER_OUTPUT,
                        "Invalid mapper output from invocation of '%s' on "
                        "mapper %s. Mapper modified the premapped output "
                        "for region requirement %d of task %s (ID %lld).",
                        "map_task", mapper->get_mapper_name(), it->first,
                        get_task_name(), get_unique_id())
        }
      }
#endif
      // fill in virtual_mapped
      virtual_mapped.resize(regions.size(),false);
      // Convert all the outputs into our set of physical instances and
      // validate them by checking the following properites:
      // - all are either pure virtual or pure physical 
      // - no missing fields
      // - all satisfy the region requirement
      // - all are visible from all the target processors
      physical_instances.resize(regions.size());
      // If we're doing safety checks, we need the set of memories
      // visible from all the target processors
      std::set<Memory> visible_memories;
      if (!Runtime::unsafe_mapper)
      {
        if (target_processors.size() > 1)
        {
          // If we have multiple processor, we want the set of 
          // memories visible to all of them
          Machine::MemoryQuery visible_query(runtime->machine);
          for (std::vector<Processor>::const_iterator it = 
                target_processors.begin(); it != target_processors.end(); it++)
            visible_query.has_affinity_to(*it);
          for (Machine::MemoryQuery::iterator it = visible_query.begin();
                it != visible_query.end(); it++)
            visible_memories.insert(*it);
        }
        else
          runtime->find_visible_memories(target_proc, visible_memories);
      }
      for (unsigned idx = 0; idx < regions.size(); idx++)
      {
        // If it was early mapped or is restricted, then it is easy
        std::map<unsigned,InstanceSet>::const_iterator finder = 
          early_mapped_regions.find(idx);
        if ((finder != early_mapped_regions.end()) ||
            (IS_SIMULT(regions[idx]) && 
             get_restrict_info(idx).has_restrictions()))
        {
          if (finder == early_mapped_regions.end())
          {
            RestrictInfo &restrict_info = get_restrict_info(idx);
            // Must cover given the assertion in initialize_map_task_input
            physical_instances[idx] = restrict_info.get_instances();
          }
          else
            physical_instances[idx] = finder->second;
          // Check to see if it is visible or not from the target processors
          if (!Runtime::unsafe_mapper && !regions[idx].is_no_access())
          {
            InstanceSet &req_instances = physical_instances[idx];
            for (unsigned idx2 = 0; idx2 < req_instances.size(); idx2++)
            {
              Memory mem = req_instances[idx2].get_memory();
              if (visible_memories.find(mem) == visible_memories.end())
              {
                // Not visible from all target processors
                // Different error messages depending on the cause
                if (regions[idx].is_restricted()) 
                  REPORT_LEGION_ERROR(ERROR_INVALID_MAPPER_OUTPUT,
                                "Invalid mapper output from invocation of '%s' "
                                "on mapper %s. Mapper selected processor(s) "
                                "which restricted instance of region "
                                "requirement %d in memory " IDFMT " is not "
                                "visible for task %s (ID %lld).",
                                "map_task", mapper->get_mapper_name(), idx,
                                mem.id, get_task_name(), get_unique_id())
                else 
                  REPORT_LEGION_ERROR(ERROR_INVALID_MAPPER_OUTPUT,
                                "Invalid mapper output from invocation of '%s' "
                                "on mapper %s. Mapper selected processor(s) "
                                "for which premapped instance of region "
                                "requirement %d in memory " IDFMT " is not "
                                "visible for task %s (ID %lld).",
                                "map_task", mapper->get_mapper_name(), idx,
                                mem.id, get_task_name(), get_unique_id())
              }
            }
          }
          if (Runtime::legion_spy_enabled)
            runtime->forest->log_mapping_decision(unique_op_id, idx,
                                                  regions[idx],
                                                  physical_instances[idx]);
          continue;
        }
        // Skip any NO_ACCESS or empty privilege field regions
        if (no_access_regions[idx])
          continue;
        // Do the conversion
        InstanceSet &result = physical_instances[idx];
        RegionTreeID bad_tree = 0;
        std::vector<FieldID> missing_fields;
        std::vector<PhysicalManager*> unacquired;
        bool free_acquired = false;
        std::map<PhysicalManager*,std::pair<unsigned,bool> > *acquired = NULL;
        // Get the acquired instances only if we are checking
        if (!Runtime::unsafe_mapper)
        {
          if (this->must_epoch != NULL)
          {
            acquired = new std::map<PhysicalManager*,
                     std::pair<unsigned,bool> >(*get_acquired_instances_ref());
            free_acquired = true;
            // Merge the must epoch owners acquired instances too 
            // if we need to check for all our instances being acquired
            std::map<PhysicalManager*,std::pair<unsigned,bool> > 
              *epoch_acquired = this->must_epoch->get_acquired_instances_ref();
            if (epoch_acquired != NULL)
              acquired->insert(epoch_acquired->begin(), epoch_acquired->end());
          }
          else
            acquired = get_acquired_instances_ref();
        }
        int composite_idx = 
          runtime->forest->physical_convert_mapping(this, regions[idx],
                output.chosen_instances[idx], result, bad_tree, missing_fields,
                acquired, unacquired, !Runtime::unsafe_mapper);
        if (free_acquired)
          delete acquired;
        if (bad_tree > 0)
          REPORT_LEGION_ERROR(ERROR_INVALID_MAPPER_OUTPUT,
                        "Invalid mapper output from invocation of '%s' on "
                        "mapper %s. Mapper specified an instance from region "
                        "tree %d for use with region requirement %d of task "
                        "%s (ID %lld) whose region is from tree %d.",
                        "map_task", mapper->get_mapper_name(), bad_tree,
                        idx, get_task_name(), get_unique_id(),
                        regions[idx].region.get_tree_id())
        if (!missing_fields.empty())
        {
          for (std::vector<FieldID>::const_iterator it = 
                missing_fields.begin(); it != missing_fields.end(); it++)
          {
            const void *name; size_t name_size;
            if(!runtime->retrieve_semantic_information(
                regions[idx].region.get_field_space(), *it, NAME_SEMANTIC_TAG,
                name, name_size, true/*can fail*/, false))
	          name = "(no name)";
              log_run.error("Missing instance for field %s (FieldID: %d)",
                          static_cast<const char*>(name), *it);
          }
          REPORT_LEGION_ERROR(ERROR_MISSING_INSTANCE_FIELD,
                        "Invalid mapper output from invocation of '%s' on "
                        "mapper %s. Mapper failed to specify an instance for "
                        "%zd fields of region requirement %d on task %s "
                        "(ID %lld). The missing fields are listed below.",
                        "map_task", mapper->get_mapper_name(), 
                        missing_fields.size(), idx, get_task_name(), 
                        get_unique_id())
          
        }
        if (!unacquired.empty())
        {
          std::map<PhysicalManager*,std::pair<unsigned,bool> > 
            *acquired_instances = get_acquired_instances_ref();
          for (std::vector<PhysicalManager*>::const_iterator it = 
                unacquired.begin(); it != unacquired.end(); it++)
          {
            if (acquired_instances->find(*it) == acquired_instances->end())
              REPORT_LEGION_ERROR(ERROR_INVALID_MAPPER_OUTPUT,
                            "Invalid mapper output from 'map_task' "
                            "invocation on mapper %s. Mapper selected "
                            "physical instance for region requirement "
                            "%d of task %s (ID %lld) which has already "
                            "been collected. If the mapper had properly "
                            "acquired this instance as part of the mapper "
                            "call it would have detected this. Please "
                            "update the mapper to abide by proper mapping "
                            "conventions.", mapper->get_mapper_name(),
                            idx, get_task_name(), get_unique_id())
          }
          // Event if we did successfully acquire them, still issue the warning
          REPORT_LEGION_WARNING(LEGION_WARNING_MAPPER_FAILED_ACQUIRE,
                          "mapper %s failed to acquire instances "
                          "for region requirement %d of task %s (ID %lld) "
                          "in 'map_task' call. You may experience "
                          "undefined behavior as a consequence.",
                          mapper->get_mapper_name(), idx, 
                          get_task_name(), get_unique_id())
        }
        // See if they want a virtual mapping
        if (composite_idx >= 0)
        {
          // Everything better be all virtual or all real
          if (result.size() > 1)
            REPORT_LEGION_ERROR(ERROR_INVALID_MAPPER_OUTPUT,
                          "Invalid mapper output from invocation of '%s' on "
                          "mapper %s. Mapper specified mixed composite and "
                          "concrete instances for region requirement %d of "
                          "task %s (ID %lld). Only full concrete instances "
                          "or a single composite instance is supported.",
                          "map_task", mapper->get_mapper_name(), idx, 
                          get_task_name(), get_unique_id())
          if (IS_REDUCE(regions[idx]))
            REPORT_LEGION_ERROR(ERROR_INVALID_MAPPER_OUTPUT,
                          "Invalid mapper output from invocation of '%s' on "
                          "mapper %s. Illegal composite mapping requested on "
                          "region requirement %d of task %s (UID %lld) which "
                          "has only reduction privileges.", 
                          "map_task", mapper->get_mapper_name(), idx, 
                          get_task_name(), get_unique_id())
          if (!IS_EXCLUSIVE(regions[idx]))
            REPORT_LEGION_ERROR(ERROR_INVALID_MAPPER_OUTPUT,
                          "Invalid mapper output from invocation of '%s' on "
                          "mapper %s. Illegal composite instance requested "
                          "on region requirement %d of task %s (ID %lld) "
                          "which has a relaxed coherence mode. Virtual "
                          "mappings are only permitted for exclusive "
                          "coherence.", "map_task", mapper->get_mapper_name(),
                          idx, get_task_name(), get_unique_id())
          virtual_mapped[idx] = true;
        } 
        if (Runtime::legion_spy_enabled)
          runtime->forest->log_mapping_decision(unique_op_id, idx,
                                                regions[idx],
                                                physical_instances[idx]);
        // Skip checks if the mapper promises it is safe
        if (Runtime::unsafe_mapper)
          continue;
        // If this is anything other than a virtual mapping, check that
        // the instances align with the privileges
        if (!virtual_mapped[idx])
        {
          std::vector<LogicalRegion> regions_to_check(1, regions[idx].region);
          for (unsigned idx2 = 0; idx2 < result.size(); idx2++)
          {
            if (!result[idx2].get_manager()->meets_regions(regions_to_check))
              // Doesn't satisfy the region requirement
              REPORT_LEGION_ERROR(ERROR_INVALID_MAPPER_OUTPUT,
                            "Invalid mapper output from invocation of '%s' on "
                            "mapper %s. Mapper specified instance that does "
                            "not meet region requirement %d for task %s "
                            "(ID %lld). The index space for the instance has "
                            "insufficient space for the requested logical "
                            "region.", "map_task", mapper->get_mapper_name(),
                            idx, get_task_name(), get_unique_id())
          }
          if (!regions[idx].is_no_access() &&
              !variant_impl->is_no_access_region(idx))
          {
            for (unsigned idx2 = 0; idx2 < result.size(); idx2++)
            {
              Memory mem = result[idx2].get_memory();
              if (visible_memories.find(mem) == visible_memories.end())
                // Not visible from all target processors
                REPORT_LEGION_ERROR(ERROR_INVALID_MAPPER_OUTPUT,
                              "Invalid mapper output from invocation of '%s' "
                              "on mapper %s. Mapper selected an instance for "
                              "region requirement %d in memory " IDFMT " "
                              "which is not visible from the target processors "
                              "for task %s (ID %lld).", "map_task", 
                              mapper->get_mapper_name(), idx, mem.id, 
                              get_task_name(), get_unique_id())
            }
          }
          // If this is a reduction region requirement make sure all the 
          // managers are reduction instances
          if (IS_REDUCE(regions[idx]))
          {
            std::map<PhysicalManager*,std::pair<unsigned,bool> > 
              *acquired = get_acquired_instances_ref();
            for (unsigned idx2 = 0; idx2 < result.size(); idx2++)
            {
              if (!result[idx2].get_manager()->is_reduction_manager())
                REPORT_LEGION_ERROR(ERROR_INVALID_MAPPER_OUTPUT,
                              "Invalid mapper output from invocation of '%s' "
                              "on mapper %s. Mapper failed to choose a "
                              "specialized reduction instance for region "
                              "requirement %d of task %s (ID %lld) which has "
                              "reduction privileges.", "map_task", 
                              mapper->get_mapper_name(), idx,
                              get_task_name(), get_unique_id())
              std::map<PhysicalManager*,std::pair<unsigned,bool> >::
                const_iterator finder = acquired->find(
                    result[idx2].get_manager());
#ifdef DEBUG_LEGION
              assert(finder != acquired->end());
#endif
              // Permit this if we are doing replay mapping
              if (!finder->second.second && (Runtime::replay_file == NULL))
                REPORT_LEGION_ERROR(ERROR_INVALID_MAPPER_OUTPUT,
                              "Invalid mapper output from invocation of '%s' "
                              "on mapper %s. Mapper made an illegal decision "
                              "to re-use a reduction instance for region "
                              "requirement %d of task %s (ID %lld). Reduction "
                              "instances are not currently permitted to be "
                              "recycled.", "map_task",mapper->get_mapper_name(),
                              idx, get_task_name(), get_unique_id())
            }
          }
          else
          {
            for (unsigned idx2 = 0; idx2 < result.size(); idx2++)
            {
              if (!result[idx2].get_manager()->is_instance_manager())
                REPORT_LEGION_ERROR(ERROR_INVALID_MAPPER_OUTPUT,
                              "Invalid mapper output from invocation of '%s' "
                              "on mapper %s. Mapper selected illegal "
                              "specialized reduction instance for region "
                              "requirement %d of task %s (ID %lld) which "
                              "does not have reduction privileges.", "map_task",
                              mapper->get_mapper_name(), idx, 
                              get_task_name(), get_unique_id())
            }
          }
        }
      }
<<<<<<< HEAD
      early_mapped_regions.clear();
=======
      // Now that we have our physical instances we can validate the variant
      if (!Runtime::unsafe_mapper)
        validate_variant_selection(mapper, variant_impl, "map_task");
      early_mapped_regions.clear(); 
>>>>>>> d8cdc659
      // Record anything else that needs to be recorded 
      selected_variant = output.chosen_variant;
      task_priority = output.task_priority;
      perform_postmap = output.postmap_task;
    }

    //--------------------------------------------------------------------------
    void SingleTask::validate_target_processors(
                                 const std::vector<Processor> &processors) const
    //--------------------------------------------------------------------------
    {
      // Make sure that they are all on the same node and of the same kind
      Processor::Kind kind = this->target_proc.kind();
      AddressSpace space = this->target_proc.address_space();
      for (unsigned idx = 0; idx < processors.size(); idx++)
      {
        const Processor &proc = processors[idx];
        if (proc.kind() != kind)
          REPORT_LEGION_ERROR(ERROR_INVALID_MAPPER_OUTPUT,
                        "Invalid mapper output. Mapper %s requested processor "
                        IDFMT " which is of kind %s when mapping task %s "
                        "(ID %lld), but the target processor " IDFMT " has "
                        "kind %s. Only one kind of processor is permitted.",
                        mapper->get_mapper_name(), proc.id, 
                        Processor::get_kind_name(proc.kind()), get_task_name(),
                        get_unique_id(), this->target_proc.id, 
                        Processor::get_kind_name(kind))
        if (proc.address_space() != space)
          REPORT_LEGION_ERROR(ERROR_INVALID_MAPPER_OUTPUT,
                        "Invalid mapper output. Mapper %s requested processor "
                        IDFMT " which is in address space %d when mapping "
                        "task %s (ID %lld) but the target processor " IDFMT 
                        "is in address space %d. All target processors must "
                        "be in the same address space.", 
                        mapper->get_mapper_name(), proc.id,
                        proc.address_space(), get_task_name(), get_unique_id(), 
                        this->target_proc.id, space)
      }
    }

    //--------------------------------------------------------------------------
    void SingleTask::validate_variant_selection(MapperManager *local_mapper,
                          VariantImpl *impl, const char *mapper_call_name) const
    //--------------------------------------------------------------------------
    {
      DETAILED_PROFILER(runtime, VALIDATE_VARIANT_SELECTION_CALL);
      // Check the layout constraints first
      const TaskLayoutConstraintSet &layout_constraints = 
        impl->get_layout_constraints();
      for (std::multimap<unsigned,LayoutConstraintID>::const_iterator it = 
            layout_constraints.layouts.begin(); it != 
            layout_constraints.layouts.end(); it++)
      {
        // Might have constraints for extra region requirements
        if (it->first >= physical_instances.size())
          continue;
        LayoutConstraints *constraints = 
          runtime->find_layout_constraints(it->second);
        const InstanceSet &instances = physical_instances[it->first]; 
        for (unsigned idx = 0; idx < instances.size(); idx++)
        {
          PhysicalManager *manager = instances[idx].get_manager();
          if (manager->conflicts(constraints))
          {
            if (local_mapper == NULL)
              local_mapper = runtime->find_mapper(current_proc, map_id);
            REPORT_LEGION_ERROR(ERROR_INVALID_MAPPER_OUTPUT,
                          "Invalid mapper output. Mapper %s selected variant "
                          "%ld for task %s (ID %lld). But instance selected "
                          "for region requirement %d fails to satisfy the "
                          "corresponding constraints.", 
                          local_mapper->get_mapper_name(), impl->vid,
                          get_task_name(), get_unique_id(), it->first)
          }
        }
      }
      // Now we can test against the execution constraints
      const ExecutionConstraintSet &execution_constraints = 
        impl->get_execution_constraints();
      // TODO: Check ISA, resource, and launch constraints
      // First check the processor constraint
      if (execution_constraints.processor_constraint.is_valid() &&
          (execution_constraints.processor_constraint.get_kind() != 
           this->target_proc.kind()))
      {
        if (local_mapper == NULL)
          local_mapper = runtime->find_mapper(current_proc, map_id);
        REPORT_LEGION_ERROR(ERROR_INVALID_MAPPER_OUTPUT,
                      "Invalid mapper output. Mapper %s selected variant %ld "
                      "for task %s (ID %lld). However, this variant has a "
                      "processor constraint for processors of kind %s, but "
                      "the target processor " IDFMT " is of kind %s.",
                      local_mapper->get_mapper_name(),impl->vid,get_task_name(),
                      get_unique_id(), Processor::get_kind_name(
                        execution_constraints.processor_constraint.get_kind()),
                      this->target_proc.id, Processor::get_kind_name(
                        this->target_proc.kind()))
      }
      // Then check the colocation constraints
      for (std::vector<ColocationConstraint>::const_iterator con_it = 
            execution_constraints.colocation_constraints.begin(); con_it !=
            execution_constraints.colocation_constraints.end(); con_it++)
      {
        if (con_it->indexes.size() < 2)
          continue;
        if (con_it->fields.empty())
          continue;
        // First check to make sure that all these region requirements have
        // the same region tree ID.
        bool first = true;
        FieldSpace handle = FieldSpace::NO_SPACE;
        std::vector<InstanceSet*> instances(con_it->indexes.size());
        unsigned idx = 0;
        for (std::set<unsigned>::const_iterator it = con_it->indexes.begin();
              it != con_it->indexes.end(); it++, idx++)
        {
#ifdef DEBUG_LEGION
          assert(regions[*it].handle_type == SINGULAR);
          for (std::set<FieldID>::const_iterator fit = con_it->fields.begin();
                fit != con_it->fields.end(); fit++)
          {
            if (regions[*it].privilege_fields.find(*fit) ==
                regions[*it].privilege_fields.end())
            {
              REPORT_LEGION_ERROR(ERROR_INVALID_LOCATION_CONSTRAINT,
                            "Invalid location constraint. Location constraint "
                            "specifies field %d which is not included in "
                            "region requirement %d of task %s (ID %lld).",
                            *fit, *it, get_task_name(), get_unique_id());
              assert(false);
            }
          }
#endif
          if (first)
          {
            handle = regions[*it].region.get_field_space();
            first = false;
          }
          else
          {
            if (regions[*it].region.get_field_space() != handle)
            {
              if (local_mapper == NULL)
                local_mapper = runtime->find_mapper(current_proc, map_id);
              REPORT_LEGION_ERROR(ERROR_INVALID_MAPPER_OUTPUT,
                            "Invalid mapper output. Mapper %s selected variant "
                            "%ld for task %s (ID %lld). However, this variant "
                            "has colocation constraints for indexes %d and %d "
                            "which have region requirements with different "
                            "field spaces which is illegal.",
                            local_mapper->get_mapper_name(), impl->vid, 
                            get_task_name(), get_unique_id(), 
                            *(con_it->indexes.begin()), *it)
            }
          }
          instances[idx] = const_cast<InstanceSet*>(&physical_instances[*it]);
        }
        // Now do the test for colocation
        unsigned bad1 = 0, bad2 = 0; 
        if (!runtime->forest->are_colocated(instances, handle, 
                                            con_it->fields, bad1, bad2))
        {
          // Used for translating the indexes back from their linearized form
          std::vector<unsigned> lin_indexes(con_it->indexes.begin(),
                                            con_it->indexes.end());
          if (local_mapper == NULL)
            local_mapper = runtime->find_mapper(current_proc, map_id);
          REPORT_LEGION_ERROR(ERROR_INVALID_MAPPER_OUTPUT,
                        "Invalid mapper output. Mapper %s selected variant "
                        "%ld for task %s (ID %lld). However, this variant "
                        "requires that region requirements %d and %d be "
                        "co-located for some set of field, but they are not.",
                        local_mapper->get_mapper_name(), impl->vid, 
                        get_task_name(), get_unique_id(), lin_indexes[bad1],
                        lin_indexes[bad2])
        }
      }
    }

    //--------------------------------------------------------------------------
    void SingleTask::invoke_mapper(MustEpochOp *must_epoch_owner)
    //--------------------------------------------------------------------------
    {
      Mapper::MapTaskInput input;
      Mapper::MapTaskOutput output;
      output.profiling_priority = LG_THROUGHPUT_PRIORITY;
      // Initialize the mapping input which also does all the traversal
      // down to the target nodes
      std::vector<InstanceSet> valid_instances(regions.size());
      initialize_map_task_input(input, output, must_epoch_owner, 
                                valid_instances);
      // Now we can invoke the mapper to do the mapping
      if (mapper == NULL)
        mapper = runtime->find_mapper(current_proc, map_id);
      mapper->invoke_map_task(this, &input, &output);
      // Now we can convert the mapper output into our physical instances
      finalize_map_task_output(input, output, must_epoch_owner, 
                               valid_instances);
    }

    //--------------------------------------------------------------------------
    void SingleTask::invoke_mapper_replicated(MustEpochOp *must_epoch_owner)
    //--------------------------------------------------------------------------
    {
      if (mapper == NULL)
        mapper = runtime->find_mapper(current_proc, map_id);
      if (must_epoch_owner != NULL)
        REPORT_LEGION_ERROR(ERROR_INVALID_MAPPER_OUTPUT,
                      "Mapper %s requested to replicate task %s (UID %lld) "
                      "which is part of a must epoch launch. Replication of "
                      "tasks in must epoch launches is not permitted.",
                      mapper->get_mapper_name(), get_task_name(),
                      get_unique_id())
      Mapper::MapTaskInput input;
      Mapper::MapTaskOutput default_output;
      Mapper::MapReplicateTaskOutput output;
      // Initialize the mapping input which also does all the traversal
      // down to the target nodes
      std::vector<InstanceSet> valid_instances(regions.size());
      initialize_map_task_input(input, default_output, 
                                must_epoch_owner, valid_instances);
      // Now we can invoke the mapper to do the mapping
      mapper->invoke_map_replicate_task(this, &input, &default_output, &output);
      if (output.task_mappings.empty())
        REPORT_LEGION_ERROR(ERROR_INVALID_MAPPER_OUTPUT,
                      "Mapper %s failed to provide any mappings for task %s "
                      "(UID %lld) in 'map_replicate_task' mapper call.",
                      mapper->get_mapper_name(), get_task_name(),
                      get_unique_id())
      // Quick test to see if there is only one output requested in which
      // case then there is no replication
      else if (output.task_mappings.size() == 1)
      {
        finalize_map_task_output(input, output.task_mappings[0], 
                                 must_epoch_owner, valid_instances);
        return;
      }
      else
      {
#ifdef DEBUG_LEGION
        assert(shard_manager == NULL);
#endif
        // First make a shard manager to handle the all the shard tasks
        const size_t total_shards = output.task_mappings.size();
        const ReplicationID repl_context = runtime->get_unique_replication_id();
        if (Runtime::legion_spy_enabled)
          LegionSpy::log_replication(get_unique_id(), repl_context,
                                     !output.control_replication_map.empty());
        if (!output.control_replication_map.empty())
        {
          shard_manager = new ShardManager(runtime, repl_context, true/*cr*/,
              is_top_level_task(), total_shards, runtime->address_space, this);
          if (output.control_replication_map.size() != total_shards)
            REPORT_LEGION_ERROR(ERROR_INVALID_MAPPER_OUTPUT,
                          "Mapper %s specified a non-empty control replication "
                          "map of size %zd that does not match the requested "
                          "number of %zd shards for task %s (UID %lld).",
                          mapper->get_mapper_name(), 
                          output.control_replication_map.size(), total_shards,
                          get_task_name(), get_unique_id())
          else
            shard_manager->set_shard_mapping(output.control_replication_map);
          if (!Runtime::unsafe_mapper)
          {
            // Check to make sure that they all picked the same variant
            // and that it is a replicable variant
            VariantID chosen_variant = output.task_mappings[0].chosen_variant;
            for (unsigned idx = 1; idx < total_shards; idx++)
            {
              if (output.task_mappings[idx].chosen_variant != chosen_variant)
                REPORT_LEGION_ERROR(ERROR_INVALID_MAPPER_OUTPUT,
                              "Invalid mapper output from invocation of '%s' "
                              "on mapper %s. Mapper picked different variants "
                              "%ld and %ld for task %s (UID %lld) that was "
                              "designated to be control replicated.", 
                              "map_replicate_task", mapper->get_mapper_name(),
                              chosen_variant, 
                              output.task_mappings[idx].chosen_variant,
                              get_task_name(), get_unique_id())
            }
            VariantImpl *var_impl = runtime->find_variant_impl(task_id,
                                      chosen_variant, true/*can_fail*/);
            // If it's NULL we'll catch it later in the checks
            if ((var_impl != NULL) && !var_impl->is_replicable())
              REPORT_LEGION_ERROR(ERROR_INVALID_MAPPER_OUTPUT,
                            "Invalid mapper output from invocation of '%s' on "
                            "mapper %s. Mapper failed to pick a replicable "
                            "variant for task %s (UID %lld) that was designated"
                            " to be control replicated.", "map_replicate_task",
                            mapper->get_mapper_name(), get_task_name(),
                            get_unique_id())
          }
        }
        else
        {
          shard_manager = new ShardManager(runtime, repl_context, false/*cr*/,
              is_top_level_task(), total_shards, runtime->address_space, this);
          if (!Runtime::unsafe_mapper)
          {
            // Currently we only support non-control replication of 
            // leaf task variants because there is no way to guarantee
            // that the physical instances chosen by the sub-operations
            // launched by the replicated tasks are not the same and we
            // could end up with interfering sub-operations
            for (unsigned idx = 0; idx < total_shards; idx++)
            {
              VariantID variant = output.task_mappings[idx].chosen_variant;
              VariantImpl *var_impl = runtime->find_variant_impl(task_id,
                                                variant, true/*can_fail*/);
              // If it's NULL we'll catch it later in the checks
              if ((var_impl != NULL) && !var_impl->is_leaf())
                REPORT_LEGION_ERROR(ERROR_INVALID_MAPPER_OUTPUT,
                              "Invalid mapper output from invocation of '%s' "
                              "on mapper %s. Mapper failed to pick a leaf task "
                              "variant for task %s (UID %lld) that was chosen "
                              "to be replicated. Only leaf task variants are "
                              "currently permitted for non-control-replicated "
                              "task invocations.", "map_replicate_task",
                              mapper->get_mapper_name(), get_task_name(),
                              get_unique_id())
            }
          }
        }
        // We're going to store the needed instances locally so we can
        // do the mapping when we return on behalf of all the shards
        physical_instances.resize(regions.size());
        // Create the shard tasks and have them complete their mapping
        for (unsigned shard_idx = 0; shard_idx < total_shards; shard_idx++)
        {
          Processor target = output.control_replication_map.empty() ? 
            output.task_mappings[shard_idx].target_procs[0] : 
            output.control_replication_map[shard_idx];
          ShardTask *shard = shard_manager->create_shard(shard_idx, target);
          shard->clone_single_from(this);
          // Shard tasks are always effectively mapped locally
          shard->map_origin = true;
          // Finalize the mapping output
          shard->finalize_map_task_output(input,output.task_mappings[shard_idx],
                                          must_epoch_owner, valid_instances);
          // Now record the instances that we need locally
          const std::deque<InstanceSet> &shard_instances = 
            shard->get_physical_instances();
          for (unsigned region_idx = 0; 
                region_idx < regions.size(); region_idx++)
          {
            if (no_access_regions[region_idx] || 
                !regions[region_idx].region.exists())
              continue;
            const InstanceSet &instances = shard_instances[region_idx];
            InstanceSet &local_instances = physical_instances[region_idx];
            const bool is_write = IS_WRITE(regions[region_idx]);
            // No virtual mappings are permitted
            if (instances.is_virtual_mapping())
              REPORT_LEGION_ERROR(ERROR_INVALID_MAPPER_OUTPUT,
                            "Invalid mapper output from invocation of '%s' on "
                            "mapper %s. Mapper selected a virtual mapping for "
                            "region %d of replicated copy %d of task %s "
                            "(UID %lld). Virtual mappings are not permitted "
                            "for replicated tasks.", "map_replicate_task",
                            mapper->get_mapper_name(), region_idx, shard_idx,
                            get_task_name(), get_unique_id())
            // For each of the shard instances
            for (unsigned idx1 = 0; idx1 < instances.size(); idx1++)
            {
              const InstanceRef &shard_ref = instances[idx1];
              bool found = false;
              for (unsigned idx2 = 0; idx2 < local_instances.size(); idx2++)
              {
                InstanceRef &local_ref = local_instances[idx2];
                if (shard_ref.get_manager() != local_ref.get_manager())
                  continue;
                // If this is a write then we need to check for 
                // overlapping fields to prevent common writes
                if (is_write && !(local_ref.get_valid_fields() * 
                                  shard_ref.get_valid_fields()))
                  REPORT_LEGION_ERROR(ERROR_INVALID_MAPPER_OUTPUT,
                                "Invalid mapper output from invocation of '%s' "
                                "on mapper %s. Mapper selected the same "
                                "physical instance for write privilege region "
                                "%d of two different replicated copies of task "
                                "%s (UID %lld). All regions with write "
                                "privileges must be mapped to different "
                                "physical instances for replicated tasks.",
                                "map_replicate_task", mapper->get_mapper_name(),
                                region_idx, get_task_name(), get_unique_id())
                // Update the set of needed fields
                local_ref.update_fields(shard_ref.get_valid_fields());
                found = true;
                break;
              }
              if (!found)
                local_instances.add_instance(shard_ref);
            }
          }
        }
      }
    }

    //--------------------------------------------------------------------------
    void SingleTask::map_all_regions(ApEvent local_termination_event,
                                     MustEpochOp *must_epoch_op /*=NULL*/)
    //--------------------------------------------------------------------------
    {
      DETAILED_PROFILER(runtime, MAP_ALL_REGIONS_CALL);
#ifdef LEGION_SPY
      {
        ApEvent local_completion = get_completion_event();
        // Yes, these events actually trigger in the opposite order, but
        // it is the logical entailement that is important here
        if (local_completion != local_termination_event)
          LegionSpy::log_event_dependence(local_completion, 
                                          local_termination_event);
      }
#endif
      // Now do the mapping call
      if (is_replicated())
        invoke_mapper_replicated(must_epoch_op);
      else
        invoke_mapper(must_epoch_op);
      const bool multiple_requirements = (regions.size() > 1);
      std::set<Reservation> read_only_reservations;
      // This is the price of allowing read-only requirements to
      // map in parallel: we have to get the reservations for doing
      // read-only mappings to each physical instance prior to performing
      // the mapping. The call to physical_register_only can do this for
      // us if we only have one requirement, but with multiple requirements
      // we need to deduplicate physical instances across requirements
      // so we have to do it here in the caller's context
      if (multiple_requirements)
      {
        for (unsigned idx = 0; idx < regions.size(); idx++)
        {
          // Don't skip early mapped regions
          if (IS_READ_ONLY(regions[idx]) && !virtual_mapped[idx])
            physical_instances[idx].find_read_only_reservations(
                                                  read_only_reservations);
        }
        if (!read_only_reservations.empty())
        {
          RtEvent precondition;
          for (std::set<Reservation>::const_iterator it = 
                read_only_reservations.begin(); it != 
                read_only_reservations.end(); it++)
          {
            RtEvent next = Runtime::acquire_rt_reservation(*it,
                              true/*exclusive*/, precondition);
            precondition = next;
          }
          // Wait until we have our read-only locks
          if (precondition.exists())
            precondition.lg_wait();
        }
      }
      // After we've got our results, apply the state to the region tree
      for (unsigned idx = 0; idx < regions.size(); idx++)
      {
        if (early_mapped_regions.find(idx) != early_mapped_regions.end())
        {
          if (Runtime::legion_spy_enabled)
            LegionSpy::log_task_premapping(unique_op_id, idx);
          continue;
        }
        if (no_access_regions[idx])
          continue;
        // If we virtual mapped it, there is nothing to do
        if (virtual_mapped[idx])
          continue;
        // Set the current mapping index before doing anything
        // that sould result in a copy
        set_current_mapping_index(idx);
        // apply the results of the mapping to the tree
        runtime->forest->physical_register_only(regions[idx], 
                                    get_version_info(idx), 
                                    get_restrict_info(idx),
                                    this, idx, local_termination_event, 
                                    multiple_requirements/*defer add users*/,
                                    !multiple_requirements/*read only locks*/,
                                    map_applied_conditions,
                                    physical_instances[idx],
                                    get_projection_info(idx)
#ifdef DEBUG_LEGION
                                    , get_logging_name()
                                    , unique_op_id
#endif
                                    );
      }
      // If we had more than one region requirement when now have to
      // record our users because we skipped that during traversal
      if (multiple_requirements)
      {
        // This is really ugly, I hate C++ and its const awfulness
        runtime->forest->physical_register_users(this,
            local_termination_event, regions, virtual_mapped, 
            *const_cast<std::vector<VersionInfo>*>(get_version_infos()),
            *const_cast<std::vector<RestrictInfo>*>(get_restrict_infos()), 
            physical_instances, map_applied_conditions);
        // Release any read-only reservations that we're holding
        if (!read_only_reservations.empty())
        {
          if (!map_applied_conditions.empty())
          {
            // This is actually imprecise to do this, let's see if it
            // comes back to haunt us at some point
            RtEvent done_event = Runtime::merge_events(map_applied_conditions);
            for (std::set<Reservation>::const_iterator it = 
                  read_only_reservations.begin(); it != 
                  read_only_reservations.end(); it++)
              it->release(done_event);
            // Can replace the applied conditions with the summary
            map_applied_conditions.clear();
            map_applied_conditions.insert(done_event);
          }
          else
          {
            for (std::set<Reservation>::const_iterator it = 
                  read_only_reservations.begin(); it != 
                  read_only_reservations.end(); it++)
              it->release();
          }
        }
      }
      // If we are replicating the task then we have to extract the conditions
      // under which each of the instances will be ready to be used
      if (shard_manager != NULL)
        shard_manager->extract_event_preconditions(physical_instances);
      // Perform the postmapping for this task if it was requested
      if (perform_postmap)
        perform_post_mapping();
    }  

    //--------------------------------------------------------------------------
    void SingleTask::perform_post_mapping(void)
    //--------------------------------------------------------------------------
    {
      Mapper::PostMapInput input;
      Mapper::PostMapOutput output;
      input.mapped_regions.resize(regions.size());
      input.valid_instances.resize(regions.size());
      output.chosen_instances.resize(regions.size());
      std::vector<InstanceSet> postmap_valid(regions.size());
      for (unsigned idx = 0; idx < regions.size(); idx++)
      {
        // Don't need to actually traverse very far, but we do need the
        // valid instances for all the regions
        RegionTreePath path;
        initialize_mapping_path(path, regions[idx], regions[idx].region);
        runtime->forest->physical_premap_only(this, idx, regions[idx], 
                                              get_version_info(idx),
                                              postmap_valid[idx]);
        // No need to filter these because they are on the way out
        prepare_for_mapping(postmap_valid[idx], input.valid_instances[idx]);  
        prepare_for_mapping(physical_instances[idx], input.mapped_regions[idx]);
      }
      // Now we can do the mapper call
      if (mapper == NULL)
        mapper = runtime->find_mapper(current_proc, map_id);
      mapper->invoke_post_map_task(this, &input, &output);
      // Check and register the results
      for (unsigned idx = 0; idx < regions.size(); idx++)
      {
        if (output.chosen_instances.empty())
          continue;
        RegionRequirement &req = regions[idx];
        if (has_restrictions(idx, req.region))
        {
          REPORT_LEGION_WARNING(LEGION_WARNING_MAPPER_REQUESTED_POST,
                          "Mapper %s requested post mapping "
                          "instances be created for region requirement %d "
                          "of task %s (ID %lld), but this region requirement "
                          "is restricted. The request is being ignored.",
                          mapper->get_mapper_name(), idx, 
                          get_task_name(), get_unique_id());
          continue;
        }
        if (IS_NO_ACCESS(req))
        {
          REPORT_LEGION_WARNING(LEGION_WARNING_MAPPER_REQUESTED_POST,
                          "Mapper %s requested post mapping "
                          "instances be created for region requirement %d "
                          "of task %s (ID %lld), but this region requirement "
                          "has NO_ACCESS privileges. The request is being "
                          "ignored.", mapper->get_mapper_name(), idx,
                          get_task_name(), get_unique_id());
          continue;
        }
        if (IS_REDUCE(req))
        {
          REPORT_LEGION_WARNING(LEGION_WARNING_MAPPER_REQUESTED_POST,
                          "Mapper %s requested post mapping "
                          "instances be created for region requirement %d "
                          "of task %s (ID %lld), but this region requirement "
                          "has REDUCE privileges. The request is being "
                          "ignored.", mapper->get_mapper_name(), idx,
                          get_task_name(), get_unique_id());
          continue;
        }
        // Convert the post-mapping  
        InstanceSet result;
        RegionTreeID bad_tree = 0;
        std::vector<PhysicalManager*> unacquired;
        bool had_composite = 
          runtime->forest->physical_convert_postmapping(this, req,
                              output.chosen_instances[idx], result, bad_tree,
                              Runtime::unsafe_mapper ? NULL : 
                                get_acquired_instances_ref(),
                              unacquired, !Runtime::unsafe_mapper);
        if (bad_tree > 0)
          REPORT_LEGION_ERROR(ERROR_INVALID_MAPPER_OUTPUT,
                        "Invalid mapper output from 'postmap_task' invocation "
                        "on mapper %s. Mapper provided an instance from region "
                        "tree %d for use in satisfying region requirement %d "
                        "of task %s (ID %lld) whose region is from region tree "
                        "%d.", mapper->get_mapper_name(), bad_tree, idx,
                        get_task_name(), get_unique_id(), 
                        regions[idx].region.get_tree_id())
        if (!unacquired.empty())
        {
          std::map<PhysicalManager*,std::pair<unsigned,bool> > 
            *acquired_instances = get_acquired_instances_ref();
          for (std::vector<PhysicalManager*>::const_iterator uit = 
                unacquired.begin(); uit != unacquired.end(); uit++)
          {
            if (acquired_instances->find(*uit) == acquired_instances->end())
              REPORT_LEGION_ERROR(ERROR_INVALID_MAPPER_OUTPUT,
                            "Invalid mapper output from 'postmap_task' "
                            "invocation on mapper %s. Mapper selected "
                            "physical instance for region requirement "
                            "%d of task %s (ID %lld) which has already "
                            "been collected. If the mapper had properly "
                            "acquired this instance as part of the mapper "
                            "call it would have detected this. Please "
                            "update the mapper to abide by proper mapping "
                            "conventions.", mapper->get_mapper_name(),
                            idx, get_task_name(), get_unique_id())
          }
          // If we did successfully acquire them, still issue the warning
          REPORT_LEGION_WARNING(LEGION_WARNING_MAPPER_FAILED_ACQUIRE,
                          "mapper %s failed to acquires instances "
                          "for region requirement %d of task %s (ID %lld) "
                          "in 'postmap_task' call. You may experience "
                          "undefined behavior as a consequence.",
                          mapper->get_mapper_name(), idx, 
                          get_task_name(), get_unique_id());
        }
        if (had_composite)
        {
          REPORT_LEGION_WARNING(LEGION_WARNING_MAPPER_REQUESTED_COMPOSITE,
                          "Mapper %s requested a composite "
                          "instance be created for region requirement %d "
                          "of task %s (ID %lld) for a post mapping. The "
                          "request is being ignored.",
                          mapper->get_mapper_name(), idx,
                          get_task_name(), get_unique_id());
          continue;
        }
        if (!Runtime::unsafe_mapper)
        {
          std::vector<LogicalRegion> regions_to_check(1, 
                                        regions[idx].region);
          for (unsigned check_idx = 0; check_idx < result.size(); check_idx++)
          {
            if (!result[check_idx].get_manager()->meets_regions(
                                                      regions_to_check))
              REPORT_LEGION_ERROR(ERROR_INVALID_MAPPER_OUTPUT,
                            "Invalid mapper output from invocation of "
                            "'postmap_task' on mapper %s. Mapper specified an "
                            "instance region requirement %d of task %s "
                            "(ID %lld) that does not meet the logical region "
                            "requirement.", mapper->get_mapper_name(), idx, 
                            get_task_name(), get_unique_id())
          }
        }
        if (Runtime::legion_spy_enabled)
          runtime->forest->log_mapping_decision(unique_op_id, idx,
                                                regions[idx], result,
                                                true/*postmapping*/);
        // No restrictions for postmappings
        RestrictInfo empty_restrict_info;
        // Register this with a no-event so that the instance can
        // be used as soon as it is valid from the copy to it
        runtime->forest->physical_register_only(regions[idx], 
                          get_version_info(idx), 
                          empty_restrict_info, this, idx,
                          ApEvent::NO_AP_EVENT/*done immediately*/, 
                          true/*defer add users*/, 
                          true/*need read only locks*/,
                          map_applied_conditions, result, 
                          get_projection_info(idx)
#ifdef DEBUG_LEGION
                          , get_logging_name(), unique_op_id
#endif
                          );
      }
    } 

    //--------------------------------------------------------------------------
    void SingleTask::launch_task(void)
    //--------------------------------------------------------------------------
    {
      DETAILED_PROFILER(runtime, LAUNCH_TASK_CALL);
#ifdef DEBUG_LEGION
      assert(regions.size() == physical_instances.size());
      assert(regions.size() == no_access_regions.size());
#endif 
      // If we have a shard manager that means we were replicated so
      // we just do the launch directly from the shard manager
      if ((shard_manager != NULL) && !is_shard_task())
      {
        // Mark that we've completed execution for this task
        // since the shards will do all the real work
        complete_execution();
        shard_manager->launch();
        return;
      }
      // If we haven't computed our virtual mapping information
      // yet (e.g. because we origin mapped) then we have to
      // do that now
      if (virtual_mapped.size() != regions.size())
      {
        virtual_mapped.resize(regions.size());
        for (unsigned idx = 0; idx < regions.size(); idx++)
          virtual_mapped[idx] = physical_instances[idx].is_virtual_mapping();
      }
      VariantImpl *variant = 
        runtime->find_variant_impl(task_id, selected_variant);
      // STEP 1: Compute the precondition for the task launch
      std::set<ApEvent> wait_on_events;
      if (execution_fence_event.exists())
        wait_on_events.insert(execution_fence_event);
#ifdef LEGION_SPY
      // TODO: teach legion spy how to check the inner task optimization
      // for now we'll just turn it off whenever we are going to be
      // validating the runtime analysis
      const bool do_inner_task_optimization = false;
#else
      const bool do_inner_task_optimization = variant->is_inner();
#endif
      // Get the event to wait on unless we are 
      // doing the inner task optimization
      if (!do_inner_task_optimization)
      {
        for (unsigned idx = 0; idx < regions.size(); idx++)
        {
          if (!virtual_mapped[idx] && !no_access_regions[idx])
            physical_instances[idx].update_wait_on_events(wait_on_events);
        }
      }
      // Now add get all the other preconditions for the launch
      for (unsigned idx = 0; idx < futures.size(); idx++)
      {
        FutureImpl *impl = futures[idx].impl; 
        wait_on_events.insert(impl->get_ready_event());
      }
      for (unsigned idx = 0; idx < grants.size(); idx++)
      {
        GrantImpl *impl = grants[idx].impl;
        wait_on_events.insert(impl->acquire_grant());
      }
      for (unsigned idx = 0; idx < wait_barriers.size(); idx++)
      {
	ApEvent e = 
          Runtime::get_previous_phase(wait_barriers[idx].phase_barrier);
        wait_on_events.insert(e);
      }

      // STEP 2: Set up the task's context
      // If we're a leaf task and we have virtual mappings
      // then it's possible for the application to do inline
      // mappings which require a physical context
      {
        if (!variant->is_leaf() || has_virtual_instances())
          execution_context = initialize_inner_execution_context(variant);
        else
          execution_context = new LeafContext(runtime, this);
        // Add a reference to our execution context
        execution_context->add_reference();
        std::vector<ApUserEvent> unmap_events(regions.size());
        std::vector<RegionRequirement> clone_requirements(regions.size());
        // Make physical regions for each our region requirements
        for (unsigned idx = 0; idx < regions.size(); idx++)
        {
#ifdef DEBUG_LEGION
          assert(regions[idx].handle_type == SINGULAR);
#endif
          // Convert any WRITE_ONLY or WRITE_DISCARD privleges to READ_WRITE
          // This is necessary for any sub-operations which may need to rely
          // on our privileges for determining their own privileges such
          // as inline mappings or acquire and release operations
          if (regions[idx].privilege == WRITE_DISCARD)
            regions[idx].privilege = READ_WRITE;
          // If it was virtual mapper so it doesn't matter anyway.
          if (virtual_mapped[idx] || no_access_regions[idx])
          {
            clone_requirements[idx] = regions[idx];
            localize_region_requirement(clone_requirements[idx]);
            execution_context->add_physical_region(clone_requirements[idx],
                false/*mapped*/, map_id, tag, unmap_events[idx],
                virtual_mapped[idx], physical_instances[idx]);
            // Don't switch coherence modes since we virtually
            // mapped it which means we will map in the parent's
            // context
          }
          else if (do_inner_task_optimization)
          {
            // If this is an inner task then we don't map
            // the region with a physical region, but instead
            // we mark that the unmap event which marks when
            // the region can be used by child tasks should
            // be the ready event.
            clone_requirements[idx] = regions[idx];
            localize_region_requirement(clone_requirements[idx]);
            // Also make the region requirement read-write to force
            // people to wait on the value
            if (!IS_REDUCE(regions[idx]))
              clone_requirements[idx].privilege = READ_WRITE;
            unmap_events[idx] = Runtime::create_ap_user_event();
            execution_context->add_physical_region(clone_requirements[idx],
                    false/*mapped*/, map_id, tag, unmap_events[idx],
                    false/*virtual mapped*/, physical_instances[idx]);
            // Trigger the user event when the region is 
            // actually ready to be used
            std::set<ApEvent> ready_events;
            physical_instances[idx].update_wait_on_events(ready_events);
            ApEvent precondition = Runtime::merge_events(ready_events);
            Runtime::trigger_event(unmap_events[idx], precondition);
          }
          else
          { 
            // If this is not virtual mapped, here is where we
            // switch coherence modes from whatever they are in
            // the enclosing context to exclusive within the
            // context of this task
            clone_requirements[idx] = regions[idx];
            localize_region_requirement(clone_requirements[idx]);
            unmap_events[idx] = Runtime::create_ap_user_event();
            execution_context->add_physical_region(clone_requirements[idx],
                    true/*mapped*/, map_id, tag, unmap_events[idx],
                    false/*virtual mapped*/, physical_instances[idx]);
            // We reset the reference below after we've
            // initialized the local contexts and received
            // back the local instance references
          }
          // Make sure you have the metadata for the region with no access priv
          if (no_access_regions[idx] && regions[idx].region.exists())
            runtime->forest->get_node(clone_requirements[idx].region);
        }
        // Initialize any region tree contexts
        execution_context->initialize_region_tree_contexts(clone_requirements,
            unmap_events, wait_on_events, map_applied_conditions);
      }
      // Merge together all the events for the start condition 
      ApEvent start_condition = Runtime::merge_events(wait_on_events);
      // Take all the locks in order in the proper way
      if (!atomic_locks.empty())
      {
        for (std::map<Reservation,bool>::const_iterator it = 
              atomic_locks.begin(); it != atomic_locks.end(); it++)
        {
          start_condition = Runtime::acquire_ap_reservation(it->first, 
                                          it->second, start_condition);
        }
      }
      // STEP 3: Finally we get to launch the task
      // Mark that we have an outstanding task in this context 
      parent_ctx->increment_pending();
      // If this is a leaf task and we have no virtual instances
      // and the SingleTask sub-type says it is ok
      // we can trigger the task's completion event as soon as
      // the task is done running.  We first need to mark that this
      // is going to occur before actually launching the task to 
      // avoid the race.
      bool perform_chaining_optimization = false; 
      ApUserEvent chain_complete_event;
      if (variant->is_leaf() && !has_virtual_instances() &&
          can_early_complete(chain_complete_event))
        perform_chaining_optimization = true;
      // Note there is a potential scary race condition to be aware of here: 
      // once we launch this task it's possible for this task to run and 
      // clean up before we finish the execution of this function thereby
      // invalidating this SingleTask object's fields.  This means
      // that we need to save any variables we need for after the task
      // launch here on the stack before they can be invalidated.
      ApEvent term_event = get_task_completion();
#ifdef DEBUG_LEGION
      assert(!target_processors.empty());
#endif
      Processor launch_processor = target_processors[0];
      if (target_processors.size() > 1)
      {
        // Find the processor group for all the target processors
        launch_processor = runtime->find_processor_group(target_processors);
      }
      Realm::ProfilingRequestSet profiling_requests;
      // If the mapper requested profiling add that now too
      if (!task_profiling_requests.empty())
      {
        // See if we have any realm requests
        std::set<Realm::ProfilingMeasurementID> realm_measurements;
        for (std::vector<ProfilingMeasurementID>::const_iterator it = 
              task_profiling_requests.begin(); it != 
              task_profiling_requests.end(); it++)
        {
          if ((*it) < Mapping::PMID_LEGION_FIRST)
            realm_measurements.insert((Realm::ProfilingMeasurementID)(*it));
          else if ((*it) == Mapping::PMID_RUNTIME_OVERHEAD)
            execution_context->initialize_overhead_tracker();
          else
            assert(false); // should never get here
        }
        if (!realm_measurements.empty())
        {
          ProfilingResponseBase base(this);
          Realm::ProfilingRequest &request = profiling_requests.add_request(
              runtime->find_utility_group(), LG_LEGION_PROFILING_ID, 
              &base, sizeof(base));
          request.add_measurements(realm_measurements);
          int previous = 
            __sync_fetch_and_add(&outstanding_profiling_requests, 1);
          if ((previous == 1) && !profiling_reported.exists())
            profiling_reported = Runtime::create_rt_user_event();
        }
      }
      if (Runtime::legion_spy_enabled)
      {
        LegionSpy::log_variant_decision(unique_op_id, selected_variant);
#ifdef LEGION_SPY
        if (perform_chaining_optimization)
          LegionSpy::log_operation_events(unique_op_id, start_condition, 
                                          chain_complete_event);
        else
          LegionSpy::log_operation_events(unique_op_id, start_condition, 
                                          get_task_completion());
#endif
        LegionSpy::log_task_priority(unique_op_id, task_priority);
        for (unsigned idx = 0; idx < futures.size(); idx++)
        {
          FutureImpl *impl = futures[idx].impl;
          if (impl->get_ready_event().exists())
            LegionSpy::log_future_use(unique_op_id, impl->get_ready_event());
        }
      }
      ApEvent task_launch_event = variant->dispatch_task(launch_processor, this,
                                 execution_context, start_condition, true_guard,
                                 task_priority, profiling_requests);
      // Finish the chaining optimization if we're doing it
      if (perform_chaining_optimization)
        Runtime::trigger_event(chain_complete_event, task_launch_event);
      // STEP 4: After we've launched the task, then we have to release any 
      // locks that we took for while the task was running.  
      if (!atomic_locks.empty())
      {
        for (std::map<Reservation,bool>::const_iterator it = 
              atomic_locks.begin(); it != atomic_locks.end(); it++)
        {
          Runtime::release_reservation(it->first, term_event);
        }
      }
      // Finally if this is a predicated task and we have a speculative
      // guard then we need to launch a meta task to handle the case
      // where the task misspeculates
      if (false_guard.exists())
      {
        MisspeculationTaskArgs args;
        args.task = this;
        runtime->issue_runtime_meta_task(args, LG_LATENCY_PRIORITY, 
                                         this, RtEvent(false_guard));
        // Fun little trick here: decrement the outstanding meta-task
        // counts for the mis-speculation task in case it doesn't run
        // If it does run, we'll increment the counts again
#ifdef DEBUG_LEGION
        runtime->decrement_total_outstanding_tasks(
            MisspeculationTaskArgs::TASK_ID, true/*meta*/);
#else
        runtime->decrement_total_outstanding_tasks();
#endif
#ifdef DEBUG_SHUTDOWN_HANG
        __sync_fetch_and_add(
            &runtime->outstanding_counts[MisspeculationTaskArgs::TASK_ID],-1);
#endif
      }
    }

    //--------------------------------------------------------------------------
    void SingleTask::add_copy_profiling_request(
                                           Realm::ProfilingRequestSet &requests)
    //--------------------------------------------------------------------------
    {
      // Nothing to do if we don't have any copy profiling requests
      if (copy_profiling_requests.empty())
        return;
      ProfilingResponseBase base(this);
      Realm::ProfilingRequest &request = requests.add_request(
        runtime->find_utility_group(), LG_LEGION_PROFILING_ID, 
        &base, sizeof(base));
      for (std::vector<ProfilingMeasurementID>::const_iterator it = 
            copy_profiling_requests.begin(); it != 
            copy_profiling_requests.end(); it++)
        request.add_measurement((Realm::ProfilingMeasurementID)(*it));
      int previous = __sync_fetch_and_add(&outstanding_profiling_requests, 1);
      if ((previous == 1) && !profiling_reported.exists())
        profiling_reported = Runtime::create_rt_user_event();
    }

    //--------------------------------------------------------------------------
    void SingleTask::handle_profiling_response(
                                       const Realm::ProfilingResponse &response)
    //--------------------------------------------------------------------------
    {
      if (mapper == NULL)
        mapper = runtime->find_mapper(current_proc, map_id); 
      Mapping::Mapper::TaskProfilingInfo info;
      info.profiling_responses.attach_realm_profiling_response(response);
      if (response.has_measurement<
           Mapping::ProfilingMeasurements::OperationProcessorUsage>())
      {
        info.task_response = true;
        // If we had an overhead tracker 
        // see if this is the callback for the task
        if (execution_context->overhead_tracker != NULL)
        {
          // This is the callback for the task itself
          info.profiling_responses.attach_overhead(
              execution_context->overhead_tracker);
          // Mapper takes ownership
          execution_context->overhead_tracker = NULL;
        }
      }
      else
        info.task_response = false;
      mapper->invoke_task_report_profiling(this, &info);
#ifdef DEBUG_LEGION
      assert(outstanding_profiling_requests > 0);
      assert(profiling_reported.exists());
#endif
      int remaining = __sync_add_and_fetch(&outstanding_profiling_requests, -1);
      if (remaining == 0)
        Runtime::trigger_event(profiling_reported);
    } 

    //--------------------------------------------------------------------------
    InnerContext* SingleTask::initialize_inner_execution_context(VariantImpl *v)
    //--------------------------------------------------------------------------
    {
      InnerContext *inner_ctx = new InnerContext(runtime, this, 
          v->is_inner(), regions, parent_req_indexes, 
          virtual_mapped, unique_op_id);
      if (mapper == NULL)
        mapper = runtime->find_mapper(current_proc, map_id);
      inner_ctx->configure_context(mapper, task_priority);
      return inner_ctx;
    }

    /////////////////////////////////////////////////////////////
    // Multi Task 
    /////////////////////////////////////////////////////////////

    //--------------------------------------------------------------------------
    MultiTask::MultiTask(Runtime *rt)
      : TaskOp(rt)
    //--------------------------------------------------------------------------
    {
    }
    
    //--------------------------------------------------------------------------
    MultiTask::~MultiTask(void)
    //--------------------------------------------------------------------------
    {
    }

    //--------------------------------------------------------------------------
    void MultiTask::activate_multi(void)
    //--------------------------------------------------------------------------
    {
      DETAILED_PROFILER(runtime, ACTIVATE_MULTI_CALL);
      activate_task();
      launch_space = IndexSpace::NO_SPACE;
      internal_space = IndexSpace::NO_SPACE;
      sliced = false;
      redop = 0;
      reduction_op = NULL;
      serdez_redop_fns = NULL;
      reduction_state_size = 0;
      reduction_state = NULL;
      children_complete_invoked = false;
      children_commit_invoked = false;
      predicate_false_result = NULL;
      predicate_false_size = 0;
    }

    //--------------------------------------------------------------------------
    void MultiTask::deactivate_multi(void)
    //--------------------------------------------------------------------------
    {
      DETAILED_PROFILER(runtime, DEACTIVATE_MULTI_CALL);
      if (runtime->profiler != NULL)
        runtime->profiler->register_multi_task(this, task_id);
      deactivate_task();
      if (reduction_state != NULL)
      {
        legion_free(REDUCTION_ALLOC, reduction_state, reduction_state_size);
        reduction_state = NULL;
        reduction_state_size = 0;
      }
      // Remove our reference to the point arguments 
      point_arguments = FutureMap();
      slices.clear(); 
      version_infos.clear();
      restrict_infos.clear();
      projection_infos.clear();
      if (predicate_false_result != NULL)
      {
        legion_free(PREDICATE_ALLOC, predicate_false_result, 
                    predicate_false_size);
        predicate_false_result = NULL;
        predicate_false_size = 0;
      }
      predicate_false_future = Future();
    }

    //--------------------------------------------------------------------------
    bool MultiTask::is_sliced(void) const
    //--------------------------------------------------------------------------
    {
      return sliced;
    }

    //--------------------------------------------------------------------------
    void MultiTask::slice_index_space(void)
    //--------------------------------------------------------------------------
    {
      DETAILED_PROFILER(runtime, SLICE_INDEX_SPACE_CALL);
#ifdef DEBUG_LEGION
      assert(!sliced);
#endif
      sliced = true;
      stealable = false; // cannot steal something that has been sliced
      Mapper::SliceTaskInput input;
      Mapper::SliceTaskOutput output;
      input.domain_is = internal_space;
      runtime->forest->find_launch_space_domain(internal_space, input.domain);
      output.verify_correctness = false;
      if (mapper == NULL)
        mapper = runtime->find_mapper(current_proc, map_id);
      mapper->invoke_slice_task(this, &input, &output);
      if (output.slices.empty())
        REPORT_LEGION_ERROR(ERROR_INVALID_MAPPER_OUTPUT,
                      "Invalid mapper output from invocation of 'slice_task' "
                      "call on mapper %s. Mapper failed to specify an slices "
                      "for task %s (ID %lld).", mapper->get_mapper_name(),
                      get_task_name(), get_unique_id())

#ifdef DEBUG_LEGION
      size_t total_points = 0;
#endif
      for (unsigned idx = 0; idx < output.slices.size(); idx++)
      {
        Mapper::TaskSlice &slice = output.slices[idx]; 
        if (!slice.proc.exists())
          REPORT_LEGION_ERROR(ERROR_INVALID_MAPPER_OUTPUT,
                        "Invalid mapper output from invocation of 'slice_task' "
                        "on mapper %s. Mapper returned a slice for task "
                        "%s (ID %lld) with an invalid processor " IDFMT ".",
                        mapper->get_mapper_name(), get_task_name(),
                        get_unique_id(), slice.proc.id)
        // Check to see if we need to get an index space for this domain
        if (!slice.domain_is.exists() && (slice.domain.get_volume() > 0))
          slice.domain_is = 
            runtime->find_or_create_index_launch_space(slice.domain);
        if (slice.domain_is.get_type_tag() != internal_space.get_type_tag())
          REPORT_LEGION_ERROR(ERROR_INVALID_MAPPER_OUTPUT,
                        "Invalid mapper output from invocation of 'slice_task' "
                        "on mapper %s. Mapper returned slice index space %d "
                        "for task %s (UID %lld) with a different type than "
                        "original index space to be sliced.",
                        mapper->get_mapper_name(), slice.domain_is.get_id(),
                        get_task_name(), get_unique_id());
#ifdef DEBUG_LEGION
        // Check to make sure the domain is not empty
        Domain &d = slice.domain;
        if ((d == Domain::NO_DOMAIN) && slice.domain_is.exists())
          runtime->forest->find_launch_space_domain(slice.domain_is, d);
        bool empty = false;
	size_t volume = d.get_volume();
	if (volume == 0)
	  empty = true;
	else
	  total_points += volume;
        if (empty)
          REPORT_LEGION_ERROR(ERROR_INVALID_MAPPER_OUTPUT,
                        "Invalid mapper output from invocation of 'slice_task' "
                        "on mapper %s. Mapper returned an empty slice for task "
                        "%s (ID %lld).", mapper->get_mapper_name(),
                        get_task_name(), get_unique_id())
#endif
        SliceTask *new_slice = this->clone_as_slice_task(slice.domain_is,
                                                         slice.proc,
                                                         slice.recurse,
                                                         slice.stealable,
                                                         output.slices.size());
        slices.push_back(new_slice);
      }
#ifdef DEBUG_LEGION
      // If the volumes don't match, then something bad happend in the mapper
      if (total_points != input.domain.get_volume())
        REPORT_LEGION_ERROR(ERROR_INVALID_MAPPER_OUTPUT,
                      "Invalid mapper output from invocation of 'slice_task' "
                      "on mapper %s. Mapper returned slices with a total "
                      "volume %ld that does not match the expected volume of "
                      "%zd when slicing task %s (ID %lld).", 
                      mapper->get_mapper_name(), long(total_points),
                      input.domain.get_volume(), 
                      get_task_name(), get_unique_id())
#endif
      if (output.verify_correctness)
      {
        std::vector<IndexSpace> slice_spaces(slices.size());
        for (unsigned idx = 0; idx < output.slices.size(); idx++)
          slice_spaces[idx] = output.slices[idx].domain_is;
        runtime->forest->validate_slicing(internal_space, slice_spaces,
                                          this, mapper);
      }
      trigger_slices(); 
      // If we succeeded and this is an intermediate slice task
      // then we can reclaim it, otherwise, if it is the original
      // index task then we want to keep it around. Note it is safe
      // to call get_task_kind here despite the cleanup race because
      // it is a static property of the object.
      if (get_task_kind() == SLICE_TASK_KIND)
        deactivate();
    }

    //--------------------------------------------------------------------------
    void MultiTask::trigger_slices(void)
    //--------------------------------------------------------------------------
    {
      // Add our slices back into the queue of things that are ready to map
      // or send it to its remote node if necessary
      // Watch out for the cleanup race with some acrobatics here
      // to handle the case where the iterator is invalidated
      std::set<RtEvent> wait_for;
      std::list<SliceTask*>::const_iterator it = slices.begin();
      while (true)
      {
        SliceTask *slice = *it;
        // Have to update this before launching the task to avoid 
        // the clean-up race
        it++;
        const bool done = (it == slices.end());
        // Dumb case for must epoch operations, we need these to 
        // be mapped immediately, mapper be damned
        if (must_epoch != NULL)
        {
          ProcessorManager::TriggerTaskArgs trigger_args;
          trigger_args.op = slice;
          RtEvent done = runtime->issue_runtime_meta_task(trigger_args, 
                                           LG_THROUGHPUT_PRIORITY, this);
          wait_for.insert(done);
        }
        // Figure out whether this task is local or remote
        else if (!runtime->is_local(slice->target_proc))
        {
          // We can only send it away if it is not origin mapped
          // otherwise it has to stay here until it is fully mapped
          if (!slice->is_origin_mapped())
            runtime->send_task(slice);
          else
            slice->enqueue_ready_task(false/*use target*/);
        }
        else
          slice->enqueue_ready_task(true/*use target*/);
        if (done)
          break;
      }
      // Must-epoch operations are nasty little beasts and have
      // to wait for the effects to finish before returning
      if (!wait_for.empty())
      {
        RtEvent wait_on = Runtime::merge_events(wait_for);
        wait_on.lg_wait();
      }
    }

    //--------------------------------------------------------------------------
    void MultiTask::clone_multi_from(MultiTask *rhs, IndexSpace is,
                                     Processor p, bool recurse, bool stealable)
    //--------------------------------------------------------------------------
    {
      DETAILED_PROFILER(runtime, CLONE_MULTI_CALL);
      this->clone_task_op_from(rhs, p, stealable, false/*duplicate*/);
      this->index_domain = rhs->index_domain;
      this->launch_space = rhs->launch_space;
      this->internal_space = is;
      this->must_epoch_task = rhs->must_epoch_task;
      this->sliced = !recurse;
      this->redop = rhs->redop;
      this->point_arguments = rhs->point_arguments;
      if (this->redop != 0)
      {
        this->reduction_op = rhs->reduction_op;
        this->serdez_redop_fns = rhs->serdez_redop_fns;
        initialize_reduction_state();
      }
      this->restrict_infos = rhs->restrict_infos;
      this->projection_infos = rhs->projection_infos;
      this->predicate_false_future = rhs->predicate_false_future;
      this->predicate_false_size = rhs->predicate_false_size;
      if (this->predicate_false_size > 0)
      {
#ifdef DEBUG_LEGION
        assert(this->predicate_false_result == NULL);
#endif
        this->predicate_false_result = malloc(this->predicate_false_size);
        memcpy(this->predicate_false_result, rhs->predicate_false_result,
               this->predicate_false_size);
      }
      // Copy over the version infos that we need, we can skip this if
      // we are remote and origin mapped
      if (!is_remote() || !is_origin_mapped())
      {
        this->version_infos.resize(rhs->version_infos.size());
        for (unsigned idx = 0; idx < this->version_infos.size(); idx++)
        {
          if (IS_NO_ACCESS(regions[idx]))
            continue;
          this->version_infos[idx] = rhs->version_infos[idx];
        }
      }
    }

    //--------------------------------------------------------------------------
    void MultiTask::trigger_mapping(void)
    //--------------------------------------------------------------------------
    {
      DETAILED_PROFILER(runtime, MULTI_TRIGGER_EXECUTION_CALL);
      if (is_remote())
      {
        // distribute, slice, then map/launch
        if (distribute_task())
        {
          // Still local
          if (is_sliced())
          {
            if (is_origin_mapped())
              launch_task();
            else
              map_and_launch();
          }
          else
            slice_index_space();
        }
      }
      else
      {
        // Not remote
        // If we're doing a must epoch launch then we don't
        // need to early map any regions because any interfering
        // regions that would be handled by this will be handled
        // by the map_must_epoch call
        if (must_epoch == NULL)
          early_map_task();
        if (is_origin_mapped())
        {
          if (is_sliced())
          {
            if (must_epoch != NULL)
              register_must_epoch();
            else
            {
              // See if we're going to send it
              // remotely.  If so we need to do
              // the mapping now.  Otherwise we
              // can defer the mapping until we get
              // on the target processor.
              if (target_proc.exists() && !runtime->is_local(target_proc))
              {
                RtEvent done_mapping = perform_mapping();
                if (done_mapping.exists() && !done_mapping.has_triggered())
                  defer_distribute_task(done_mapping);
                else
                {
#ifdef DEBUG_LEGION
#ifndef NDEBUG
                  bool still_local = 
#endif
#endif
                  distribute_task();
#ifdef DEBUG_LEGION
                  assert(!still_local);
#endif
                }
              }
              else
              {
                // We know that it is staying on one
                // of our local processors.  If it is
                // still this processor then map and run it
                if (distribute_task())
                {
                  // Still local so we can map and launch it
                  map_and_launch();
                }
              }
            }
          }
          else
            slice_index_space();
        }
        else
        {
          if (distribute_task())
          {
            // Still local try slicing, mapping, and launching
            if (is_sliced())
              map_and_launch();
            else
              slice_index_space();
          }
        }
      }
    } 

    //--------------------------------------------------------------------------
    void MultiTask::pack_multi_task(Serializer &rez, AddressSpaceID target)
    //--------------------------------------------------------------------------
    {
      DETAILED_PROFILER(runtime, PACK_MULTI_CALL);
      RezCheck z(rez);
      pack_base_task(rez, target);
      rez.serialize(launch_space);
      rez.serialize(sliced);
      rez.serialize(redop);
    }

    //--------------------------------------------------------------------------
    void MultiTask::unpack_multi_task(Deserializer &derez,
                                      std::set<RtEvent> &ready_events)
    //--------------------------------------------------------------------------
    {
      DETAILED_PROFILER(runtime, UNPACK_MULTI_CALL);
      DerezCheck z(derez);
      unpack_base_task(derez, ready_events); 
      derez.deserialize(launch_space);
      derez.deserialize(sliced);
      derez.deserialize(redop);
      if (redop > 0)
      {
        reduction_op = Runtime::get_reduction_op(redop);
        serdez_redop_fns = Runtime::get_serdez_redop_fns(redop);
        initialize_reduction_state();
      }
    }

    //--------------------------------------------------------------------------
    void MultiTask::initialize_reduction_state(void)
    //--------------------------------------------------------------------------
    {
#ifdef DEBUG_LEGION
      assert(reduction_op != NULL);
      assert(reduction_op->is_foldable);
      assert(reduction_state == NULL);
#endif
      reduction_state_size = reduction_op->sizeof_rhs;
      reduction_state = legion_malloc(REDUCTION_ALLOC, reduction_state_size);
      // If we need to initialize specially, then we do that with a serdez fn
      if (serdez_redop_fns != NULL)
        (*(serdez_redop_fns->init_fn))(reduction_op, reduction_state, 
                                       reduction_state_size);
      else
        reduction_op->init(reduction_state, 1);
    }

    //--------------------------------------------------------------------------
    void MultiTask::fold_reduction_future(const void *result, 
                                          size_t result_size, 
                                          bool owner, bool exclusive)
    //--------------------------------------------------------------------------
    {
      // Apply the reduction operation
#ifdef DEBUG_LEGION
      assert(reduction_op != NULL);
      assert(reduction_op->is_foldable);
      assert(reduction_state != NULL);
#endif
      // Perform the reduction, see if we have to do serdez reductions
      if (serdez_redop_fns != NULL)
      {
        // Need to hold the lock to make the serialize/deserialize
        // process atomic
        AutoLock o_lock(op_lock);
        (*(serdez_redop_fns->fold_fn))(reduction_op, reduction_state,
                                       reduction_state_size, result);
      }
      else
        reduction_op->fold(reduction_state, result, 1, exclusive);

      // If we're the owner, then free the memory
      if (owner)
        free(const_cast<void*>(result));
    } 

    //--------------------------------------------------------------------------
    VersionInfo& MultiTask::get_version_info(unsigned idx)
    //--------------------------------------------------------------------------
    {
#ifdef DEBUG_LEGION
      assert(idx < version_infos.size());
#endif
      return version_infos[idx];
    }

    //--------------------------------------------------------------------------
    RestrictInfo& MultiTask::get_restrict_info(unsigned idx)
    //--------------------------------------------------------------------------
    {
#ifdef DEBUG_LEGION
      assert(idx < restrict_infos.size());
#endif
      return restrict_infos[idx];
    }

    //--------------------------------------------------------------------------
    const ProjectionInfo* MultiTask::get_projection_info(unsigned idx)
    //--------------------------------------------------------------------------
    {
#ifdef DEBUG_LEGION
      assert(idx < projection_infos.size());
#endif
      return &projection_infos[idx]; 
    }

    //--------------------------------------------------------------------------
    const std::vector<VersionInfo>* MultiTask::get_version_infos(void)
    //--------------------------------------------------------------------------
    {
      return &version_infos;
    }

    //--------------------------------------------------------------------------
    const std::vector<RestrictInfo>* MultiTask::get_restrict_infos(void)
    //--------------------------------------------------------------------------
    {
      return &restrict_infos;
    }

    /////////////////////////////////////////////////////////////
    // Individual Task 
    /////////////////////////////////////////////////////////////

    //--------------------------------------------------------------------------
    IndividualTask::IndividualTask(Runtime *rt)
      : SingleTask(rt)
    //--------------------------------------------------------------------------
    {
    }

    //--------------------------------------------------------------------------
    IndividualTask::IndividualTask(const IndividualTask &rhs)
      : SingleTask(NULL)
    //--------------------------------------------------------------------------
    {
      // should never be called
      assert(false);
    }

    //--------------------------------------------------------------------------
    IndividualTask::~IndividualTask(void)
    //--------------------------------------------------------------------------
    {
    }

    //--------------------------------------------------------------------------
    IndividualTask& IndividualTask::operator=(const IndividualTask &rhs)
    //--------------------------------------------------------------------------
    {
      // should never be called
      assert(false);
      return *this;
    }

    //--------------------------------------------------------------------------
    void IndividualTask::activate(void)
    //--------------------------------------------------------------------------
    {
      DETAILED_PROFILER(runtime, ACTIVATE_INDIVIDUAL_CALL);
      activate_individual_task(); 
    }

    //--------------------------------------------------------------------------
    void IndividualTask::activate_individual_task(void)
    //--------------------------------------------------------------------------
    {
      activate_single();
      future_store = NULL;
      future_size = 0;
      predicate_false_result = NULL;
      predicate_false_size = 0;
      orig_task = this;
      remote_owner_uid = 0;
      remote_completion_event = get_completion_event();
      remote_unique_id = get_unique_id();
      sent_remotely = false;
      remote_replicate = false;
      top_level_task = false;
      need_intra_task_alias_analysis = true;
    }

    //--------------------------------------------------------------------------
    void IndividualTask::deactivate(void)
    //--------------------------------------------------------------------------
    {
      DETAILED_PROFILER(runtime, DEACTIVATE_INDIVIDUAL_CALL);
      deactivate_individual_task(); 
      runtime->free_individual_task(this);
    }

    //--------------------------------------------------------------------------
    void IndividualTask::deactivate_individual_task(void)
    //--------------------------------------------------------------------------
    {
      deactivate_single();
      if (future_store != NULL)
      {
        legion_free(FUTURE_RESULT_ALLOC, future_store, future_size);
        future_store = NULL;
        future_size = 0;
      }
      if (predicate_false_result != NULL)
      {
        legion_free(PREDICATE_ALLOC, predicate_false_result, 
                    predicate_false_size);
        predicate_false_result = NULL;
        predicate_false_size = 0;
      }
      // Remove our reference on the future
      result = Future();
      predicate_false_future = Future();
      privilege_paths.clear();
      version_infos.clear();
      restrict_infos.clear();
      if (!acquired_instances.empty())
        release_acquired_instances(acquired_instances); 
      acquired_instances.clear();
      restrict_postconditions.clear();
    }

    //--------------------------------------------------------------------------
    Future IndividualTask::initialize_task(TaskContext *ctx,
                                           const TaskLauncher &launcher,
                                           bool check_privileges,
                                           bool track /*=true*/)
    //--------------------------------------------------------------------------
    {
      parent_ctx = ctx;
      task_id = launcher.task_id;
      indexes = launcher.index_requirements;
      regions = launcher.region_requirements;
      futures = launcher.futures;
      // Can't update these here in case we get restricted postconditions
      grants = launcher.grants;
      wait_barriers = launcher.wait_barriers;
      arrive_barriers = launcher.arrive_barriers;
      arglen = launcher.argument.get_size();
      if (arglen > 0)
      {
        args = legion_malloc(TASK_ARGS_ALLOC, arglen);
        memcpy(args,launcher.argument.get_ptr(),arglen);
      }
      map_id = launcher.map_id;
      tag = launcher.tag;
      index_point = launcher.point;
      index_domain = Domain(index_point, index_point);
      is_index_space = false;
      initialize_base_task(ctx, track, launcher.static_dependences,
                           launcher.predicate, task_id);
      remote_owner_uid = ctx->get_unique_id();
      need_intra_task_alias_analysis = !launcher.independent_requirements;
      if (launcher.predicate != Predicate::TRUE_PRED)
      {
        if (launcher.predicate_false_future.impl != NULL)
          predicate_false_future = launcher.predicate_false_future;
        else
        {
          predicate_false_size = launcher.predicate_false_result.get_size();
          if (predicate_false_size == 0)
          {
            // TODO: Put this check back in
#if 0
            if (variants->return_size > 0)
              log_run.error("Predicated task launch for task %s "
                                  "in parent task %s (UID %lld) has non-void "
                                  "return type but no default value for its "
                                  "future if the task predicate evaluates to "
                                  "false.  Please set either the "
                                  "'predicate_false_result' or "
                                  "'predicate_false_future' fields of the "
                                  "TaskLauncher struct.",
                                  get_task_name(), ctx->get_task_name(),
                                  ctx->get_unique_id())
#endif
          }
          else
          {
            // TODO: Put this check back in
#ifdef PERFORM_PREDICATE_SIZE_CHECKS
            if (predicate_false_size != variants->return_size)
              REPORT_LEGION_ERROR(ERROR_PREDICATED_TASK_LAUNCH,
                            "Predicated task launch for task %s "
                                 "in parent task %s (UID %lld) has predicated "
                                 "false return type of size %ld bytes, but the "
                                 "expected return size is %ld bytes.",
                                 get_task_name(), parent_ctx->get_task_name(),
                                 parent_ctx->get_unique_id(),
                                 predicate_false_size, variants->return_size)
#endif
#ifdef DEBUG_LEGION
            assert(predicate_false_result == NULL);
#endif
            predicate_false_result = 
              legion_malloc(PREDICATE_ALLOC, predicate_false_size);
            memcpy(predicate_false_result, 
                   launcher.predicate_false_result.get_ptr(),
                   predicate_false_size);
          }
        }
      }
      if (check_privileges)
        perform_privilege_checks();
      // Get a future from the parent context to use as the result
      result = Future(new FutureImpl(runtime, true/*register*/,
            runtime->get_available_distributed_id(!top_level_task), 
            runtime->address_space, this));
      check_empty_field_requirements(); 
      if (Runtime::legion_spy_enabled)
      {
        LegionSpy::log_individual_task(parent_ctx->get_unique_id(),
                                       unique_op_id,
                                       task_id, get_task_name());
        for (std::vector<PhaseBarrier>::const_iterator it = 
              launcher.wait_barriers.begin(); it !=
              launcher.wait_barriers.end(); it++)
        {
          ApEvent e = Runtime::get_previous_phase(it->phase_barrier);
          LegionSpy::log_phase_barrier_wait(unique_op_id, e);
        }
        LegionSpy::log_future_creation(unique_op_id, 
              result.impl->get_ready_event(), index_point);
      }
      return result;
    }

    //--------------------------------------------------------------------------
    void IndividualTask::set_top_level(void)
    //--------------------------------------------------------------------------
    {
      this->top_level_task = true;
      // Top-level tasks never do dependence analysis, so we
      // need to complete those stages now
      resolve_speculation();
    } 

    //--------------------------------------------------------------------------
    void IndividualTask::trigger_prepipeline_stage(void)
    //--------------------------------------------------------------------------
    {
      // First compute the parent indexes
      compute_parent_indexes();
      privilege_paths.resize(regions.size());
      for (unsigned idx = 0; idx < regions.size(); idx++)
        initialize_privilege_path(privilege_paths[idx], regions[idx]);
      update_no_access_regions();
      if (!options_selected)
      {
        const bool inline_task = select_task_options();
        if (inline_task) 
        {
          REPORT_LEGION_WARNING(LEGION_WARNING_MAPPER_REQUESTED_INLINE,
                          "Mapper %s requested to inline task %s "
                          "(UID %lld) but the 'enable_inlining' option was "
                          "not set on the task launcher so the request is "
                          "being ignored", mapper->get_mapper_name(),
                          get_task_name(), get_unique_id());
        }
      }
      // If we have a trace, it is unsound to do this until the dependence
      // analysis stage when all the operations are serialized in order
      if (need_intra_task_alias_analysis)
      {
        LegionTrace *local_trace = get_trace();
        if (local_trace == NULL)
          perform_intra_task_alias_analysis(false/*tracing*/, NULL/*trace*/,
                                            privilege_paths);
      }
      if (Runtime::legion_spy_enabled)
      {
        for (unsigned idx = 0; idx < regions.size(); idx++)
        {
          log_requirement(unique_op_id, idx, regions[idx]);
        }
      }
    }

    //--------------------------------------------------------------------------
    void IndividualTask::trigger_dependence_analysis(void)
    //--------------------------------------------------------------------------
    {
      perform_base_dependence_analysis();
      ProjectionInfo projection_info;
      for (unsigned idx = 0; idx < regions.size(); idx++)
      {
        runtime->forest->perform_dependence_analysis(this, idx, regions[idx], 
                                                     restrict_infos[idx],
                                                     version_infos[idx],
                                                     projection_info,
                                                     privilege_paths[idx]);
      }
    }

    //--------------------------------------------------------------------------
    void IndividualTask::perform_base_dependence_analysis(void)
    //--------------------------------------------------------------------------
    {
#ifdef DEBUG_LEGION
      assert(privilege_paths.size() == regions.size());
#endif
      // If we have a trace we do our alias analysis now
      if (need_intra_task_alias_analysis)
      {
        LegionTrace *local_trace = get_trace();
        if (local_trace != NULL)
          perform_intra_task_alias_analysis(is_tracing(), local_trace,
                                            privilege_paths);
      }
      // To be correct with the new scheduler we also have to 
      // register mapping dependences on futures
      for (std::vector<Future>::const_iterator it = futures.begin();
            it != futures.end(); it++)
      {
#ifdef DEBUG_LEGION
        assert(it->impl != NULL);
#endif
        it->impl->register_dependence(this);
#ifdef LEGION_SPY
        if (it->impl->producer_op != NULL)
          LegionSpy::log_mapping_dependence(
              parent_ctx->get_unique_id(), it->impl->producer_uid, 0,
              get_unique_id(), 0, TRUE_DEPENDENCE);
#endif
      }
      if (predicate_false_future.impl != NULL)
      {
        predicate_false_future.impl->register_dependence(this);
#ifdef LEGION_SPY
        if (predicate_false_future.impl->producer_op != NULL)
          LegionSpy::log_mapping_dependence(
              parent_ctx->get_unique_id(), 
              predicate_false_future.impl->producer_uid, 0,
              get_unique_id(), 0, TRUE_DEPENDENCE);
#endif
      }
      // Also have to register any dependences on our predicate
      register_predicate_dependence();
      restrict_infos.resize(regions.size());
      version_infos.resize(regions.size());
    }

    //--------------------------------------------------------------------------
    void IndividualTask::trigger_ready(void)
    //--------------------------------------------------------------------------
    {
      // Dumb case for must epoch operations, we need these to 
      // be mapped immediately, mapper be damned
      if (must_epoch != NULL)
      {
        ProcessorManager::TriggerTaskArgs trigger_args;
        trigger_args.op = this;
        runtime->issue_runtime_meta_task(trigger_args, 
                                         LG_THROUGHPUT_PRIORITY, this);
      }
      // Figure out whether this task is local or remote
      else if (!runtime->is_local(target_proc))
      {
        // We can only send it away if it is not origin mapped
        // otherwise it has to stay here until it is fully mapped
        if (!is_origin_mapped())
          runtime->send_task(this);
        else
          enqueue_ready_task(false/*use target*/);
      }
      else
        enqueue_ready_task(true/*use target*/);
    }

    //--------------------------------------------------------------------------
    RtEvent IndividualTask::perform_versioning_analysis(void)
    //--------------------------------------------------------------------------
    {
#ifdef DEBUG_LEGION
      assert(regions.size() == version_infos.size());
#endif
      std::set<RtEvent> ready_events;
      // If we're remote we're going to have to recompute our privilege
      // paths otherwise we can use our existing privilege paths
      if (is_remote())
      {
        // If we're remote and origin mapped, then we are already done
        if (is_origin_mapped())
          return RtEvent::NO_RT_EVENT;
        for (unsigned idx = 0; idx < regions.size(); idx++)
        {
          if (early_mapped_regions.find(idx) != early_mapped_regions.end())
            continue;
          VersionInfo &version_info = version_infos[idx];
          if (version_info.has_physical_states())
            continue;
          RegionTreePath privilege_path;
          initialize_privilege_path(privilege_path, regions[idx]);
          runtime->forest->perform_versioning_analysis(this, idx, regions[idx],
                                                       privilege_path,
                                                       version_info,
                                                       ready_events);
        }
      }
      else
      {
        for (unsigned idx = 0; idx < regions.size(); idx++)
        {
          if (early_mapped_regions.find(idx) != early_mapped_regions.end())
            continue;
          VersionInfo &version_info = version_infos[idx];
          if (version_info.has_physical_states())
            continue;
          runtime->forest->perform_versioning_analysis(this, idx, regions[idx],
                                                       privilege_paths[idx],
                                                       version_info,
                                                       ready_events);
        }
      }
      if (!ready_events.empty())
        return Runtime::merge_events(ready_events);
      return RtEvent::NO_RT_EVENT;
    }

    //--------------------------------------------------------------------------
    void IndividualTask::report_interfering_requirements(unsigned idx1, 
                                                         unsigned idx2)
    //--------------------------------------------------------------------------
    {
#if 1
      REPORT_LEGION_ERROR(ERROR_ALIASED_INTERFERING_REGION,
                    "Aliased and interfering region requirements for "
                    "individual tasks are not permitted. Region requirements "
                    "%d and %d of task %s (UID %lld) in parent task %s "
                    "(UID %lld) are interfering.", idx1, idx2, get_task_name(),
                    get_unique_id(), parent_ctx->get_task_name(),
                    parent_ctx->get_unique_id())
#else
      REPORT_LEGION_WARNING(LEGION_WARNING_REGION_REQUIREMENTS_INDIVIDUAL,
                      "Region requirements %d and %d of individual task "
                      "%s (UID %lld) in parent task %s (UID %lld) are "
                      "interfering.  This behavior is currently "
                      "undefined. You better really know what you are "
                      "doing.", idx1, idx2, get_task_name(), 
                      get_unique_id(), parent_ctx->get_task_name(), 
                      parent_ctx->get_unique_id())
#endif
    }

    //--------------------------------------------------------------------------
    std::map<PhysicalManager*,std::pair<unsigned,bool> >* 
                                IndividualTask::get_acquired_instances_ref(void)
    //--------------------------------------------------------------------------
    {
      return &acquired_instances;
    }

    //--------------------------------------------------------------------------
    void IndividualTask::record_restrict_postcondition(ApEvent postcondition)
    //--------------------------------------------------------------------------
    {
      restrict_postconditions.insert(postcondition);
    }

    //--------------------------------------------------------------------------
    void IndividualTask::resolve_false(bool speculated, bool launched)
    //--------------------------------------------------------------------------
    {
      // If we already launched, then return, otherwise continue
      // through and do the work to clean up the task 
      if (launched)
        return;
      // Set the future to the false result
      RtEvent execution_condition;
      if (predicate_false_future.impl != NULL)
      {
        ApEvent wait_on = predicate_false_future.impl->get_ready_event();
        if (wait_on.has_triggered())
        {
          const size_t result_size = 
            check_future_size(predicate_false_future.impl);
          if (result_size > 0)
            result.impl->set_result(
                predicate_false_future.impl->get_untyped_result(true),
                result_size, false/*own*/);
        }
        else
        {
          // Add references so they aren't garbage collected
          result.impl->add_base_gc_ref(DEFERRED_TASK_REF, this);
          predicate_false_future.impl->add_base_gc_ref(DEFERRED_TASK_REF, this);
          Runtime::DeferredFutureSetArgs args;
          args.target = result.impl;
          args.result = predicate_false_future.impl;
          args.task_op = this;
          execution_condition = 
            runtime->issue_runtime_meta_task(args, LG_LATENCY_PRIORITY, this, 
                                             Runtime::protect_event(wait_on));
        }
      }
      else
      {
        if (predicate_false_size > 0)
          result.impl->set_result(predicate_false_result,
                                  predicate_false_size, false/*own*/);
      }
      // Then clean up this task instance
      complete_mapping();
      complete_execution(execution_condition);
      resolve_speculation();
      trigger_children_complete();
    }

    //--------------------------------------------------------------------------
    void IndividualTask::early_map_task(void)
    //--------------------------------------------------------------------------
    {
      // Nothing to do for now
    }

    //--------------------------------------------------------------------------
    bool IndividualTask::distribute_task(void)
    //--------------------------------------------------------------------------
    {
      if (target_proc.exists() && (target_proc != current_proc))
      {
        runtime->send_task(this);
        return false;
      }
      return true;
    }

    //--------------------------------------------------------------------------
    RtEvent IndividualTask::perform_must_epoch_version_analysis(
                                                             MustEpochOp *owner)
    //--------------------------------------------------------------------------
    {
      // No need to do anything here, we'll do it as part of perform_mapping
      return RtEvent::NO_RT_EVENT;
    }

    //--------------------------------------------------------------------------
    RtEvent IndividualTask::perform_mapping(
                                         MustEpochOp *must_epoch_owner/*=NULL*/)
    //--------------------------------------------------------------------------
    {
      DETAILED_PROFILER(runtime, INDIVIDUAL_PERFORM_MAPPING_CALL);
      // See if we need to do any versioning computations first
      RtEvent version_ready_event = perform_versioning_analysis();
      if (version_ready_event.exists() && !version_ready_event.has_triggered())
        return defer_perform_mapping(version_ready_event, must_epoch_owner);
      // Now try to do the mapping, we can just use our completion
      // event since we know this task will object will be active
      // throughout the duration of the computation
      map_all_regions(get_task_completion(), must_epoch_owner);
      // If we mapped, then we are no longer stealable
      stealable = false;
      // Also flush out physical regions
      for (unsigned idx = 0; idx < version_infos.size(); idx++)
        if (!virtual_mapped[idx] && !no_access_regions[idx])
          version_infos[idx].apply_mapping(map_applied_conditions);
      // We can now apply any arrives or releases
      if (!arrive_barriers.empty() || !grants.empty())
      {
        ApEvent done_event = get_task_completion();
        if (!restrict_postconditions.empty())
        {
          restrict_postconditions.insert(done_event);
          done_event = Runtime::merge_events(restrict_postconditions);
        }
        for (unsigned idx = 0; idx < grants.size(); idx++)
          grants[idx].impl->register_operation(done_event);
        for (std::vector<PhaseBarrier>::const_iterator it = 
              arrive_barriers.begin(); it != arrive_barriers.end(); it++)
          Runtime::phase_barrier_arrive(*it, 1/*count*/, done_event);
      }
      // If we succeeded in mapping and everything was mapped
      // then we get to mark that we are done mapping
      if ((shard_manager == NULL) && is_leaf() && !has_virtual_instances())
      {
        RtEvent applied_condition;
        if (!map_applied_conditions.empty())
        {
          applied_condition = Runtime::merge_events(map_applied_conditions);
          map_applied_conditions.clear();
        }
        if (is_remote())
        {
          // Send back the message saying that we finished mapping
          Serializer rez;
          // Only need to send back the pointer to the task instance
          rez.serialize(orig_task);
          rez.serialize(applied_condition);
          // Special case for control replication when we have to 
          // also return the version numbers for broadcast
          if (remote_replicate)
            pack_remote_versions(rez);
          runtime->send_individual_remote_mapped(orig_proc, rez);
        }
        // Mark that we have completed mapping
        complete_mapping(applied_condition);
        if (!acquired_instances.empty())
          release_acquired_instances(acquired_instances);
      }
      return RtEvent::NO_RT_EVENT;
    }

    //--------------------------------------------------------------------------
    bool IndividualTask::is_stealable(void) const
    //--------------------------------------------------------------------------
    {
      return ((!map_origin) && stealable);
    }

    //--------------------------------------------------------------------------
    bool IndividualTask::has_restrictions(unsigned idx, LogicalRegion handle)
    //--------------------------------------------------------------------------
    {
#ifdef DEBUG_LEGION
      assert(idx < restrict_infos.size());
#endif
      // We know that if there are any restrictions they directly apply
      return restrict_infos[idx].has_restrictions();
    }

    //--------------------------------------------------------------------------
    bool IndividualTask::can_early_complete(ApUserEvent &chain_event)
    //--------------------------------------------------------------------------
    {
      if (is_remote())
        return false;
      if (!restrict_postconditions.empty())
        return false;
      // Otherwise we're going to do it mark that we
      // don't need to trigger the underlying completion event.
      // Note we need to do this now to avoid any race condition.
      need_completion_trigger = false;
      chain_event = completion_event;
      return true;
    }

    //--------------------------------------------------------------------------
    VersionInfo& IndividualTask::get_version_info(unsigned idx)
    //--------------------------------------------------------------------------
    {
#ifdef DEBUG_LEGION
      assert(idx < version_infos.size());
#endif
      return version_infos[idx];
    }

    //--------------------------------------------------------------------------
    RestrictInfo& IndividualTask::get_restrict_info(unsigned idx)
    //--------------------------------------------------------------------------
    {
#ifdef DEBUG_LEGION
      assert(idx < restrict_infos.size());
#endif
      return restrict_infos[idx];
    }

    //--------------------------------------------------------------------------
    const ProjectionInfo* IndividualTask::get_projection_info(unsigned idx)
    //--------------------------------------------------------------------------
    {
      return NULL;
    }

    //--------------------------------------------------------------------------
    const std::vector<VersionInfo>* IndividualTask::get_version_infos(void)
    //--------------------------------------------------------------------------
    {
      return &version_infos;
    }

    //--------------------------------------------------------------------------
    const std::vector<RestrictInfo>* IndividualTask::get_restrict_infos(void)
    //--------------------------------------------------------------------------
    {
      return &restrict_infos;
    }

    //--------------------------------------------------------------------------
    RegionTreePath& IndividualTask::get_privilege_path(unsigned idx)
    //--------------------------------------------------------------------------
    {
#ifdef DEBUG_LEGION
      assert(idx < privilege_paths.size());
#endif
      return privilege_paths[idx];
    }

    //--------------------------------------------------------------------------
    ApEvent IndividualTask::get_task_completion(void) const
    //--------------------------------------------------------------------------
    {
      if (is_remote())
        return remote_completion_event;
      else
        return completion_event;
    }

    //--------------------------------------------------------------------------
    TaskOp::TaskKind IndividualTask::get_task_kind(void) const
    //--------------------------------------------------------------------------
    {
      return INDIVIDUAL_TASK_KIND;
    } 

    //--------------------------------------------------------------------------
    void IndividualTask::trigger_task_complete(void)
    //--------------------------------------------------------------------------
    {
      DETAILED_PROFILER(runtime, INDIVIDUAL_TRIGGER_COMPLETE_CALL);
      // Remove profiling our guard and trigger the profiling event if necessary
      if ((__sync_add_and_fetch(&outstanding_profiling_requests, -1) == 0) &&
          profiling_reported.exists())
        Runtime::trigger_event(profiling_reported);
      // Release any restrictions we might have had
      if ((execution_context != NULL) && execution_context->has_restrictions())
        execution_context->release_restrictions();
      // For remote cases we have to keep track of the events for
      // returning any created logical state, we can't commit until
      // it is returned or we might prematurely release the references
      // that we hold on the version state objects
      if (!is_remote())
      {
        // Pass back our created and deleted operations
        if (!top_level_task && (execution_context != NULL))
          execution_context->return_privilege_state(parent_ctx);
        // The future has already been set so just trigger it
        result.impl->complete_future();
      }
      else
      {
        Serializer rez;
        pack_remote_complete(rez);
        runtime->send_individual_remote_complete(orig_proc,rez);
      }
      // Invalidate any state that we had if we didn't already
      if (execution_context != NULL)
        execution_context->invalidate_region_tree_contexts();
      // See if we need to trigger that our children are complete
      // Note it is only safe to do this if we were not sent remotely
      bool need_commit = false;
      if (!sent_remotely && (execution_context != NULL))
        need_commit = execution_context->attempt_children_commit();
      if (must_epoch != NULL)
        must_epoch->notify_subop_complete(this);
      // Mark that this operation is complete
      complete_operation();
      if (need_commit)
        trigger_children_committed();
    }

    //--------------------------------------------------------------------------
    void IndividualTask::trigger_task_commit(void)
    //--------------------------------------------------------------------------
    {
      DETAILED_PROFILER(runtime, INDIVIDUAL_TRIGGER_COMMIT_CALL);
      if (is_remote())
      {
        Serializer rez;
        pack_remote_commit(rez);
        runtime->send_individual_remote_commit(orig_proc,rez);
      }
      // We can release our version infos now
      for (std::vector<VersionInfo>::iterator it = version_infos.begin();
            it != version_infos.end(); it++)
      {
        it->clear();
      }
      if (must_epoch != NULL)
        must_epoch->notify_subop_commit(this);
      commit_operation(true/*deactivate*/, profiling_reported);
    }

    //--------------------------------------------------------------------------
    void IndividualTask::handle_future(const void *res, size_t res_size,
                                       bool owned)
    //--------------------------------------------------------------------------
    {
      // Save our future value so we can set it or send it back later
      if (is_remote())
      {
        if (owned)
        {
          future_store = const_cast<void*>(res);
          future_size = res_size;
        }
        else
        {
          future_size = res_size;
          future_store = legion_malloc(FUTURE_RESULT_ALLOC, future_size);
          memcpy(future_store,res,future_size);
        }
      }
      else
      {
        // Set our future, but don't trigger it yet
        if (must_epoch == NULL)
          result.impl->set_result(res, res_size, owned);
        else
          must_epoch->set_future(index_point, res, res_size, owned);
      }
    }

    //--------------------------------------------------------------------------
    void IndividualTask::handle_post_mapped(RtEvent mapped_precondition)
    //--------------------------------------------------------------------------
    {
      DETAILED_PROFILER(runtime, INDIVIDUAL_POST_MAPPED_CALL);
      // If this is a remote task then
      // we need to wait before completing our mapping
      if (!mapped_precondition.has_triggered())
      {
        SingleTask::DeferredPostMappedArgs args;
        args.task = this;
        runtime->issue_runtime_meta_task(args, LG_LATENCY_PRIORITY,
                                         this, mapped_precondition);
        return;
      }
      if (Runtime::legion_spy_enabled && (execution_context != NULL))
        execution_context->log_created_requirements();
      // We used to have to apply our virtual state here, but that is now
      // done when the virtual instances are returned in return_virtual_task
      // If we have any virtual instances then we need to apply
      // the changes for them now
      if (!is_remote())
      {
        if (!acquired_instances.empty())
          release_acquired_instances(acquired_instances);
        if (!map_applied_conditions.empty())
          complete_mapping(Runtime::merge_events(map_applied_conditions));
        else 
          complete_mapping();
        return;
      }
      RtEvent applied_condition;
      if (!map_applied_conditions.empty())
        applied_condition = Runtime::merge_events(map_applied_conditions);
      // Send back the message saying that we finished mapping
      Serializer rez;
      // Only need to send back the pointer to the task instance
      rez.serialize(orig_task);
      rez.serialize(applied_condition);
      // Special case for control replication when we have to 
      // also return the version numbers for broadcast
      if (remote_replicate)
        pack_remote_versions(rez);
      runtime->send_individual_remote_mapped(orig_proc, rez);
      // Now we can complete this task
      if (!acquired_instances.empty())
        release_acquired_instances(acquired_instances);
      complete_mapping(applied_condition);
    } 

    //--------------------------------------------------------------------------
    void IndividualTask::handle_misspeculation(void)
    //--------------------------------------------------------------------------
    {
      // First thing: increment the meta-task counts since we decremented
      // them in case we didn't end up running
#ifdef DEBUG_LEGION
      runtime->increment_total_outstanding_tasks(
          MisspeculationTaskArgs::TASK_ID, true/*meta*/);
#else
      runtime->increment_total_outstanding_tasks();
#endif
#ifdef DEBUG_SHUTDOWN_HANG
      __sync_fetch_and_add(
            &runtime->outstanding_counts[MisspeculationTaskArgs::TASK_ID],1);
#endif
      // Pretend like we executed the task
      execution_context->begin_task();
      if (predicate_false_future.impl != NULL)
      {
        // Wait for the future to be ready
        ApEvent wait_on = predicate_false_future.impl->get_ready_event();
        wait_on.lg_wait();
        void *ptr = predicate_false_future.impl->get_untyped_result(true);
        size_t size = predicate_false_future.impl->get_untyped_size();
        execution_context->end_task(ptr, size, false/*owned*/); 
      }
      else
        execution_context->end_task(predicate_false_result,
                                    predicate_false_size, false/*owned*/);
    }

    //--------------------------------------------------------------------------
    void IndividualTask::record_reference_mutation_effect(RtEvent event)
    //--------------------------------------------------------------------------
    {
      map_applied_conditions.insert(event);
    }

    //--------------------------------------------------------------------------
    void IndividualTask::perform_physical_traversal(unsigned idx, 
                                      RegionTreeContext ctx, InstanceSet &valid)
    //--------------------------------------------------------------------------
    {
      runtime->forest->physical_premap_only(this, idx, regions[idx], 
                                            version_infos[idx], valid);
    }

    //--------------------------------------------------------------------------
    bool IndividualTask::pack_task(Serializer &rez, Processor target)
    //--------------------------------------------------------------------------
    {
      DETAILED_PROFILER(runtime, INDIVIDUAL_PACK_TASK_CALL);
      // Check to see if we are stealable, if not and we have not
      // yet been sent remotely, then send the state now
      AddressSpaceID addr_target = runtime->find_address_space(target);
      RezCheck z(rez);
      pack_single_task(rez, addr_target);
      rez.serialize(orig_task);
      rez.serialize(remote_completion_event);
      rez.serialize(remote_unique_id);
      rez.serialize(remote_owner_uid);
      rez.serialize(top_level_task);
      if (!is_remote())
      {
        // We're a remote replicate if we're replicated and we're
        // not part of a must epoch launch which is handled differently
        if (is_repl_individual_task() && (must_epoch == NULL))
          rez.serialize<bool>(true);
        else
          rez.serialize<bool>(false);
      }
      else
        rez.serialize<bool>(remote_replicate);
      if (!is_origin_mapped())
      {
        // have to pack all version info (e.g. split masks)
        std::vector<bool> full_version_infos(regions.size(), true);
        pack_version_infos(rez, version_infos, full_version_infos);
      }
      else
        pack_version_infos(rez, version_infos, virtual_mapped);
      pack_restrict_infos(rez, restrict_infos);
      if (predicate_false_future.impl != NULL)
        rez.serialize(predicate_false_future.impl->did);
      else
        rez.serialize<DistributedID>(0);
      rez.serialize(predicate_false_size);
      if (predicate_false_size > 0)
        rez.serialize(predicate_false_result, predicate_false_size);
      // Mark that we sent this task remotely
      sent_remotely = true;
      // If this task is remote, then deactivate it, otherwise
      // we're local so we don't want to be deactivated for when
      // return messages get sent back.
      return is_remote();
    }

    //--------------------------------------------------------------------------
    bool IndividualTask::unpack_task(Deserializer &derez, Processor current,
                                     std::set<RtEvent> &ready_events)
    //--------------------------------------------------------------------------
    {
      DETAILED_PROFILER(runtime, INDIVIDUAL_UNPACK_TASK_CALL);
      DerezCheck z(derez);
      unpack_single_task(derez, ready_events);
      derez.deserialize(orig_task);
      derez.deserialize(remote_completion_event);
      derez.deserialize(remote_unique_id);
      set_current_proc(current);
      derez.deserialize(remote_owner_uid);
      derez.deserialize(top_level_task);
      derez.deserialize(remote_replicate);
      unpack_version_infos(derez, version_infos, ready_events);
      unpack_restrict_infos(derez, restrict_infos, ready_events);
      // Quick check to see if we've been sent back to our original node
      if (!is_remote())
      {
#ifdef DEBUG_LEGION
        // Need to make the deserializer happy in debug mode
        derez.advance_pointer(derez.get_remaining_bytes());
#endif
        // If we were sent back then mark that we are no longer remote
        sent_remotely = false;
        // Put the original instance back on the mapping queue and
        // deactivate this version of the task
        runtime->add_to_ready_queue(current_proc, orig_task);
        deactivate();
        return false;
      }
      // Unpack the predicate false infos
      DistributedID pred_false_did;
      derez.deserialize(pred_false_did);
      if (pred_false_did != 0)
      {
        WrapperReferenceMutator mutator(ready_events);
        FutureImpl *impl = 
          runtime->find_or_create_future(pred_false_did, &mutator);
        impl->add_base_gc_ref(FUTURE_HANDLE_REF, &mutator);
        predicate_false_future = Future(impl, false/*need reference*/);
      }
      derez.deserialize(predicate_false_size);
      if (predicate_false_size > 0)
      {
#ifdef DEBUG_LEGION
        assert(predicate_false_result == NULL);
#endif
        predicate_false_result = malloc(predicate_false_size);
        derez.deserialize(predicate_false_result, predicate_false_size);
      }
      // Figure out what our parent context is
      parent_ctx = runtime->find_context(remote_owner_uid);
      // Set our parent task for the user
      parent_task = parent_ctx->get_task();
      // Check to see if we had no virtual mappings and everything
      // was pre-mapped and we're remote then we can mark this
      // task as being mapped
      if (is_origin_mapped() && is_leaf())
        complete_mapping();
      // Have to do this before resolving speculation in case
      // we get cleaned up after the resolve speculation call
      if (Runtime::legion_spy_enabled)
      {
        LegionSpy::log_point_point(remote_unique_id, get_unique_id());
#ifdef LEGION_SPY
        LegionSpy::log_event_dependence(completion_event, 
                                        remote_completion_event);
#endif
      }
      // If we're remote, we've already resolved speculation for now
      resolve_speculation();
      // Return true to add ourselves to the ready queue
      return true;
    }

    //--------------------------------------------------------------------------
    void IndividualTask::pack_as_shard_task(Serializer &rez,AddressSpace target)
    //--------------------------------------------------------------------------
    {
      pack_single_task(rez, target);
      // We know we are mapped so pack the version infos and restrictions
      pack_version_infos(rez, version_infos, virtual_mapped);
      pack_restrict_infos(rez, restrict_infos);
      // Finally pack our context information
      rez.serialize(remote_owner_uid);
    }

    //--------------------------------------------------------------------------
    void IndividualTask::perform_inlining(void)
    //--------------------------------------------------------------------------
    {
      // See if there is anything that we need to wait on before running
      std::set<ApEvent> wait_on_events;
      for (unsigned idx = 0; idx < futures.size(); idx++)
      {
        FutureImpl *impl = futures[idx].impl; 
        wait_on_events.insert(impl->ready_event);
      }
      for (unsigned idx = 0; idx < grants.size(); idx++)
      {
        GrantImpl *impl = grants[idx].impl;
        wait_on_events.insert(impl->acquire_grant());
      }
      for (unsigned idx = 0; idx < wait_barriers.size(); idx++)
      {
        ApEvent e = 
          Runtime::get_previous_phase(wait_barriers[idx].phase_barrier);
        wait_on_events.insert(e);
      }
      // Merge together all the events for the start condition 
      ApEvent start_condition = Runtime::merge_events(wait_on_events); 
      // Get the processor that we will be running on
      Processor current = parent_ctx->get_executing_processor();
      // Select the variant to use
      VariantImpl *variant = parent_ctx->select_inline_variant(this);
      if (!Runtime::unsafe_mapper)
      {
        MapperManager *mapper = runtime->find_mapper(current, map_id);
        validate_variant_selection(mapper, variant, "select_task_variant");
      }
      // Now make an inline context to use for the execution
      InlineContext *inline_ctx = new InlineContext(runtime, parent_ctx, this);
      // Save this for when we are done executing
      TaskContext *enclosing = parent_ctx;
      // Set the context to be the current inline context
      parent_ctx = inline_ctx;
      // See if we need to wait for anything
      if (start_condition.exists())
        start_condition.lg_wait();
      variant->dispatch_inline(current, inline_ctx); 
      // Return any created privilege state
      inline_ctx->return_privilege_state(enclosing);
      // Then delete the inline context
      delete inline_ctx;
    }

    //--------------------------------------------------------------------------
    void IndividualTask::end_inline_task(const void *res, 
                                         size_t res_size, bool owned) 
    //--------------------------------------------------------------------------
    {
      // Save the future result and trigger it
      result.impl->set_result(res, res_size, owned);
      result.impl->complete_future();
      // Trigger our completion event
      Runtime::trigger_event(completion_event);
      // Now we're done, someone else will deactivate us
    }

    //--------------------------------------------------------------------------
    void IndividualTask::unpack_remote_versions(Deserializer &derez)
    //--------------------------------------------------------------------------
    {
      // Should only be called by inheriting classes like ReplIndividualTask
      assert(false);
    }

    //--------------------------------------------------------------------------
    void IndividualTask::pack_remote_versions(Serializer &rez)
    //--------------------------------------------------------------------------
    {
#ifdef DEBUG_LEGION
      assert(is_remote());
      assert(remote_replicate);
#endif
      std::vector<unsigned> write_indexes;
      for (unsigned idx = 0; idx < regions.size(); idx++)
      {
        if (!IS_WRITE(regions[idx]))
          continue;
        write_indexes.push_back(idx);
      }
      rez.serialize<size_t>(write_indexes.size());
      if (!write_indexes.empty())
      {
        for (unsigned idx = 0; idx < write_indexes.size(); idx++)
        {
          const unsigned index = write_indexes[idx];
          rez.serialize(index);
          LegionMap<DistributedID,FieldMask>::aligned advance_states;
          version_infos[index].capture_base_advance_states(advance_states);
          rez.serialize<size_t>(advance_states.size());
          for (LegionMap<DistributedID,FieldMask>::aligned::const_iterator 
                it = advance_states.begin(); it != advance_states.end(); it++)
          {
            rez.serialize(it->first);
            rez.serialize(it->second);
          }
        }
      }
    }

    //--------------------------------------------------------------------------
    void IndividualTask::unpack_remote_mapped(Deserializer &derez)
    //--------------------------------------------------------------------------
    {
      RtEvent applied;
      derez.deserialize(applied);
      if (applied.exists())
        map_applied_conditions.insert(applied);
      // Only have remote versions if we were replicated 
      // and not part of a must epoch launch
      if (is_repl_individual_task() && (must_epoch == NULL))
        unpack_remote_versions(derez);
      if (!map_applied_conditions.empty())
        complete_mapping(Runtime::merge_events(map_applied_conditions));
      else
        complete_mapping();
    } 

    //--------------------------------------------------------------------------
    void IndividualTask::pack_remote_complete(Serializer &rez)
    //--------------------------------------------------------------------------
    {
      DETAILED_PROFILER(runtime, INDIVIDUAL_PACK_REMOTE_COMPLETE_CALL);
      AddressSpaceID target = runtime->find_address_space(orig_proc);
      if (execution_context->has_created_requirements())
        execution_context->send_back_created_state(target); 
      // Send back the pointer to the task instance, then serialize
      // everything else that needs to be sent back
      rez.serialize(orig_task);
      RezCheck z(rez);
      // Pack the privilege state
      execution_context->pack_privilege_state(rez, target, true/*returning*/);
      // Then pack the future result
      {
        RezCheck z2(rez);
        rez.serialize(future_size);
        rez.serialize(future_store,future_size);
      }
    }
    
    //--------------------------------------------------------------------------
    void IndividualTask::unpack_remote_complete(Deserializer &derez)
    //--------------------------------------------------------------------------
    {
      DETAILED_PROFILER(runtime, INDIVIDUAL_UNPACK_REMOTE_COMPLETE_CALL);
      DerezCheck z(derez);
      // First unpack the privilege state
      ResourceTracker::unpack_privilege_state(derez, parent_ctx);
      // Unpack the future result
      {
        DerezCheck z2(derez);
        size_t future_size;
        derez.deserialize(future_size);
        const void *future_ptr = derez.get_current_pointer();
        handle_future(future_ptr, future_size, false/*owned*/); 
        derez.advance_pointer(future_size);
      }
      // Mark that we have both finished executing and that our
      // children are complete
      complete_execution();
      trigger_children_complete();
    }

    //--------------------------------------------------------------------------
    void IndividualTask::pack_remote_commit(Serializer &rez)
    //--------------------------------------------------------------------------
    {
      // Only need to send back the pointer to the task instance
      rez.serialize(orig_task);
    }

    //--------------------------------------------------------------------------
    void IndividualTask::unpack_remote_commit(Deserializer &derez)
    //--------------------------------------------------------------------------
    {
      trigger_children_committed();
    }
    
    //--------------------------------------------------------------------------
    /*static*/ void IndividualTask::process_unpack_remote_mapped(
                                                            Deserializer &derez)
    //--------------------------------------------------------------------------
    {
      IndividualTask *task;
      derez.deserialize(task);
      task->unpack_remote_mapped(derez);
    }

    //--------------------------------------------------------------------------
    /*static*/ void IndividualTask::process_unpack_remote_complete(
                                                            Deserializer &derez)
    //--------------------------------------------------------------------------
    {
      IndividualTask *task;
      derez.deserialize(task);
      task->unpack_remote_complete(derez);
    }

    //--------------------------------------------------------------------------
    /*static*/ void IndividualTask::process_unpack_remote_commit(
                                                            Deserializer &derez)
    //--------------------------------------------------------------------------
    {
      IndividualTask *task;
      derez.deserialize(task);
      task->unpack_remote_commit(derez);
    }

    /////////////////////////////////////////////////////////////
    // Point Task 
    /////////////////////////////////////////////////////////////

    //--------------------------------------------------------------------------
    PointTask::PointTask(Runtime *rt)
      : SingleTask(rt)
    //--------------------------------------------------------------------------
    {
    }

    //--------------------------------------------------------------------------
    PointTask::PointTask(const PointTask &rhs)
      : SingleTask(NULL)
    //--------------------------------------------------------------------------
    {
      // should never be called
      assert(false);
    }

    //--------------------------------------------------------------------------
    PointTask::~PointTask(void)
    //--------------------------------------------------------------------------
    {
    }

    //--------------------------------------------------------------------------
    PointTask& PointTask::operator=(const PointTask &rhs)
    //--------------------------------------------------------------------------
    {
      // should never be called
      assert(false);
      return *this;
    }

    //--------------------------------------------------------------------------
    void PointTask::activate(void)
    //--------------------------------------------------------------------------
    {
      DETAILED_PROFILER(runtime, POINT_ACTIVATE_CALL);
      activate_single();
      // Point tasks never have to resolve speculation
      resolve_speculation();
      slice_owner = NULL;
      point_termination = ApUserEvent::NO_AP_USER_EVENT;
    }

    //--------------------------------------------------------------------------
    void PointTask::deactivate(void)
    //--------------------------------------------------------------------------
    {
      DETAILED_PROFILER(runtime, POINT_DEACTIVATE_CALL);
      if (runtime->profiler != NULL)
        runtime->profiler->register_slice_owner(
            this->slice_owner->get_unique_op_id(),
            this->get_unique_op_id());
      deactivate_single();
      version_infos.clear();
      restrict_postconditions.clear();
      runtime->free_point_task(this);
    }

    //--------------------------------------------------------------------------
    void PointTask::perform_versioning_analysis(std::set<RtEvent> &ready_events)
    //--------------------------------------------------------------------------
    {
#ifdef DEBUG_LEGION
      assert(version_infos.empty());
#endif
      // Copy the version info information over from our slice owner
      version_infos = slice_owner->version_infos;
#ifdef DEBUG_LEGION
      assert(version_infos.size() == regions.size());
#endif
      // We have to walk down the tree from the upper bound node
      // to where we are asking for privileges, along the way we
      // first have to check to see if the tree is open, and then
      // again to see if it has been advanced if we are going to 
      // be writing/reducing below in the tree
      const LegionMap<unsigned,FieldMask>::aligned empty_dirty_previous;
      const UniqueID logical_context_uid = parent_ctx->get_context_uid();
      for (unsigned idx = 0; idx < regions.size(); idx++)
      {
        if (IS_NO_ACCESS(regions[idx]))
          continue;
        // If this is an early mapped region then we don't need to do anything
        if (early_mapped_regions.find(idx) != early_mapped_regions.end())
          continue;
        ProjectionInfo &proj_info = slice_owner->projection_infos[idx]; 
        RegionTreeNode *parent_node;
        const RegionRequirement &slice_req = slice_owner->regions[idx];
        if (slice_req.handle_type == PART_PROJECTION)
          parent_node = runtime->forest->get_node(slice_req.partition);
        else
          parent_node = runtime->forest->get_node(slice_req.region);
#ifdef DEBUG_LEGION
        assert(regions[idx].handle_type == SINGULAR);
#endif
        RegionTreeNode *child_node = 
          runtime->forest->get_node(regions[idx].region);
        // If they are the same node, we are already done
        if (child_node == parent_node)
          continue;
        // Compute our privilege full projection path 
        RegionTreePath projection_path;
        runtime->forest->initialize_path(child_node->get_row_source(),
                       parent_node->get_row_source(), projection_path);
        // Any opens/advances have already been generated to the
        // upper bound node, so we don't have to handle that node, 
        // therefore all our paths must start at one node below the
        // upper bound node
        RegionTreeNode *one_below = parent_node->get_tree_child(
                projection_path.get_child(parent_node->get_depth()));
        RegionTreePath one_below_path;
        one_below_path.initialize(projection_path.get_min_depth()+1, 
                                  projection_path.get_max_depth());
        for (unsigned idx2 = projection_path.get_min_depth()+1; 
              idx2 < projection_path.get_max_depth(); idx2++)
          one_below_path.register_child(idx2, projection_path.get_child(idx2));
        const LegionMap<ProjectionEpochID,FieldMask>::aligned &proj_epochs = 
          proj_info.get_projection_epochs();
        // Do the analysis to see if we've opened all the nodes to the child
        {
          for (LegionMap<ProjectionEpochID,FieldMask>::aligned::const_iterator
                it = proj_epochs.begin(); it != proj_epochs.end(); it++)
          {
            // Advance version numbers from one below the upper bound
            // all the way down to the child
            runtime->forest->advance_version_numbers(this, idx, 
                false/*update parent state*/, false/*doesn't matter*/,
                logical_context_uid, true/*dedup opens*/, 
                false/*dedup advance*/, it->first, 0/*id*/, one_below, 
                one_below_path, it->second, empty_dirty_previous, ready_events);
          }
        }
        // If we're doing something other than reading, we need
        // to also do the advance for anything open below, we do
        // this from the one below node to the node above the child node
        // The exception is if we are reducing in which case we go from
        // the all the way to the bottom so that the first reduction
        // point bumps the version number appropriately. Another exception is 
        // for dirty reductions where we know that there is already a write 
        // at the base level so we don't need to do an advance to get our 
        // reduction registered with the parent VersionState object

        if (!IS_READ_ONLY(regions[idx]) && 
            ((one_below != child_node) || 
             (IS_REDUCE(regions[idx]) && !proj_info.is_dirty_reduction())))
        {
          RegionTreePath advance_path;
          // If we're a reduction we go all the way to the bottom
          // otherwise if we're read-write we go to the level above
          // because our version_analysis call will do the advance
          // at the destination node.           
          if (IS_REDUCE(regions[idx]) && !proj_info.is_dirty_reduction())
          {
#ifdef DEBUG_LEGION
            assert((one_below->get_depth() < child_node->get_depth()) ||
                   (one_below == child_node)); 
#endif
            advance_path = one_below_path;
          }
          else
          {
#ifdef DEBUG_LEGION
            assert(one_below->get_depth() < child_node->get_depth()); 
#endif
            advance_path.initialize(one_below_path.get_min_depth(), 
                                    one_below_path.get_max_depth()-1);
            for (unsigned idx2 = one_below_path.get_min_depth(); 
                  idx2 < (one_below_path.get_max_depth()-1); idx2++)
              advance_path.register_child(idx2, one_below_path.get_child(idx2));
          }
          const bool parent_is_upper_bound = 
            (slice_req.handle_type != PART_PROJECTION) && 
            (slice_req.region == slice_req.parent);
          for (LegionMap<ProjectionEpochID,FieldMask>::aligned::const_iterator
                it = proj_epochs.begin(); it != proj_epochs.end(); it++)
          {
            // Advance version numbers from the upper bound to one above
            // the target child for split version numbers
            runtime->forest->advance_version_numbers(this, idx, 
                true/*update parent state*/, parent_is_upper_bound,
                logical_context_uid, false/*dedup opens*/, 
                true/*dedup advances*/, 0/*id*/, it->first, one_below, 
                advance_path, it->second, empty_dirty_previous, ready_events);
          }
        }
        // Now we can record our version numbers just like everyone else
        // We can skip the check for virtual version information because
        // our owner slice already did it
        runtime->forest->perform_versioning_analysis(this, idx, regions[idx],
                                      one_below_path, version_infos[idx], 
                                      ready_events, false/*partial*/, 
                                      NULL/*filter*/, one_below, 
                                      logical_context_uid, &proj_epochs, 
                                      true/*skip parent check*/);
      }
    }

    //--------------------------------------------------------------------------
    void PointTask::trigger_dependence_analysis(void)
    //--------------------------------------------------------------------------
    {
      // should never be called
      assert(false);
    }

    //--------------------------------------------------------------------------
    void PointTask::report_interfering_requirements(unsigned idx1,
                                                    unsigned idx2)
    //--------------------------------------------------------------------------
    {
      switch (index_point.get_dim())
      {
        case 1:
          {
            REPORT_LEGION_ERROR(ERROR_ALIASED_REGION_REQUIREMENTS,
                    "Aliased and interfering region requirements for "
                    "point tasks are not permitted. Region requirements "
                    "%d and %d of point %lld of index space task %s (UID %lld) "
                    "in parent task %s (UID %lld) are interfering.", 
                    idx1, idx2, index_point[0], get_task_name(),
                    get_unique_id(), parent_ctx->get_task_name(),
                    parent_ctx->get_unique_id());
            break;
          }
        case 2:
          {
            REPORT_LEGION_ERROR(ERROR_ALIASED_REGION_REQUIREMENTS,
                    "Aliased and interfering region requirements for "
                    "point tasks are not permitted. Region requirements "
                    "%d and %d of point (%lld,%lld) of index space task %s "
                    "(UID %lld) in parent task %s (UID %lld) are interfering.",
                    idx1, idx2, index_point[0], index_point[1], 
                    get_task_name(), get_unique_id(), 
                    parent_ctx->get_task_name(), parent_ctx->get_unique_id());
            break;
          }
        case 3:
          {
            REPORT_LEGION_ERROR(ERROR_ALIASED_REGION_REQUIREMENTS,
                    "Aliased and interfering region requirements for "
                    "point tasks are not permitted. Region requirements "
                    "%d and %d of point (%lld,%lld,%lld) of index space task %s"
                    " (UID %lld) in parent task %s (UID %lld) are interfering.",
                    idx1, idx2, index_point[0], index_point[1], 
                    index_point[2], get_task_name(), get_unique_id(), 
                    parent_ctx->get_task_name(), parent_ctx->get_unique_id());
            break;
          }
        default:
          assert(false);
      }
    }

    //--------------------------------------------------------------------------
    void PointTask::resolve_false(bool speculated, bool launched)
    //--------------------------------------------------------------------------
    {
      // should never be called
      assert(false);
    }

    //--------------------------------------------------------------------------
    void PointTask::early_map_task(void)
    //--------------------------------------------------------------------------
    {
      // Point tasks are always done with early mapping
    }

    //--------------------------------------------------------------------------
    bool PointTask::distribute_task(void)
    //--------------------------------------------------------------------------
    {
      // Point tasks are never sent anywhere
      return true;
    }

    //--------------------------------------------------------------------------
    RtEvent PointTask::perform_must_epoch_version_analysis(MustEpochOp *owner)
    //--------------------------------------------------------------------------
    {
      // See if we've done our slice version analysis yet
      return slice_owner->perform_must_epoch_version_analysis(owner);
    }

    //--------------------------------------------------------------------------
    RtEvent PointTask::perform_mapping(MustEpochOp *must_epoch_owner/*=NULL*/)
    //--------------------------------------------------------------------------
    {
      // Our versioning analysis was done with our slice
      
      // For point tasks we use the point termination event which as the
      // end event for this task since point tasks can be moved and
      // the completion event is therefore not guaranteed to survive
      // the length of the task's execution
      map_all_regions(point_termination, must_epoch_owner);
      // Flush out the state for any mapped region requirements
      for (unsigned idx = 0; idx < version_infos.size(); idx++)
        if (!virtual_mapped[idx] && !no_access_regions[idx])
          version_infos[idx].apply_mapping(map_applied_conditions);
      // If we succeeded in mapping and had no virtual mappings
      // then we are done mapping
      if (is_leaf() && !has_virtual_instances() && (shard_manager == NULL))
      {
        if (!map_applied_conditions.empty())
        {
          RtEvent done = Runtime::merge_events(map_applied_conditions);
          if (!restrict_postconditions.empty())
          {
            ApEvent restrict_post = 
              Runtime::merge_events(restrict_postconditions);
            slice_owner->record_child_mapped(done, restrict_post);
          }
          else
            slice_owner->record_child_mapped(done, ApEvent::NO_AP_EVENT);
          complete_mapping(done);
        }
        else
        {
          // Tell our owner that we mapped
          if (!restrict_postconditions.empty())
          {
            ApEvent restrict_post = 
              Runtime::merge_events(restrict_postconditions);
            slice_owner->record_child_mapped(RtEvent::NO_RT_EVENT, 
                                             restrict_post);
          }
          else
            slice_owner->record_child_mapped(RtEvent::NO_RT_EVENT,
                                             ApEvent::NO_AP_EVENT);
          // Mark that we ourselves have mapped
          complete_mapping();
        }
      }
      return RtEvent::NO_RT_EVENT;
    }

    //--------------------------------------------------------------------------
    bool PointTask::is_stealable(void) const
    //--------------------------------------------------------------------------
    {
      // should never be called
      assert(false);
      return false;
    }

    //--------------------------------------------------------------------------
    bool PointTask::has_restrictions(unsigned idx, LogicalRegion handle)
    //--------------------------------------------------------------------------
    {
      return slice_owner->has_restrictions(idx, handle);
    }

    //--------------------------------------------------------------------------
    bool PointTask::can_early_complete(ApUserEvent &chain_event)
    //--------------------------------------------------------------------------
    {
      chain_event = point_termination;
      return true;
    }

    //--------------------------------------------------------------------------
    VersionInfo& PointTask::get_version_info(unsigned idx)
    //--------------------------------------------------------------------------
    {
      // See if we've copied over the versions from our slice
      // if not we can just use our slice owner
      if (idx < version_infos.size())
        return version_infos[idx];
      return slice_owner->get_version_info(idx);
    }

    //--------------------------------------------------------------------------
    RestrictInfo& PointTask::get_restrict_info(unsigned idx)
    //--------------------------------------------------------------------------
    {
      return slice_owner->get_restrict_info(idx);
    }

    //--------------------------------------------------------------------------
    const ProjectionInfo* PointTask::get_projection_info(unsigned idx)
    //--------------------------------------------------------------------------
    {
      return slice_owner->get_projection_info(idx);
    }

    //--------------------------------------------------------------------------
    const std::vector<VersionInfo>* PointTask::get_version_infos(void)
    //--------------------------------------------------------------------------
    {
      return &version_infos;
    }

    //--------------------------------------------------------------------------
    const std::vector<RestrictInfo>* PointTask::get_restrict_infos(void)
    //--------------------------------------------------------------------------
    {
      return slice_owner->get_restrict_infos();
    }

    //--------------------------------------------------------------------------
    ApEvent PointTask::get_task_completion(void) const
    //--------------------------------------------------------------------------
    {
      return point_termination;
    }

    //--------------------------------------------------------------------------
    TaskOp::TaskKind PointTask::get_task_kind(void) const
    //--------------------------------------------------------------------------
    {
      return POINT_TASK_KIND;
    }

    //--------------------------------------------------------------------------
    void PointTask::perform_inlining(void)
    //--------------------------------------------------------------------------
    {
      // Should never be called
      assert(false);
    }

    //--------------------------------------------------------------------------
    std::map<PhysicalManager*,std::pair<unsigned,bool> >* 
                                     PointTask::get_acquired_instances_ref(void)
    //--------------------------------------------------------------------------
    {
      return slice_owner->get_acquired_instances_ref();
    }

    //--------------------------------------------------------------------------
    void PointTask::record_restrict_postcondition(ApEvent postcondition)
    //--------------------------------------------------------------------------
    {
      restrict_postconditions.insert(postcondition);
    }

    //--------------------------------------------------------------------------
    void PointTask::trigger_task_complete(void)
    //--------------------------------------------------------------------------
    {
      DETAILED_PROFILER(runtime, POINT_TASK_COMPLETE_CALL);
      // Remove profiling our guard and trigger the profiling event if necessary
      if ((__sync_add_and_fetch(&outstanding_profiling_requests, -1) == 0) &&
          profiling_reported.exists())
        Runtime::trigger_event(profiling_reported);
      // Release any restrictions we might have had
      if (execution_context->has_restrictions())
        execution_context->release_restrictions();
      // Pass back our created and deleted operations 
      slice_owner->return_privileges(execution_context);
      slice_owner->record_child_complete();
      // Since this point is now complete we know
      // that we can trigger it. Note we don't need to do
      // this if we're a leaf task with no virtual mappings
      // because we would have performed the leaf task
      // early complete chaining operation.
      if (!is_leaf() || has_virtual_instances())
        Runtime::trigger_event(point_termination);

      // Invalidate any context that we had so that the child
      // operations can begin committing
      execution_context->invalidate_region_tree_contexts();
      // See if we need to trigger that our children are complete
      const bool need_commit = execution_context->attempt_children_commit();
      // Mark that this operation is now complete
      complete_operation();
      if (need_commit)
        trigger_children_committed();
    }

    //--------------------------------------------------------------------------
    void PointTask::trigger_task_commit(void)
    //--------------------------------------------------------------------------
    {
      DETAILED_PROFILER(runtime, POINT_TASK_COMMIT_CALL);
      // A little strange here, but we don't directly commit this
      // operation, instead we just tell our slice that we are commited
      // In the deactivation of the slice task is when we will actually
      // have our commit call done
      slice_owner->record_child_committed(profiling_reported);
    }

    //--------------------------------------------------------------------------
    void PointTask::perform_physical_traversal(unsigned idx,
                                      RegionTreeContext ctx, InstanceSet &valid)
    //--------------------------------------------------------------------------
    {
      runtime->forest->physical_premap_only(this, idx, regions[idx], 
                                            version_infos[idx], valid);
    }

    //--------------------------------------------------------------------------
    bool PointTask::pack_task(Serializer &rez, Processor target)
    //--------------------------------------------------------------------------
    {
      DETAILED_PROFILER(runtime, POINT_PACK_TASK_CALL);
      RezCheck z(rez);
      pack_single_task(rez, runtime->find_address_space(target));
      rez.serialize(point_termination); 
#ifdef DEBUG_LEGION
      assert(is_origin_mapped()); // should be origin mapped if we're here
#endif
      pack_version_infos(rez, version_infos, virtual_mapped);
      // Return false since point tasks should always be deactivated
      // once they are sent to a remote node
      return false;
    }

    //--------------------------------------------------------------------------
    bool PointTask::unpack_task(Deserializer &derez, Processor current,
                                std::set<RtEvent> &ready_events)
    //--------------------------------------------------------------------------
    {
      DETAILED_PROFILER(runtime, POINT_UNPACK_TASK_CALL);
      DerezCheck z(derez);
      unpack_single_task(derez, ready_events);
      derez.deserialize(point_termination);
      unpack_version_infos(derez, version_infos, ready_events);
      set_current_proc(current);
      // Get the context information from our slice owner
      parent_ctx = slice_owner->get_context();
      parent_task = parent_ctx->get_task();
      // Check to see if we are locally mapped and we are a leaf with no
      // virtual instances in which case we are already known to be mapped
      if (is_origin_mapped() && is_leaf() && !has_virtual_instances())
      {
        slice_owner->record_child_mapped(RtEvent::NO_RT_EVENT,
                                         ApEvent::NO_AP_EVENT);
        complete_mapping();
      }
#ifdef LEGION_SPY
      LegionSpy::log_event_dependence(completion_event, point_termination);
#endif
      return false;
    }

    //--------------------------------------------------------------------------
    void PointTask::pack_as_shard_task(Serializer &rez, AddressSpace target)
    //--------------------------------------------------------------------------
    {
      pack_single_task(rez, target);
      // We know we are mapped so pack the version infos and restrictions
      pack_version_infos(rez, version_infos, virtual_mapped);
      pack_restrict_infos(rez, *get_restrict_infos());
      // Finally pack our context information
      rez.serialize(slice_owner->get_remote_owner_uid());
    }

    //--------------------------------------------------------------------------
    void PointTask::handle_future(const void *res, size_t res_size, bool owner)
    //--------------------------------------------------------------------------
    {
      slice_owner->handle_future(index_point, res, res_size, owner);
    }

    //--------------------------------------------------------------------------
    void PointTask::handle_post_mapped(RtEvent mapped_precondition)
    //--------------------------------------------------------------------------
    {
      DETAILED_PROFILER(runtime, POINT_TASK_POST_MAPPED_CALL);
      if (!mapped_precondition.has_triggered())
      {
        SingleTask::DeferredPostMappedArgs args;
        args.task = this;
        runtime->issue_runtime_meta_task(args, LG_LATENCY_PRIORITY,
                                         this, mapped_precondition);
        return;
      }
      if (Runtime::legion_spy_enabled)
        execution_context->log_created_requirements();
      if (!map_applied_conditions.empty())
      {
        RtEvent done = Runtime::merge_events(map_applied_conditions);
        if (!restrict_postconditions.empty())
        {
          ApEvent restrict_post = 
            Runtime::merge_events(restrict_postconditions);
          slice_owner->record_child_mapped(done, restrict_post);
        }
        else
          slice_owner->record_child_mapped(done, ApEvent::NO_AP_EVENT);
        complete_mapping(done);
      }
      else
      {
        if (!restrict_postconditions.empty())
        {
          ApEvent restrict_post = 
            Runtime::merge_events(restrict_postconditions);
          slice_owner->record_child_mapped(RtEvent::NO_RT_EVENT,  
                                           restrict_post);
        }
        else
          slice_owner->record_child_mapped(RtEvent::NO_RT_EVENT,
                                           ApEvent::NO_AP_EVENT);
        // Now we can complete this point task
        complete_mapping();
      }
    }

    //--------------------------------------------------------------------------
    void PointTask::handle_misspeculation(void)
    //--------------------------------------------------------------------------
    {
      // First thing: increment the meta-task counts since we decremented
      // them in case we didn't end up running
#ifdef DEBUG_LEGION
      runtime->increment_total_outstanding_tasks(
          MisspeculationTaskArgs::TASK_ID, true/*meta*/);
#else
      runtime->increment_total_outstanding_tasks();
#endif
#ifdef DEBUG_SHUTDOWN_HANG
      __sync_fetch_and_add(
            &runtime->outstanding_counts[MisspeculationTaskArgs::TASK_ID],1);
#endif
      // Pretend like we executed the task
      execution_context->begin_task();
      size_t result_size;
      const void *result = slice_owner->get_predicate_false_result(result_size);
      execution_context->end_task(result, result_size, false/*owned*/);
    }

    //--------------------------------------------------------------------------
    void PointTask::record_reference_mutation_effect(RtEvent event)
    //--------------------------------------------------------------------------
    {
      map_applied_conditions.insert(event);
    }

    //--------------------------------------------------------------------------
    const DomainPoint& PointTask::get_domain_point(void) const
    //--------------------------------------------------------------------------
    {
      return index_point;
    }

    //--------------------------------------------------------------------------
    void PointTask::set_projection_result(unsigned idx, LogicalRegion result)
    //--------------------------------------------------------------------------
    {
#ifdef DEBUG_LEGION
      assert(idx < regions.size());
#endif
      RegionRequirement &req = regions[idx];
#ifdef DEBUG_LEGION
      assert(req.handle_type != SINGULAR);
#endif
      req.region = result;
      req.handle_type = SINGULAR;
      // Check to see if the region is a NO_REGION,
      // if it is then switch the privilege to NO_ACCESS
      if (req.region == LogicalRegion::NO_REGION)
        req.privilege = NO_ACCESS;
      else if (has_restrictions(idx, req.region))
        req.flags |= RESTRICTED_FLAG;
    }

    //--------------------------------------------------------------------------
    void PointTask::initialize_point(SliceTask *owner, const DomainPoint &point,
                                     const FutureMap &point_arguments)
    //--------------------------------------------------------------------------
    {
      slice_owner = owner;
      // Get our point
      index_point = point;
      // Get our argument
      if (point_arguments.impl != NULL)
      {
        Future f = point_arguments.impl->get_future(point, true/*allow empty*/);
        if (f.impl != NULL)
        {
          ApEvent ready = f.impl->get_ready_event();
          ready.lg_wait();
          local_arglen = f.impl->get_untyped_size();
          // Have to make a local copy since the point takes ownership
          if (local_arglen > 0)
          {
            local_args = malloc(local_arglen);
            memcpy(local_args, f.impl->get_untyped_result(), local_arglen);
          }
        }
      }
      // Make a new termination event for this point
      point_termination = Runtime::create_ap_user_event();
    }

    //--------------------------------------------------------------------------
    void PointTask::send_back_created_state(AddressSpaceID target)
    //--------------------------------------------------------------------------
    {
      if (execution_context->has_created_requirements())
        execution_context->send_back_created_state(target);
    } 

    /////////////////////////////////////////////////////////////
    // Shard Task 
    /////////////////////////////////////////////////////////////

    //--------------------------------------------------------------------------
    ShardTask::ShardTask(Runtime *rt, ShardManager *manager,
                         ShardID id, Processor proc)
      : SingleTask(rt), shard_id(id)
    //--------------------------------------------------------------------------
    {
      activate_single();
      target_proc = proc;
      current_proc = proc;
      shard_manager = manager;
      if (manager->original_task != NULL)
        remote_owner_uid = 
          manager->original_task->get_context()->get_unique_id();
    }
    
    //--------------------------------------------------------------------------
    ShardTask::ShardTask(const ShardTask &rhs)
      : SingleTask(NULL), shard_id(0)
    //--------------------------------------------------------------------------
    {
      // should never be called
      assert(false);
    }

    //--------------------------------------------------------------------------
    ShardTask::~ShardTask(void)
    //--------------------------------------------------------------------------
    {
      // Set our shard manager to NULL since we are not supposed to delete it
      shard_manager = NULL;
      deactivate_single();
    }

    //--------------------------------------------------------------------------
    ShardTask& ShardTask::operator=(const ShardTask &rhs)
    //--------------------------------------------------------------------------
    {
      // should never be called
      assert(false);
      return *this;
    }

    //--------------------------------------------------------------------------
    void ShardTask::activate(void)
    //--------------------------------------------------------------------------
    {
      assert(false);
    }

    //--------------------------------------------------------------------------
    void ShardTask::deactivate(void)
    //--------------------------------------------------------------------------
    {
      assert(false);
    }

    //--------------------------------------------------------------------------
    bool ShardTask::is_top_level_task(void) const
    //--------------------------------------------------------------------------
    {
      return shard_manager->top_level_task;
    }

    //--------------------------------------------------------------------------
    void ShardTask::trigger_dependence_analysis(void)
    //--------------------------------------------------------------------------
    {
      assert(false);
    }

    //--------------------------------------------------------------------------
    void ShardTask::resolve_false(bool speculated, bool launched)
    //--------------------------------------------------------------------------
    {
      assert(false);
    }

    //--------------------------------------------------------------------------
    void ShardTask::early_map_task(void)
    //--------------------------------------------------------------------------
    {
      assert(false);
    }

    //--------------------------------------------------------------------------
    bool ShardTask::distribute_task(void)
    //--------------------------------------------------------------------------
    {
      assert(false);
      return false;
    }

    //--------------------------------------------------------------------------
    RtEvent ShardTask::perform_must_epoch_version_analysis(MustEpochOp *own)
    //--------------------------------------------------------------------------
    {
      assert(false);
      return RtEvent::NO_RT_EVENT;
    }

    //--------------------------------------------------------------------------
    RtEvent ShardTask::perform_mapping(MustEpochOp *owner)
    //--------------------------------------------------------------------------
    {
      assert(false);
      return RtEvent::NO_RT_EVENT;
    }
    
    //--------------------------------------------------------------------------
    bool ShardTask::is_stealable(void) const
    //--------------------------------------------------------------------------
    {
      return false;
    }

    //--------------------------------------------------------------------------
    bool ShardTask::has_restrictions(unsigned idx, LogicalRegion handle)
    //--------------------------------------------------------------------------
    {
#ifdef DEBUG_LEGION
      assert(idx < restrict_infos.size());
#endif
      // We know that if there are any restrictions they directly apply
      return restrict_infos[idx].has_restrictions();
    }

    //--------------------------------------------------------------------------
    bool ShardTask::can_early_complete(ApUserEvent &chain_event)
    //--------------------------------------------------------------------------
    {
      // no point for early completion for shard tasks
      return false;
    }

    //--------------------------------------------------------------------------
    ApEvent ShardTask::get_task_completion(void) const
    //--------------------------------------------------------------------------
    {
      return get_completion_event();
    }

    //--------------------------------------------------------------------------
    TaskOp::TaskKind ShardTask::get_task_kind(void) const
    //--------------------------------------------------------------------------
    {
      return SHARD_TASK_KIND;
    }

    //--------------------------------------------------------------------------
    void ShardTask::trigger_mapping(void)
    //--------------------------------------------------------------------------
    {
      assert(false);
    }

    //--------------------------------------------------------------------------
    void ShardTask::trigger_task_complete(void)
    //--------------------------------------------------------------------------
    {
      // First invoke the method on the shard manager 
      shard_manager->trigger_task_complete(true/*local*/);
      // Then do the normal clean-up operations
      // Remove profiling our guard and trigger the profiling event if necessary
      if ((__sync_add_and_fetch(&outstanding_profiling_requests, -1) == 0) &&
          profiling_reported.exists())
        Runtime::trigger_event(profiling_reported);
      // Release any restrictions we might have had
      if (execution_context->has_restrictions())
        execution_context->release_restrictions();
      // Invalidate any context that we had so that the child
      // operations can begin committing
      execution_context->invalidate_region_tree_contexts();
      // See if we need to trigger that our children are complete
      const bool need_commit = execution_context->attempt_children_commit();
      // Mark that this operation is complete
      complete_operation();
      if (need_commit)
        trigger_children_committed();
    }

    //--------------------------------------------------------------------------
    void ShardTask::trigger_task_commit(void)
    //--------------------------------------------------------------------------
    {
      // Commit this operation
      // Dont' deactivate ourselves, the shard manager will do that for us
      commit_operation(false/*deactivate*/, profiling_reported);
      // If we still have to report profiling information then we must
      // block here to avoid a race with the shard manager deactivating
      // us before we are done with this object
      if (profiling_reported.exists() && !profiling_reported.has_triggered())
        profiling_reported.lg_wait();
      // Lastly invoke the method on the shard manager, this could
      // delete us so it has to be last
      shard_manager->trigger_task_commit(true/*local*/);
    }

    //--------------------------------------------------------------------------
    VersionInfo& ShardTask::get_version_info(unsigned idx)
    //--------------------------------------------------------------------------
    {
#ifdef DEBUG_LEGION
      assert(idx < version_infos.size());
#endif
      return version_infos[idx];
    }

    //--------------------------------------------------------------------------
    RestrictInfo& ShardTask::get_restrict_info(unsigned idx)
    //--------------------------------------------------------------------------
    {
#ifdef DEBUG_LEGION
      assert(idx < restrict_infos.size());
#endif
      return restrict_infos[idx];
    }

    //--------------------------------------------------------------------------
    const std::vector<VersionInfo>* ShardTask::get_version_infos(void)
    //--------------------------------------------------------------------------
    {
      return &version_infos;
    }

    //--------------------------------------------------------------------------
    const std::vector<RestrictInfo>* ShardTask::get_restrict_infos(void)
    //--------------------------------------------------------------------------
    {
      return &restrict_infos;
    }

    //--------------------------------------------------------------------------
    void ShardTask::perform_physical_traversal(unsigned idx,
                                      RegionTreeContext ctx, InstanceSet &valid)
    //--------------------------------------------------------------------------
    {
      assert(false);
    }

    //--------------------------------------------------------------------------
    bool ShardTask::pack_task(Serializer &rez, Processor target)
    //--------------------------------------------------------------------------
    {
      AddressSpaceID addr_target = runtime->find_address_space(target);
      RezCheck z(rez);
      pack_single_task(rez, addr_target);
      rez.serialize(remote_owner_uid);
      // have to pack all version info (e.g. split masks)
      std::vector<bool> full_version_infos(regions.size(), true);
      pack_version_infos(rez, version_infos, full_version_infos);
      pack_restrict_infos(rez, restrict_infos);
      return false;
    }

    //--------------------------------------------------------------------------
    bool ShardTask::unpack_task(Deserializer &derez, Processor current,
                                std::set<RtEvent> &ready_events)
    //--------------------------------------------------------------------------
    {
      DerezCheck z(derez);
      unpack_single_task(derez, ready_events);
      derez.deserialize(remote_owner_uid);
      unpack_version_infos(derez, version_infos, ready_events);
      unpack_restrict_infos(derez, restrict_infos, ready_events);
      // Figure out what our parent context is
      parent_ctx = runtime->find_context(remote_owner_uid);
      // Set our parent task for the user
      parent_task = parent_ctx->get_task();
      return false;
    }

    //--------------------------------------------------------------------------
    void ShardTask::pack_as_shard_task(Serializer &rez, AddressSpace target)
    //--------------------------------------------------------------------------
    {
      pack_single_task(rez, target);
      // We know we are mapped so pack the version infos and restrictions
      pack_version_infos(rez, version_infos, virtual_mapped);
      pack_restrict_infos(rez, restrict_infos);
      // Finally pack our context information
      rez.serialize(remote_owner_uid);
    }

    //--------------------------------------------------------------------------
    RtEvent ShardTask::unpack_shard_task(Deserializer &derez)
    //--------------------------------------------------------------------------
    {
      std::set<RtEvent> ready_events; 
      unpack_single_task(derez, ready_events);
      unpack_version_infos(derez, version_infos, ready_events);
      unpack_restrict_infos(derez, restrict_infos, ready_events);
      derez.deserialize(remote_owner_uid);
      // Figure out our parent context
      parent_ctx = runtime->find_context(remote_owner_uid);
      // Set our parent task
      parent_task = parent_ctx->get_task();
      if (!ready_events.empty())
        return Runtime::merge_events(ready_events);
      else
        return RtEvent::NO_RT_EVENT;
    }

    //--------------------------------------------------------------------------
    void ShardTask::perform_inlining(void)
    //--------------------------------------------------------------------------
    {
      assert(false);
    }

    //--------------------------------------------------------------------------
    void ShardTask::handle_future(const void *res, size_t res_size, bool owned)
    //--------------------------------------------------------------------------
    {
      shard_manager->handle_future(res, res_size, owned);
    }

    //--------------------------------------------------------------------------
    void ShardTask::handle_post_mapped(RtEvent mapped_precondition)
    //--------------------------------------------------------------------------
    {
      if (!mapped_precondition.has_triggered())
      {
        SingleTask::DeferredPostMappedArgs args;
        args.task = this;
        runtime->issue_runtime_meta_task(args, LG_LATENCY_PRIORITY,
                                         this, mapped_precondition);
        return;
      }
      shard_manager->handle_post_mapped(true/*local*/);
      if (Runtime::legion_spy_enabled)
        execution_context->log_created_requirements();
      // Now we can complete this shard task
      complete_mapping();
    }

    //--------------------------------------------------------------------------
    void ShardTask::handle_misspeculation(void)
    //--------------------------------------------------------------------------
    {
      // TODO: figure out how misspeculation works with control replication
      assert(false);
    }

    //--------------------------------------------------------------------------
    InnerContext* ShardTask::initialize_inner_execution_context(VariantImpl *v)
    //--------------------------------------------------------------------------
    {
      if (Runtime::legion_spy_enabled)
        LegionSpy::log_shard(shard_manager->repl_id, shard_id, get_unique_id());
      // Check to see if we are control replicated or not
      if (shard_manager->control_replicated)
      {
        // If we have a control replication context then we do the special path
        ReplicateContext *repl_ctx = new ReplicateContext(runtime, this,
            v->is_inner(), regions, parent_req_indexes,
            virtual_mapped, unique_op_id, shard_manager);
        if (mapper == NULL)
          mapper = runtime->find_mapper(current_proc, map_id);
        repl_ctx->configure_context(mapper, task_priority);
        // Save the execution context early since we'll need it
        execution_context = repl_ctx;
        // Wait until all the other shards are ready too
        shard_manager->complete_startup_initialization();
        // The replicate contexts all need to sync up to exchange resources 
        repl_ctx->exchange_common_resources();
        return repl_ctx;
      }
      else // No control replication so do the normal thing
        return SingleTask::initialize_inner_execution_context(v);
    }

    //--------------------------------------------------------------------------
    void ShardTask::launch_shard(void)
    //--------------------------------------------------------------------------
    {
      // If it is a leaf then we can mark it mapped right now, 
      // otherwise wait for the call back, note we already know
      // that it has no virtual instances because it is a 
      // replicated task
      if (is_leaf())
      {
        shard_manager->handle_post_mapped(true/*local*/);
        complete_mapping();
      }
      // Speculation can always be resolved here
      resolve_speculation();
      // Then launch the task for execution
      launch_task();
    }

    //--------------------------------------------------------------------------
    void ShardTask::extract_event_preconditions(
                                   const std::deque<InstanceSet> &all_instances)
    //--------------------------------------------------------------------------
    {
#ifdef DEBUG_LEGION
      assert(all_instances.size() == physical_instances.size());
#endif
      for (unsigned region_idx = 0; 
            region_idx < physical_instances.size(); region_idx++)
      {
        InstanceSet &local_instances = physical_instances[region_idx];
        const InstanceSet &instances = all_instances[region_idx];
        for (unsigned idx1 = 0; idx1 < local_instances.size(); idx1++)
        {
          InstanceRef &ref = local_instances[idx1];
#ifdef DEBUG_LEGION
          bool found = false;
#endif
          for (unsigned idx2 = 0; idx2 < instances.size(); idx2++)
          {
            const InstanceRef &other_ref = instances[idx2];
            if (ref.get_manager() != other_ref.get_manager())
              continue;
            ref.set_ready_event(other_ref.get_ready_event());
#ifdef DEBUG_LEGION
            found = true;
#endif
            break;
          }
#ifdef DEBUG_LEGION
          assert(found);
#endif
        }
      }
    }

    //--------------------------------------------------------------------------
    void ShardTask::return_privilege_state(ResourceTracker *target)
    //--------------------------------------------------------------------------
    {
#ifdef DEBUG_LEGION
      assert(execution_context != NULL);
#endif
      execution_context->return_privilege_state(target);
    }

    //--------------------------------------------------------------------------
    void ShardTask::handle_collective_message(Deserializer &derez)
    //--------------------------------------------------------------------------
    {
#ifdef DEBUG_LEGION
      assert(execution_context != NULL);
      ReplicateContext *repl_ctx = 
        dynamic_cast<ReplicateContext*>(execution_context);
      assert(repl_ctx != NULL);
#else
      ReplicateContext *repl_ctx = 
        static_cast<ReplicateContext*>(execution_context);
#endif
      repl_ctx->handle_collective_message(derez);
    }

    //--------------------------------------------------------------------------
    void ShardTask::handle_future_map_request(Deserializer &derez)
    //--------------------------------------------------------------------------
    {
#ifdef DEBUG_LEGION
      assert(execution_context != NULL);
      ReplicateContext *repl_ctx = 
        dynamic_cast<ReplicateContext*>(execution_context);
      assert(repl_ctx != NULL);
#else
      ReplicateContext *repl_ctx = 
        static_cast<ReplicateContext*>(execution_context);
#endif
      repl_ctx->handle_future_map_request(derez);
    }

    //--------------------------------------------------------------------------
    void ShardTask::handle_composite_view_request(Deserializer &derez)
    //--------------------------------------------------------------------------
    {
#ifdef DEBUG_LEGION
      assert(execution_context != NULL);
      ReplicateContext *repl_ctx = 
        dynamic_cast<ReplicateContext*>(execution_context);
      assert(repl_ctx != NULL);
#else
      ReplicateContext *repl_ctx = 
        static_cast<ReplicateContext*>(execution_context);
#endif
      repl_ctx->handle_composite_view_request(derez);
    }

    //--------------------------------------------------------------------------
    void ShardTask::handle_clone_barrier_broadcast(unsigned close_index,
                                            unsigned clone_index, RtBarrier bar)
    //--------------------------------------------------------------------------
    {
#ifdef DEBUG_LEGION
      assert(execution_context != NULL);
      ReplicateContext *repl_ctx = 
        dynamic_cast<ReplicateContext*>(execution_context);
      assert(repl_ctx != NULL);
#else
      ReplicateContext *repl_ctx = 
        static_cast<ReplicateContext*>(execution_context);
#endif
      repl_ctx->record_clone_barrier(close_index, clone_index, bar);
    }

    //--------------------------------------------------------------------------
    InstanceView* ShardTask::create_instance_top_view(PhysicalManager *manager,
                                                      AddressSpaceID source)
    //--------------------------------------------------------------------------
    {
#ifdef DEBUG_LEGION
      assert(execution_context != NULL);
      ReplicateContext *repl_ctx = 
        dynamic_cast<ReplicateContext*>(execution_context);
      assert(repl_ctx != NULL);
#else
      ReplicateContext *repl_ctx = 
        static_cast<ReplicateContext*>(execution_context);
#endif
      return repl_ctx->create_replicate_instance_top_view(manager, source);
    }

    /////////////////////////////////////////////////////////////
    // Index Task 
    /////////////////////////////////////////////////////////////

    //--------------------------------------------------------------------------
    IndexTask::IndexTask(Runtime *rt)
      : MultiTask(rt)
    //--------------------------------------------------------------------------
    {
    }

    //--------------------------------------------------------------------------
    IndexTask::IndexTask(const IndexTask &rhs)
      : MultiTask(NULL)
    //--------------------------------------------------------------------------
    {
      // should never be called
      assert(false);
    }

    //--------------------------------------------------------------------------
    IndexTask::~IndexTask(void)
    //--------------------------------------------------------------------------
    {
    }

    //--------------------------------------------------------------------------
    IndexTask& IndexTask::operator=(const IndexTask &rhs)
    //--------------------------------------------------------------------------
    {
      // should never be called
      assert(false);
      return *this;
    }

    //--------------------------------------------------------------------------
    void IndexTask::activate(void)
    //--------------------------------------------------------------------------
    {
      DETAILED_PROFILER(runtime, INDEX_ACTIVATE_CALL);
      activate_index_task(); 
    }

    //--------------------------------------------------------------------------
    void IndexTask::activate_index_task(void)
    //--------------------------------------------------------------------------
    {
      activate_multi();
      reduction_op = NULL;
      serdez_redop_fns = NULL;
      slice_fraction = Fraction<long long>(0,1); // empty fraction
      total_points = 0;
      mapped_points = 0;
      complete_points = 0;
      committed_points = 0;
      need_intra_task_alias_analysis = true;
    }

    //--------------------------------------------------------------------------
    void IndexTask::deactivate(void)
    //--------------------------------------------------------------------------
    {
      DETAILED_PROFILER(runtime, INDEX_DEACTIVATE_CALL);
      deactivate_index_task(); 
      runtime->free_index_task(this);
    }

    //--------------------------------------------------------------------------
    void IndexTask::deactivate_index_task(void)
    //--------------------------------------------------------------------------
    {
      deactivate_multi();
      privilege_paths.clear();
      if (!origin_mapped_slices.empty())
      {
        for (std::deque<SliceTask*>::const_iterator it = 
              origin_mapped_slices.begin(); it != 
              origin_mapped_slices.end(); it++)
        {
          (*it)->deactivate();
        }
        origin_mapped_slices.clear();
      } 
      // Remove our reference to the future map
      future_map = FutureMap(); 
      // Remove our reference to the reduction future
      reduction_future = Future();
      map_applied_conditions.clear();
      completion_preconditions.clear();
#ifdef DEBUG_LEGION
      interfering_requirements.clear();
      assert(acquired_instances.empty());
#endif
      acquired_instances.clear();
    }

    //--------------------------------------------------------------------------
    FutureMap IndexTask::initialize_task(TaskContext *ctx,
                                         const IndexTaskLauncher &launcher,
                                         IndexSpace launch_sp,
                                         bool check_privileges,
                                         bool track /*= true*/)
    //--------------------------------------------------------------------------
    {
      parent_ctx = ctx;
      task_id = launcher.task_id;
      indexes = launcher.index_requirements;
      regions = launcher.region_requirements;
      futures = launcher.futures;
      update_grants(launcher.grants);
      wait_barriers = launcher.wait_barriers;
      update_arrival_barriers(launcher.arrive_barriers);
      arglen = launcher.global_arg.get_size();
      if (arglen > 0)
      {
#ifdef DEBUG_LEGION
        assert(arg_manager == NULL);
#endif
        arg_manager = new AllocManager(arglen);
        arg_manager->add_reference();
        args = arg_manager->get_allocation();
        memcpy(args, launcher.global_arg.get_ptr(), arglen);
      }
      point_arguments = 
        FutureMap(launcher.argument_map.impl->freeze(parent_ctx));
      map_id = launcher.map_id;
      tag = launcher.tag;
      is_index_space = true;
      launch_space = launch_sp;
      if (!launcher.launch_domain.exists())
        runtime->forest->find_launch_space_domain(launch_space, index_domain);
      else
        index_domain = launcher.launch_domain;
      internal_space = launch_space;
      need_intra_task_alias_analysis = !launcher.independent_requirements;
      initialize_base_task(ctx, track, launcher.static_dependences,
                           launcher.predicate, task_id);
      if (launcher.predicate != Predicate::TRUE_PRED)
        initialize_predicate(launcher.predicate_false_future,
                             launcher.predicate_false_result);
      future_map = FutureMap(create_future_map(ctx));
#ifdef DEBUG_LEGION
      future_map.impl->add_valid_domain(index_domain);
#endif
      check_empty_field_requirements(); 
      if (check_privileges)
        perform_privilege_checks();
      if (Runtime::legion_spy_enabled)
      {
        LegionSpy::log_index_task(parent_ctx->get_unique_id(),
                                  unique_op_id, task_id,
                                  get_task_name());
        for (std::vector<PhaseBarrier>::const_iterator it = 
              launcher.wait_barriers.begin(); it !=
              launcher.wait_barriers.end(); it++)
        {
          ApEvent e = Runtime::get_previous_phase(it->phase_barrier);
          LegionSpy::log_phase_barrier_wait(unique_op_id, e);
        }
      }
      return future_map;
    }

    //--------------------------------------------------------------------------
    Future IndexTask::initialize_task(TaskContext *ctx,
                                      const IndexTaskLauncher &launcher,
                                      IndexSpace launch_sp,
                                      ReductionOpID redop_id, 
                                      bool check_privileges,
                                      bool track /*= true*/)
    //--------------------------------------------------------------------------
    {
      parent_ctx = ctx;
      task_id = launcher.task_id;
      indexes = launcher.index_requirements;
      regions = launcher.region_requirements;
      futures = launcher.futures;
      update_grants(launcher.grants);
      wait_barriers = launcher.wait_barriers;
      update_arrival_barriers(launcher.arrive_barriers);
      arglen = launcher.global_arg.get_size();
      if (arglen > 0)
      {
#ifdef DEBUG_LEGION
        assert(arg_manager == NULL);
#endif
        arg_manager = new AllocManager(arglen);
        arg_manager->add_reference();
        args = arg_manager->get_allocation();
        memcpy(args, launcher.global_arg.get_ptr(), arglen);
      }
      point_arguments = 
        FutureMap(launcher.argument_map.impl->freeze(parent_ctx));
      map_id = launcher.map_id;
      tag = launcher.tag;
      is_index_space = true;
      launch_space = launch_sp;
      if (!launcher.launch_domain.exists())
        runtime->forest->find_launch_space_domain(launch_space, index_domain);
      else
        index_domain = launcher.launch_domain;
      internal_space = launch_space;
      need_intra_task_alias_analysis = !launcher.independent_requirements;
      redop = redop_id;
      reduction_op = Runtime::get_reduction_op(redop);
      serdez_redop_fns = Runtime::get_serdez_redop_fns(redop);
      if (!reduction_op->is_foldable)
        REPORT_LEGION_ERROR(ERROR_REDUCTION_OPERATION_INDEX,
                      "Reduction operation %d for index task launch %s "
                      "(ID %lld) is not foldable.",
                      redop, get_task_name(), get_unique_id())
      else
        initialize_reduction_state();
      initialize_base_task(ctx, track, launcher.static_dependences,
                           launcher.predicate, task_id);
      if (launcher.predicate != Predicate::TRUE_PRED)
        initialize_predicate(launcher.predicate_false_future,
                             launcher.predicate_false_result);
      reduction_future = Future(new FutureImpl(runtime,
            true/*register*/, runtime->get_available_distributed_id(true), 
            runtime->address_space, this));
      check_empty_field_requirements();
      if (check_privileges)
        perform_privilege_checks();
      if (Runtime::legion_spy_enabled)
      {
        LegionSpy::log_index_task(parent_ctx->get_unique_id(),
                                  unique_op_id, task_id,
                                  get_task_name());
        for (std::vector<PhaseBarrier>::const_iterator it = 
              launcher.wait_barriers.begin(); it !=
              launcher.wait_barriers.end(); it++)
        {
          ApEvent e = Runtime::get_previous_phase(it->phase_barrier);
          LegionSpy::log_phase_barrier_wait(unique_op_id, e);
        }
        LegionSpy::log_future_creation(unique_op_id, 
              reduction_future.impl->get_ready_event(), index_point);
      }
      return reduction_future;
    }

    //--------------------------------------------------------------------------
    void IndexTask::initialize_predicate(const Future &pred_future,
                                         const TaskArgument &pred_arg)
    //--------------------------------------------------------------------------
    {
      if (pred_future.impl != NULL)
        predicate_false_future = pred_future;
      else
      {
        predicate_false_size = pred_arg.get_size();
        if (predicate_false_size == 0)
        {
          // TODO: Reenable this error if we want to track predicate defaults
#if 0
          if (variants->return_size > 0)
            log_run.error("Predicated index task launch for task %s "
                          "in parent task %s (UID %lld) has non-void "
                          "return type but no default value for its "
                          "future if the task predicate evaluates to "
                          "false.  Please set either the "
                          "'predicate_false_result' or "
                          "'predicate_false_future' fields of the "
                          "IndexTaskLauncher struct.",
                          get_task_name(), parent_ctx->get_task_name(),
                          parent_ctx->get_unique_id())
          }
#endif
        }
        else
        {
          // TODO: Reenable this error if we want to track predicate defaults
#ifdef PERFORM_PREDICATE_SIZE_CHECKS
          if (predicate_false_size != variants->return_size)
            REPORT_LEGION_ERROR(ERROR_PREDICATED_INDEX_TASK,
                          "Predicated index task launch for task %s "
                          "in parent task %s (UID %lld) has predicated "
                          "false return type of size %ld bytes, but the "
                          "expected return size is %ld bytes.",
                          get_task_name(), parent_ctx->get_task_name(),
                          parent_ctx->get_unique_id(),
                          predicate_false_size, variants->return_size)
#endif
#ifdef DEBUG_LEGION
          assert(predicate_false_result == NULL);
#endif
          predicate_false_result = 
            legion_malloc(PREDICATE_ALLOC, predicate_false_size);
          memcpy(predicate_false_result, pred_arg.get_ptr(),
                 predicate_false_size);
        }
      }
    }

    //--------------------------------------------------------------------------
    void IndexTask::trigger_prepipeline_stage(void)
    //--------------------------------------------------------------------------
    {
      // First compute the parent indexes
      compute_parent_indexes();
      // Annotate any regions which are going to need to be early mapped
      for (unsigned idx = 0; idx < regions.size(); idx++)
      {
        if (!IS_WRITE(regions[idx]))
          continue;
        if (regions[idx].handle_type == SINGULAR)
          regions[idx].flags |= MUST_PREMAP_FLAG;
        else if (regions[idx].handle_type == REG_PROJECTION)
        {
          ProjectionFunction *function = runtime->find_projection_function(
                                                    regions[idx].projection);
          if (function->depth == 0)
            regions[idx].flags |= MUST_PREMAP_FLAG;
        }
      }
      // Initialize the privilege paths
      privilege_paths.resize(regions.size());
      for (unsigned idx = 0; idx < regions.size(); idx++)
        initialize_privilege_path(privilege_paths[idx], regions[idx]);
      if (!options_selected)
      {
        const bool inline_task = select_task_options();
        if (inline_task) 
        {
          REPORT_LEGION_WARNING(LEGION_WARNING_MAPPER_REQUESTED_INLINE,
                          "Mapper %s requested to inline task %s "
                          "(UID %lld) but the 'enable_inlining' option was "
                          "not set on the task launcher so the request is "
                          "being ignored", mapper->get_mapper_name(),
                          get_task_name(), get_unique_id());
        }
      }
      if (need_intra_task_alias_analysis)
      {
        // If we don't have a trace, we do our alias analysis now
        LegionTrace *local_trace = get_trace();
        if (local_trace == NULL)
          perform_intra_task_alias_analysis(false/*tracing*/, NULL/*trace*/,
                                            privilege_paths);
      }
      if (Runtime::legion_spy_enabled)
      { 
        for (unsigned idx = 0; idx < regions.size(); idx++)
          TaskOp::log_requirement(unique_op_id, idx, regions[idx]);
        runtime->forest->log_launch_space(launch_space, unique_op_id);
      }
    }

    //--------------------------------------------------------------------------
    void IndexTask::trigger_dependence_analysis(void)
    //--------------------------------------------------------------------------
    {
      perform_base_dependence_analysis();
      for (unsigned idx = 0; idx < regions.size(); idx++)
      {
        projection_infos[idx] = 
          ProjectionInfo(runtime, regions[idx], launch_space);
        runtime->forest->perform_dependence_analysis(this, idx, regions[idx], 
                                                     restrict_infos[idx],
                                                     version_infos[idx],
                                                     projection_infos[idx],
                                                     privilege_paths[idx]);
      }
    }

    //--------------------------------------------------------------------------
    void IndexTask::perform_base_dependence_analysis(void)
    //--------------------------------------------------------------------------
    {
#ifdef DEBUG_LEGION
      assert(privilege_paths.size() == regions.size());
#endif 
      if (need_intra_task_alias_analysis)
      {
        // If we have a trace we do our alias analysis now
        LegionTrace *local_trace = get_trace();
        if (local_trace != NULL)
          perform_intra_task_alias_analysis(is_tracing(), local_trace,
                                            privilege_paths);
      }
      // To be correct with the new scheduler we also have to 
      // register mapping dependences on futures
      for (std::vector<Future>::const_iterator it = futures.begin();
            it != futures.end(); it++)
      {
#ifdef DEBUG_LEGION
        assert(it->impl != NULL);
#endif
        it->impl->register_dependence(this);
#ifdef LEGION_SPY
        if (it->impl->producer_op != NULL)
          LegionSpy::log_mapping_dependence(
              parent_ctx->get_unique_id(), it->impl->producer_uid, 0,
              get_unique_id(), 0, TRUE_DEPENDENCE);
#endif
      }
      if (predicate_false_future.impl != NULL)
      {
        predicate_false_future.impl->register_dependence(this);
#ifdef LEGION_SPY
        if (predicate_false_future.impl->producer_op != NULL)
          LegionSpy::log_mapping_dependence(
              parent_ctx->get_unique_id(), 
              predicate_false_future.impl->producer_uid, 0,
              get_unique_id(), 0, TRUE_DEPENDENCE);
#endif
      }
      // Also have to register any dependences on our predicate
      register_predicate_dependence();
      version_infos.resize(regions.size());
      restrict_infos.resize(regions.size());
      projection_infos.resize(regions.size());
    }

    //--------------------------------------------------------------------------
    void IndexTask::report_interfering_requirements(unsigned idx1,unsigned idx2)
    //--------------------------------------------------------------------------
    {
#if 0
      REPORT_LEGION_ERROR(ERROR_ALIASED_REGION_REQUIREMENTS,
                          "Aliased region requirements for index tasks "
                          "are not permitted. Region requirements %d and %d "
                          "of task %s (UID %lld) in parent task %s (UID %lld) "
                          "are interfering.", idx1, idx2, get_task_name(),
                          get_unique_id(), parent_ctx->get_task_name(),
                          parent_ctx->get_unique_id())
#else
      REPORT_LEGION_WARNING(LEGION_WARNING_REGION_REQUIREMENTS_INDEX,
                      "Region requirements %d and %d of index task %s "
                      "(UID %lld) in parent task %s (UID %lld) are potentially "
                      "interfering.  It's possible that this is a false "
                      "positive if there are projection region requirements "
                      "and each of the point tasks are non-interfering. "
                      "If the runtime is built in debug mode then it will "
                      "check that the region requirements of all points are "
                      "actually non-interfering. If you see no further error "
                      "messages for this index task launch then everything "
                      "is good.", idx1, idx2, get_task_name(), get_unique_id(),
                      parent_ctx->get_task_name(), parent_ctx->get_unique_id())
#endif
#ifdef DEBUG_LEGION
      interfering_requirements.insert(std::pair<unsigned,unsigned>(idx1,idx2));
#endif
    }

    //--------------------------------------------------------------------------
    RegionTreePath& IndexTask::get_privilege_path(unsigned idx)
    //--------------------------------------------------------------------------
    {
#ifdef DEBUG_LEGION
      assert(idx < privilege_paths.size());
#endif
      return privilege_paths[idx];
    }

    //--------------------------------------------------------------------------
    void IndexTask::resolve_false(bool speculated, bool launched)
    //--------------------------------------------------------------------------
    {
      // If we already launched, then we can just return
      // otherwise continue through to do the cleanup work
      if (launched)
        return;
      RtEvent execution_condition;
      // Fill in the index task map with the default future value
      if (redop == 0)
      {
        // Only need to do this if the internal domain exists, it
        // might not in a control replication context
        if (internal_space.exists())
        {
          // Get the domain that we will have to iterate over
          Domain local_domain;
          runtime->forest->find_launch_space_domain(internal_space, 
                                                    local_domain);
          // Handling the future map case
          if (predicate_false_future.impl != NULL)
          {
            ApEvent wait_on = predicate_false_future.impl->get_ready_event();
            if (wait_on.has_triggered())
            {
              const size_t result_size = 
                check_future_size(predicate_false_future.impl);
              const void *result = 
                predicate_false_future.impl->get_untyped_result(true);
              for (Domain::DomainPointIterator itr(local_domain); itr; itr++)
              {
                Future f = future_map.get_future(itr.p);
                if (result_size > 0)
                  f.impl->set_result(result, result_size, false/*own*/);
              }
            }
            else
            {
              // Add references so things won't be prematurely collected
              future_map.impl->add_base_resource_ref(DEFERRED_TASK_REF);
              predicate_false_future.impl->add_base_gc_ref(DEFERRED_TASK_REF,
                                                           this);
              Runtime::DeferredFutureMapSetArgs args;
              args.future_map = future_map.impl;
              args.result = predicate_false_future.impl;
              args.domain = local_domain;
              args.task_op = this;
              execution_condition = 
                runtime->issue_runtime_meta_task(args, LG_LATENCY_PRIORITY,this,
                                               Runtime::protect_event(wait_on));
            }
          }
          else
          {
            for (Domain::DomainPointIterator itr(local_domain); itr; itr++)
            {
              Future f = future_map.get_future(itr.p);
              if (predicate_false_size > 0)
                f.impl->set_result(predicate_false_result,
                                   predicate_false_size, false/*own*/);
            }
          }
        }
      }
      else
      {
        // Handling a reduction case
        if (predicate_false_future.impl != NULL)
        {
          ApEvent wait_on = predicate_false_future.impl->get_ready_event();
          if (wait_on.has_triggered())
          {
            const size_t result_size = 
                        check_future_size(predicate_false_future.impl);
            if (result_size > 0)
              reduction_future.impl->set_result(
                  predicate_false_future.impl->get_untyped_result(true),
                  result_size, false/*own*/);
          }
          else
          {
            // Add references so they aren't garbage collected 
            reduction_future.impl->add_base_gc_ref(DEFERRED_TASK_REF, this);
            predicate_false_future.impl->add_base_gc_ref(DEFERRED_TASK_REF, 
                                                         this);
            Runtime::DeferredFutureSetArgs args;
            args.target = reduction_future.impl;
            args.result = predicate_false_future.impl;
            args.task_op = this;
            execution_condition = 
              runtime->issue_runtime_meta_task(args, LG_LATENCY_PRIORITY, this, 
                                               Runtime::protect_event(wait_on));
          }
        }
        else
        {
          if (predicate_false_size > 0)
            reduction_future.impl->set_result(predicate_false_result,
                                  predicate_false_size, false/*own*/);
        }
      }
      // Then clean up this task execution
      complete_mapping();
      complete_execution(execution_condition);
      resolve_speculation();
      trigger_children_complete();
      trigger_children_committed();
    }

    //--------------------------------------------------------------------------
    void IndexTask::early_map_task(void)
    //--------------------------------------------------------------------------
    {
      DETAILED_PROFILER(runtime, INDEX_EARLY_MAP_TASK_CALL);
      std::vector<unsigned> early_map_indexes;
      for (unsigned idx = 0; idx < regions.size(); idx++)
      {
        const RegionRequirement &req = regions[idx];
        if (req.must_premap())
          early_map_indexes.push_back(idx);
      }
      if (!early_map_indexes.empty())
      {
        early_map_regions(map_applied_conditions, early_map_indexes);
        if (!acquired_instances.empty())
          release_acquired_instances(acquired_instances);
      }
    }

    //--------------------------------------------------------------------------
    bool IndexTask::distribute_task(void)
    //--------------------------------------------------------------------------
    {
      DETAILED_PROFILER(runtime, INDEX_DISTRIBUTE_CALL);
      if (is_origin_mapped())
      {
        // This will only get called if we had slices that couldn't map, but
        // they have now all mapped
#ifdef DEBUG_LEGION
        assert(slices.empty());
#endif
        // We're never actually run
        return false;
      }
      else
      {
        if (!is_sliced() && target_proc.exists() && 
            (target_proc != current_proc))
        {
          // Make a slice copy and send it away
          SliceTask *clone = clone_as_slice_task(launch_space, target_proc,
                                                 true/*needs slice*/,
                                                 stealable, 1LL);
          runtime->send_task(clone);
          return false; // We have now been sent away
        }
        else
          return true; // Still local so we can be sliced
      }
    }

    //--------------------------------------------------------------------------
    RtEvent IndexTask::perform_mapping(MustEpochOp *owner/*=NULL*/)
    //--------------------------------------------------------------------------
    {
      DETAILED_PROFILER(runtime, INDEX_PERFORM_MAPPING_CALL);
      // This will only get called if we had slices that failed to origin map 
#ifdef DEBUG_LEGION
      assert(!slices.empty());
#endif
      for (std::list<SliceTask*>::iterator it = slices.begin();
            it != slices.end(); /*nothing*/)
      {
        (*it)->trigger_mapping();
        it = slices.erase(it);
      }
      return RtEvent::NO_RT_EVENT;
    }

    //--------------------------------------------------------------------------
    void IndexTask::launch_task(void)
    //--------------------------------------------------------------------------
    {
      // should never be called
      assert(false);
    }

    //--------------------------------------------------------------------------
    bool IndexTask::is_stealable(void) const
    //--------------------------------------------------------------------------
    {
      // Index space tasks are never stealable, they must first be
      // split into slices which can then be stolen.  Note that slicing
      // always happens after premapping so we know stealing is safe.
      return false;
    }

    //--------------------------------------------------------------------------
    bool IndexTask::has_restrictions(unsigned idx, LogicalRegion handle)
    //--------------------------------------------------------------------------
    {
      // Handle the case of inline tasks
      if (restrict_infos.empty())
        return false;
#ifdef DEBUG_LEGION
      assert(idx < restrict_infos.size());
#endif
      return restrict_infos[idx].has_restrictions();
    }

    //--------------------------------------------------------------------------
    void IndexTask::map_and_launch(void)
    //--------------------------------------------------------------------------
    {
      // This should only ever be called if we had slices which failed to map
#ifdef DEBUG_LEGION
      assert(is_sliced());
      assert(!slices.empty());
#endif
      trigger_slices();
    }

    //--------------------------------------------------------------------------
    ApEvent IndexTask::get_task_completion(void) const
    //--------------------------------------------------------------------------
    {
      return get_completion_event();
    }

    //--------------------------------------------------------------------------
    TaskOp::TaskKind IndexTask::get_task_kind(void) const
    //--------------------------------------------------------------------------
    {
      return INDEX_TASK_KIND;
    }

    //--------------------------------------------------------------------------
    void IndexTask::trigger_task_complete(void)
    //--------------------------------------------------------------------------
    {
      DETAILED_PROFILER(runtime, INDEX_COMPLETE_CALL);
      // Trigger all the futures or set the reduction future result
      // and then trigger it
      if (redop != 0)
      {
        // Set the future if we actually ran the task or we speculated
        if ((speculation_state != RESOLVE_FALSE_STATE) || false_guard.exists())
          reduction_future.impl->set_result(reduction_state,
                                            reduction_state_size, 
                                            false/*owner*/);
        reduction_future.impl->complete_future();
      }
      else
        future_map.impl->complete_all_futures();
      if (must_epoch != NULL)
        must_epoch->notify_subop_complete(this);
      if (!completion_preconditions.empty())
      {
        ApEvent done = Runtime::merge_events(completion_preconditions);
        need_completion_trigger = false;
        Runtime::trigger_event(completion_event, done);
      }
      complete_operation();
#ifdef LEGION_SPY
      LegionSpy::log_operation_events(unique_op_id, ApEvent::NO_AP_EVENT,
                                      completion_event);
#endif
    }

    //--------------------------------------------------------------------------
    void IndexTask::trigger_task_commit(void)
    //--------------------------------------------------------------------------
    {
      DETAILED_PROFILER(runtime, INDEX_COMMIT_CALL);
      // We can release our version infos now
      for (std::vector<VersionInfo>::iterator it = version_infos.begin();
            it != version_infos.end(); it++)
      {
        it->clear();
      }
      if (must_epoch != NULL)
        must_epoch->notify_subop_commit(this);
      // Mark that this operation is now committed
      commit_operation(true/*deactivate*/);
    }

    //--------------------------------------------------------------------------
    bool IndexTask::pack_task(Serializer &rez, Processor target)
    //--------------------------------------------------------------------------
    {
      // should never be called
      assert(false);
      return false;
    }

    //--------------------------------------------------------------------------
    bool IndexTask::unpack_task(Deserializer &derez, Processor current,
                                std::set<RtEvent> &ready_events)
    //--------------------------------------------------------------------------
    {
      // should never be called
      assert(false);
      return false;
    }

    //--------------------------------------------------------------------------
    void IndexTask::perform_inlining(void)
    //--------------------------------------------------------------------------
    {
      DETAILED_PROFILER(runtime, INDEX_PERFORM_INLINING_CALL);
      // See if there is anything to wait for
      std::set<ApEvent> wait_on_events;
      for (unsigned idx = 0; idx < futures.size(); idx++)
      {
        FutureImpl *impl = futures[idx].impl; 
        wait_on_events.insert(impl->ready_event);
      }
      for (unsigned idx = 0; idx < grants.size(); idx++)
      {
        GrantImpl *impl = grants[idx].impl;
        wait_on_events.insert(impl->acquire_grant());
      }
      for (unsigned idx = 0; idx < wait_barriers.size(); idx++)
      {
	ApEvent e = 
          Runtime::get_previous_phase(wait_barriers[idx].phase_barrier);
        wait_on_events.insert(e);
      }
      // Merge together all the events for the start condition 
      ApEvent start_condition = Runtime::merge_events(wait_on_events); 
      // Enumerate all of the points of our index space and run
      // the task for each one of them either saving or reducing their futures
      Processor current = parent_ctx->get_executing_processor();
      // Select the variant to use
      VariantImpl *variant = parent_ctx->select_inline_variant(this);
      // See if we need to wait for anything
      if (start_condition.exists())
        start_condition.lg_wait();
      // Save this for when things are being returned
      TaskContext *enclosing = parent_ctx;
      // Make a copy of our region requirements
      std::vector<RegionRequirement> copy_requirements(regions.size());
      for (unsigned idx = 0; idx < regions.size(); idx++)
        copy_requirements[idx] = regions[idx];
      bool first = true;
      for (Domain::DomainPointIterator itr(index_domain); itr; itr++)
      {
        // If this is not the first we have to restore the region
        // requirements from copy that we made before hand
        if (!first)
        {
          for (unsigned idx = 0; idx < regions.size(); idx++)
            regions[idx] = copy_requirements[idx];
        }
        else
          first = false;
        index_point = itr.p; 
        // Get our local args
        Future local_arg = point_arguments.impl->get_future(index_point);
        if (local_arg.impl != NULL)
        {
          local_args = local_arg.impl->get_untyped_result(true);
          local_arglen = local_arg.impl->get_untyped_size();
        }
        else
        {
          local_args = NULL;
          local_arglen = 0;
        }
        compute_point_region_requirements();
        InlineContext *inline_ctx = new InlineContext(runtime, enclosing, this);
        // Save the inner context as the parent ctx
        parent_ctx = inline_ctx;
        variant->dispatch_inline(current, inline_ctx);
        // Return any created privilege state
        inline_ctx->return_privilege_state(enclosing);
        // Then we can delete the inline context
        delete inline_ctx;
      }
      if (redop == 0)
        future_map.impl->complete_all_futures();
      else
      {
        reduction_future.impl->set_result(reduction_state,
                                          reduction_state_size,false/*owner*/);
        reduction_future.impl->complete_future();
      }
      // Trigger all our events event
      Runtime::trigger_event(completion_event);
    }

    //--------------------------------------------------------------------------
    void IndexTask::end_inline_task(const void *res, size_t res_size,bool owned)
    //--------------------------------------------------------------------------
    {
      if (redop == 0)
      {
        Future f = future_map.impl->get_future(index_point);
        f.impl->set_result(res, res_size, owned);
      }
      else
        fold_reduction_future(res, res_size, owned, true/*exclusive*/);
    }

    //--------------------------------------------------------------------------
    std::map<PhysicalManager*,std::pair<unsigned,bool> >* 
                                     IndexTask::get_acquired_instances_ref(void)
    //--------------------------------------------------------------------------
    {
      return &acquired_instances;
    }

    //--------------------------------------------------------------------------
    SliceTask* IndexTask::clone_as_slice_task(IndexSpace is, Processor p,
                                              bool recurse, bool stealable,
                                              long long scale_denominator)
    //--------------------------------------------------------------------------
    {
      DETAILED_PROFILER(runtime, INDEX_CLONE_AS_SLICE_CALL);
      SliceTask *result = runtime->get_available_slice_task(false); 
      result->initialize_base_task(parent_ctx, false/*track*/, NULL/*deps*/,
                                   Predicate::TRUE_PRED, this->task_id);
      result->clone_multi_from(this, is, p, recurse, stealable);
      result->index_complete = this->completion_event;
      result->denominator = scale_denominator;
      result->index_owner = this;
      result->remote_owner_uid = parent_ctx->get_unique_id();
      if (Runtime::legion_spy_enabled)
        LegionSpy::log_index_slice(get_unique_id(), 
                                   result->get_unique_id());
      if (runtime->profiler != NULL)
        runtime->profiler->register_slice_owner(get_unique_op_id(),
                                                result->get_unique_op_id());
      return result;
    }

    //--------------------------------------------------------------------------
    void IndexTask::handle_future(const DomainPoint &point, const void *result,
                                  size_t result_size, bool owner)
    //--------------------------------------------------------------------------
    {
      DETAILED_PROFILER(runtime, INDEX_HANDLE_FUTURE);
      // Need to hold the lock when doing this since it could
      // be going in parallel with other users
      if (reduction_op != NULL)
        fold_reduction_future(result, result_size, owner, false/*exclusive*/);
      else
      {
        if (must_epoch == NULL)
        {
          Future f = future_map.get_future(point);
          f.impl->set_result(result, result_size, owner);
        }
        else
          must_epoch->set_future(point, result, result_size, owner);
      }
    }

    //--------------------------------------------------------------------------
    void IndexTask::register_must_epoch(void)
    //--------------------------------------------------------------------------
    {
      // should never be called
      assert(false);
    }

    //--------------------------------------------------------------------------
    FutureMapImpl* IndexTask::create_future_map(TaskContext *ctx) 
    //--------------------------------------------------------------------------
    {
      return new FutureMapImpl(ctx, this, runtime,
            runtime->get_available_distributed_id(true/*needs continuation*/),
            runtime->address_space);
    }

    //--------------------------------------------------------------------------
    void IndexTask::record_reference_mutation_effect(RtEvent event)
    //--------------------------------------------------------------------------
    {
      map_applied_conditions.insert(event);
    }

    //--------------------------------------------------------------------------
    void IndexTask::record_origin_mapped_slice(SliceTask *local_slice)
    //--------------------------------------------------------------------------
    {
      AutoLock o_lock(op_lock);
      origin_mapped_slices.push_back(local_slice);
    }

    //--------------------------------------------------------------------------
    void IndexTask::return_slice_mapped(unsigned points, long long denom,
                               RtEvent applied_condition, ApEvent restrict_post)
    //--------------------------------------------------------------------------
    {
      DETAILED_PROFILER(runtime, INDEX_RETURN_SLICE_MAPPED_CALL);
      bool need_trigger = false;
      bool trigger_children_completed = false;
      bool trigger_children_commit = false;
      {
        AutoLock o_lock(op_lock);
        total_points += points;
        mapped_points += points;
        slice_fraction.add(Fraction<long long>(1,denom));
        if (applied_condition.exists())
          map_applied_conditions.insert(applied_condition);
        if (restrict_post.exists())
          completion_preconditions.insert(restrict_post);
        // Already know that mapped points is the same as total points
        if (slice_fraction.is_whole())
        {
          need_trigger = true;
          if ((complete_points == total_points) &&
              !children_complete_invoked)
          {
            trigger_children_completed = true;
            children_complete_invoked = true;
          }
          if ((committed_points == total_points) &&
              !children_commit_invoked)
          {
            trigger_children_commit = true;
            children_commit_invoked = true;
          }
        }
      }
      if (need_trigger)
      {
        // Get the mapped precondition note we can now access this
        // without holding the lock because we know we've seen
        // all the responses so no one else will be mutating it.
        if (!map_applied_conditions.empty())
        {
          RtEvent map_condition = Runtime::merge_events(map_applied_conditions);
          complete_mapping(map_condition);
        }
        else
          complete_mapping();
      }
      if (trigger_children_completed)
        trigger_children_complete();
      if (trigger_children_commit)
        trigger_children_committed();
    }

    //--------------------------------------------------------------------------
    void IndexTask::return_slice_complete(unsigned points, 
                                          ApEvent slice_postcondition)
    //--------------------------------------------------------------------------
    {
      DETAILED_PROFILER(runtime, INDEX_RETURN_SLICE_COMPLETE_CALL);
      bool trigger_execution = false;
      bool need_trigger = false;
      {
        AutoLock o_lock(op_lock);
        complete_points += points;
        // Always add it if we're doing legion spy validation
#ifndef LEGION_SPY
        if (!slice_postcondition.has_triggered())
#endif
          completion_preconditions.insert(slice_postcondition);
#ifdef DEBUG_LEGION
        assert(!complete_received);
        assert(complete_points <= total_points);
#endif
        if (slice_fraction.is_whole() && 
            (complete_points == total_points))
        {
          trigger_execution = true;
          if (!children_complete_invoked)
          {
            need_trigger = true;
            children_complete_invoked = true;
          }
        }
      }
      if (trigger_execution)
        complete_execution();
      if (need_trigger)
        trigger_children_complete();
    }

    //--------------------------------------------------------------------------
    void IndexTask::return_slice_commit(unsigned points)
    //--------------------------------------------------------------------------
    {
      DETAILED_PROFILER(runtime, INDEX_RETURN_SLICE_COMMIT_CALL);
      bool need_trigger = false;
      {
        AutoLock o_lock(op_lock);
        committed_points += points;
#ifdef DEBUG_LEGION
        assert(committed_points <= total_points);
#endif
        if (slice_fraction.is_whole() &&
            (committed_points == total_points) && 
            !children_commit_invoked)
        {
          need_trigger = true;
          children_commit_invoked = true;
        }
      }
      if (need_trigger)
        trigger_children_committed();
    } 

    //--------------------------------------------------------------------------
    void IndexTask::unpack_slice_mapped(Deserializer &derez, 
                                        AddressSpaceID source)
    //--------------------------------------------------------------------------
    {
      DerezCheck z(derez);
      size_t points;
      derez.deserialize(points);
      long long denom;
      derez.deserialize(denom);
      RtEvent applied_condition;
      derez.deserialize(applied_condition);
      ApEvent restrict_postcondition;
      derez.deserialize(restrict_postcondition);
      for (unsigned idx = 0; idx < regions.size(); idx++)
      {
        if (!IS_WRITE(regions[idx]))
          continue;
        if (regions[idx].handle_type != SINGULAR)
        {
          std::vector<LogicalRegion> handles(points); 
          for (unsigned pidx = 0; pidx < points; pidx++)
            derez.deserialize(handles[pidx]);
        }
        // otherwise it was origin mapped so we are already done
      }
#ifdef DEBUG_LEGION
      if (!is_origin_mapped())
      {
        std::map<DomainPoint,std::vector<LogicalRegion> > local_requirements;
        for (unsigned idx = 0; idx < points; idx++)
        {
          DomainPoint point;
          derez.deserialize(point);
          std::vector<LogicalRegion> &reqs = local_requirements[point];
          reqs.resize(regions.size());
          for (unsigned idx2 = 0; idx2 < regions.size(); idx2++)
            derez.deserialize(reqs[idx2]);
        }
        check_point_requirements(local_requirements);
      }
#endif
      return_slice_mapped(points, denom, applied_condition, 
                          restrict_postcondition);
    }

    //--------------------------------------------------------------------------
    void IndexTask::unpack_slice_complete(Deserializer &derez)
    //--------------------------------------------------------------------------
    {
      DerezCheck z(derez);
      size_t points;
      derez.deserialize(points);
      ApEvent slice_postcondition;
      derez.deserialize(slice_postcondition);
      ResourceTracker::unpack_privilege_state(derez, parent_ctx);
      if (redop != 0)
      {
#ifdef DEBUG_LEGION
        assert(reduction_op != NULL);
        assert(reduction_state_size == reduction_op->sizeof_rhs);
#endif
        const void *reduc_ptr = derez.get_current_pointer();
        DomainPoint dummy_point;
        handle_future(dummy_point, reduc_ptr, 
                      reduction_state_size, false/*owner*/);
        // Advance the pointer on the deserializer
        derez.advance_pointer(reduction_state_size);
      }
      else
      {
        for (unsigned idx = 0; idx < points; idx++)
        {
          DomainPoint p;
          derez.deserialize(p);
          DerezCheck z2(derez);
          size_t future_size;
          derez.deserialize(future_size);
          const void *future_ptr = derez.get_current_pointer();
          handle_future(p, future_ptr, future_size, false/*owner*/);
          // Advance the pointer on the deserializer
          derez.advance_pointer(future_size);
        }
      }
      return_slice_complete(points, slice_postcondition);
    }

    //--------------------------------------------------------------------------
    void IndexTask::unpack_slice_commit(Deserializer &derez)
    //--------------------------------------------------------------------------
    {
      DerezCheck z(derez);
      size_t points;
      derez.deserialize(points);
      return_slice_commit(points);
    }

    //--------------------------------------------------------------------------
    /*static*/ void IndexTask::process_slice_mapped(Deserializer &derez,
                                                    AddressSpaceID source)
    //--------------------------------------------------------------------------
    {
      IndexTask *task;
      derez.deserialize(task);
      task->unpack_slice_mapped(derez, source);
    }

    //--------------------------------------------------------------------------
    /*static*/ void IndexTask::process_slice_complete(Deserializer &derez)
    //--------------------------------------------------------------------------
    {
      IndexTask *task;
      derez.deserialize(task);
      task->unpack_slice_complete(derez);
    }

    //--------------------------------------------------------------------------
    /*static*/ void IndexTask::process_slice_commit(Deserializer &derez)
    //--------------------------------------------------------------------------
    {
      IndexTask *task;
      derez.deserialize(task);
      task->unpack_slice_commit(derez);
    }

#ifdef DEBUG_LEGION
    //--------------------------------------------------------------------------
    void IndexTask::check_point_requirements(
            const std::map<DomainPoint,std::vector<LogicalRegion> > &point_reqs)
    //--------------------------------------------------------------------------
    {
      std::set<std::pair<unsigned,unsigned> > local_interfering = 
        interfering_requirements;
      // Handle any region requirements that interfere with itself
      for (unsigned idx = 0; idx < regions.size(); idx++)
      {
        if (!IS_WRITE(regions[idx]))
          continue;
        local_interfering.insert(std::pair<unsigned,unsigned>(idx,idx));
      }
      // Nothing to do if there are no interfering requirements
      if (local_interfering.empty())
        return;
      std::map<DomainPoint,std::vector<LogicalRegion> > point_requirements;
      for (std::map<DomainPoint,std::vector<LogicalRegion> >::const_iterator 
            pit = point_reqs.begin(); pit != point_reqs.end(); pit++)
      {
        // Add it to the set of point requirements
        point_requirements.insert(*pit);
        const std::vector<LogicalRegion> &point_reqs = pit->second;
        for (std::map<DomainPoint,std::vector<LogicalRegion> >::const_iterator
              oit = point_requirements.begin(); 
              oit != point_requirements.end(); oit++)
        {
          const std::vector<LogicalRegion> &other_reqs = oit->second;
          const bool same_point = (pit->first == oit->first);
          // Now check for interference with any other points
          for (std::set<std::pair<unsigned,unsigned> >::const_iterator it =
                local_interfering.begin(); it !=
                local_interfering.end(); it++)
          {
            // Skip same region requireemnt for same point
            if (same_point && (it->first == it->second))
              continue;
            // If either one are the NO_REGION then there is no interference
            if (!point_reqs[it->first].exists() || 
                !other_reqs[it->second].exists())
              continue;
            if (!runtime->forest->are_disjoint(
                  point_reqs[it->first].get_index_space(), 
                  other_reqs[it->second].get_index_space()))
            {
              if (pit->first.get_dim() <= 1) 
              {
                REPORT_LEGION_ERROR(ERROR_INDEX_SPACE_TASK,
                              "Index space task launch has intefering "
                              "region requirements %d of point %lld and region "
                              "requirement %d of point %lld of %s (UID %lld) "
                              "in parent task %s (UID %lld) are interfering.",
                              it->first, pit->first[0], it->second,
                              oit->first[0], get_task_name(), get_unique_id(),
                              parent_ctx->get_task_name(),
                              parent_ctx->get_unique_id());
              } 
              else if (pit->first.get_dim() == 2) 
              {
                REPORT_LEGION_ERROR(ERROR_INDEX_SPACE_TASK,
                              "Index space task launch has intefering "
                              "region requirements %d of point (%lld,%lld) and "
                              "region requirement %d of point (%lld,%lld) of "
                              "%s (UID %lld) in parent task %s (UID %lld) are "
                              "interfering.", it->first, pit->first[0],
                              pit->first[1], it->second, oit->first[0],
                              oit->first[1], get_task_name(), get_unique_id(),
                              parent_ctx->get_task_name(),
                              parent_ctx->get_unique_id());
              } 
              else if (pit->first.get_dim() == 3) 
              {
                REPORT_LEGION_ERROR(ERROR_INDEX_SPACE_TASK,
                              "Index space task launch has intefering "
                              "region requirements %d of point (%lld,%lld,%lld)"
                              " and region requirement %d of point "
                              "(%lld,%lld,%lld) of %s (UID %lld) in parent "
                              "task %s (UID %lld) are interfering.", it->first,
                              pit->first[0], pit->first[1], pit->first[2],
                              it->second, oit->first[0], oit->first[1],
                              oit->first[2], get_task_name(), get_unique_id(),
                              parent_ctx->get_task_name(),
                              parent_ctx->get_unique_id());
              }
              assert(false);
            }
          }
        }
      }
    }
#endif

    /////////////////////////////////////////////////////////////
    // Slice Task 
    /////////////////////////////////////////////////////////////

    //--------------------------------------------------------------------------
    SliceTask::SliceTask(Runtime *rt)
      : MultiTask(rt)
    //--------------------------------------------------------------------------
    {
    }

    //--------------------------------------------------------------------------
    SliceTask::SliceTask(const SliceTask &rhs)
      : MultiTask(NULL)
    //--------------------------------------------------------------------------
    {
      // should never be called
      assert(false);
    }

    //--------------------------------------------------------------------------
    SliceTask::~SliceTask(void)
    //--------------------------------------------------------------------------
    {
    }

    //--------------------------------------------------------------------------
    SliceTask& SliceTask::operator=(const SliceTask &rhs)
    //--------------------------------------------------------------------------
    {
      // should never be called
      assert(false);
      return *this;
    }

    //--------------------------------------------------------------------------
    void SliceTask::activate(void)
    //--------------------------------------------------------------------------
    {
      DETAILED_PROFILER(runtime, SLICE_ACTIVATE_CALL);
      activate_multi();
      // Slice tasks never have to resolve speculation
      resolve_speculation();
      index_complete = ApEvent::NO_AP_EVENT;
      num_unmapped_points = 0;
      num_uncomplete_points = 0;
      num_uncommitted_points = 0;
      denominator = 0;
      index_owner = NULL;
      remote_owner_uid = 0;
      remote_unique_id = get_unique_id();
      origin_mapped = false;
      need_versioning_analysis = true;
    }

    //--------------------------------------------------------------------------
    void SliceTask::deactivate(void)
    //--------------------------------------------------------------------------
    {
      DETAILED_PROFILER(runtime, SLICE_DEACTIVATE_CALL);
      version_infos.clear();
      deactivate_multi();
      // Deactivate all our points 
      for (std::vector<PointTask*>::const_iterator it = points.begin();
            it != points.end(); it++)
      {
        // Check to see if we are origin mapped or not which 
        // determines whether we should commit this operation or
        // just deactivate it like normal
        if (is_origin_mapped() && !is_remote())
          (*it)->deactivate();
        else
          (*it)->commit_operation(true/*deactivate*/);
      }
      points.clear();
      for (std::map<DomainPoint,std::pair<void*,size_t> >::const_iterator it = 
            temporary_futures.begin(); it != temporary_futures.end(); it++)
      {
        legion_free(FUTURE_RESULT_ALLOC, it->second.first, it->second.second);
      }
      temporary_futures.clear();
      if (!acquired_instances.empty())
        release_acquired_instances(acquired_instances);
      acquired_instances.clear();
      map_applied_conditions.clear();
      restrict_postconditions.clear();
      commit_preconditions.clear();
      created_regions.clear();
      created_fields.clear();
      created_field_spaces.clear();
      created_index_spaces.clear();
      created_index_partitions.clear();
      deleted_regions.clear();
      deleted_fields.clear();
      deleted_field_spaces.clear();
      deleted_index_spaces.clear();
      deleted_index_partitions.clear();
      runtime->free_slice_task(this);
    }

    //--------------------------------------------------------------------------
    void SliceTask::trigger_dependence_analysis(void)
    //--------------------------------------------------------------------------
    {
      // should never be called
      assert(false);
    }

    //--------------------------------------------------------------------------
    void SliceTask::resolve_false(bool speculated, bool launched)
    //--------------------------------------------------------------------------
    {
      // should never be called
      assert(false);
    }

    //--------------------------------------------------------------------------
    void SliceTask::early_map_task(void)
    //--------------------------------------------------------------------------
    {
      // Slices are already done with early mapping 
    }

    //--------------------------------------------------------------------------
    RtEvent SliceTask::perform_must_epoch_version_analysis(MustEpochOp *owner)
    //--------------------------------------------------------------------------
    {
      bool first = false;
      RtUserEvent result = 
        owner->find_slice_versioning_event(unique_op_id, first);
      // If we're first, then we do the analysis
      // and chain the events
      if (first)
      {
        RtEvent versioning_done = perform_versioning_analysis();
        Runtime::trigger_event(result, versioning_done);
      }
      return result;
    }

    //--------------------------------------------------------------------------
    RtEvent SliceTask::perform_versioning_analysis(void)
    //--------------------------------------------------------------------------
    {
#ifdef DEBUG_LEGION
      assert(!points.empty());
      assert(need_versioning_analysis);
      assert(regions.size() == version_infos.size());
#endif
      // Once we return from this function we'll be done with versioning
      need_versioning_analysis = false;
      // If we're origin mapped and already remote then we know
      // we are done mapping so there is no need to do any
      // versioning computation
      if (is_remote() && is_origin_mapped())
        return RtEvent::NO_RT_EVENT;
      std::set<RtEvent> ready_events;
      for (unsigned idx = 0; idx < regions.size(); idx++)
      {
        // If this was early mapped, then we can skip it
        if (early_mapped_regions.find(idx) != early_mapped_regions.end())
          continue;
        VersionInfo &version_info = version_infos[idx];
        // If we already have physical state for it then we've 
        // done this before so there is no need to do it again
        if (version_info.has_physical_states())
          continue;
        ProjectionInfo &proj_info = projection_infos[idx];
        const bool partial_traversal = 
          (proj_info.projection_type == PART_PROJECTION) ||
          ((proj_info.projection_type != SINGULAR) && 
           (proj_info.projection->depth > 0));
        RegionTreePath privilege_path;
        initialize_privilege_path(privilege_path, regions[idx]);
        runtime->forest->perform_versioning_analysis(this, idx, regions[idx],
                                                     privilege_path,
                                                     version_info,
                                                     ready_events,
                                                     partial_traversal);
      }
      // Now do the analysis for each of our points
      for (unsigned idx = 0; idx < points.size(); idx++)
        points[idx]->perform_versioning_analysis(ready_events);
      if (!ready_events.empty())
        return Runtime::merge_events(ready_events);
      return RtEvent::NO_RT_EVENT;
    }

    //--------------------------------------------------------------------------
    std::map<PhysicalManager*,std::pair<unsigned,bool> >* 
                                     SliceTask::get_acquired_instances_ref(void)
    //--------------------------------------------------------------------------
    {
      return &acquired_instances;
    }

    //--------------------------------------------------------------------------
    void SliceTask::check_target_processors(void) const
    //--------------------------------------------------------------------------
    {
#ifdef DEBUG_LEGION
      assert(!points.empty());
#endif
      if (points.size() == 1)
        return;
      const AddressSpaceID target_space = 
        runtime->find_address_space(points[0]->target_proc);
      for (unsigned idx = 1; idx < points.size(); idx++)
      {
        if (target_space != 
            runtime->find_address_space(points[idx]->target_proc))
          REPORT_LEGION_ERROR(ERROR_INVALID_MAPPER_OUTPUT,
                      "Invalid mapper output: two different points in one "
                      "slice of %s (UID %lld) mapped to processors in two"
                      "different address spaces (%d and %d) which is illegal.",
                      get_task_name(), get_unique_id(), target_space,
                      runtime->find_address_space(points[idx]->target_proc))
      }
    }

    //--------------------------------------------------------------------------
    void SliceTask::update_target_processor(void)
    //--------------------------------------------------------------------------
    {
      if (points.empty())
        return;
#ifdef DEBUG_LEGION
      check_target_processors();
#endif
      this->target_proc = points[0]->target_proc;
    }

    //--------------------------------------------------------------------------
    bool SliceTask::distribute_task(void)
    //--------------------------------------------------------------------------
    {
      DETAILED_PROFILER(runtime, SLICE_DISTRIBUTE_CALL);
      update_target_processor();
      if (target_proc.exists() && (target_proc != current_proc))
      {
        runtime->send_task(this);
        // The runtime will deactivate this task
        // after it has been sent
        return false;
      }
      return true;
    }

    //--------------------------------------------------------------------------
    RtEvent SliceTask::perform_mapping(MustEpochOp *epoch_owner/*=NULL*/)
    //--------------------------------------------------------------------------
    {
      DETAILED_PROFILER(runtime, SLICE_PERFORM_MAPPING_CALL);
      // Check to see if we already enumerated all the points, if
      // not then do so now
      if (points.empty())
        enumerate_points();
      // See if we have to do our versioning computation first
      if (need_versioning_analysis)
      {
        RtEvent version_ready_event = perform_versioning_analysis();
        if (version_ready_event.exists() && 
            !version_ready_event.has_triggered())
          return defer_perform_mapping(version_ready_event, epoch_owner);
      }
      
      std::set<RtEvent> mapped_events;
      for (unsigned idx = 0; idx < points.size(); idx++)
      {
        RtEvent map_event = points[idx]->perform_mapping(epoch_owner);
        if (map_event.exists())
          mapped_events.insert(map_event);
      }
      // If we succeeded in mapping we are no longer stealable
      stealable = false;
      if (!mapped_events.empty())
        return Runtime::merge_events(mapped_events);
      return RtEvent::NO_RT_EVENT;
    }

    //--------------------------------------------------------------------------
    void SliceTask::launch_task(void)
    //--------------------------------------------------------------------------
    {
      DETAILED_PROFILER(runtime, SLICE_LAUNCH_CALL);
#ifdef DEBUG_LEGION
      assert(!points.empty());
#endif
      // Launch all of our child points
      for (unsigned idx = 0; idx < points.size(); idx++)
        points[idx]->launch_task();
    }

    //--------------------------------------------------------------------------
    bool SliceTask::is_stealable(void) const
    //--------------------------------------------------------------------------
    {
      return ((!map_origin) && stealable);
    }

    //--------------------------------------------------------------------------
    bool SliceTask::has_restrictions(unsigned idx, LogicalRegion handle)
    //--------------------------------------------------------------------------
    {
      if (is_remote())
      {
#ifdef DEBUG_LEGION
        assert(idx < restrict_infos.size());
#endif
        return restrict_infos[idx].has_restrictions();
      }
      else
        return index_owner->has_restrictions(idx, handle);
    }

    //--------------------------------------------------------------------------
    void SliceTask::map_and_launch(void)
    //--------------------------------------------------------------------------
    {
      DETAILED_PROFILER(runtime, SLICE_MAP_AND_LAUNCH_CALL);
      // First enumerate all of our points if we haven't already done so
      if (points.empty())
        enumerate_points();
      // See if we have to do our versioning computation first
      if (need_versioning_analysis)
      {
        RtEvent version_ready_event = perform_versioning_analysis();
        if (version_ready_event.exists() && 
            !version_ready_event.has_triggered())
        {
          defer_map_and_launch(version_ready_event);
          return;
        }
      }
      // Mark that this task is no longer stealable.  Once we start
      // executing things onto a specific processor slices cannot move.
      stealable = false;
#ifdef DEBUG_LEGION
      assert(!points.empty());
#endif
      // Now try mapping and then launching all the points starting
      // at the index of the last known good index
      // Copy the points onto the stack to avoid them being
      // cleaned up while we are still iterating through the loop
      std::vector<PointTask*> local_points(points);
      for (std::vector<PointTask*>::const_iterator it = local_points.begin();
            it != local_points.end(); it++)
      {
        PointTask *next_point = *it;
        RtEvent map_event = next_point->perform_mapping();
        // Once we call this function on the last point it
        // is possible that this slice task object can be recycled
        if (map_event.exists() && !map_event.has_triggered())
          next_point->defer_launch_task(map_event);
        else
          next_point->launch_task();
      }
    }

    //--------------------------------------------------------------------------
    ApEvent SliceTask::get_task_completion(void) const
    //--------------------------------------------------------------------------
    {
      return index_complete;
    }

    //--------------------------------------------------------------------------
    TaskOp::TaskKind SliceTask::get_task_kind(void) const
    //--------------------------------------------------------------------------
    {
      return SLICE_TASK_KIND;
    }

    //--------------------------------------------------------------------------
    bool SliceTask::pack_task(Serializer &rez, Processor target)
    //--------------------------------------------------------------------------
    {
      DETAILED_PROFILER(runtime, SLICE_PACK_TASK_CALL);
      // Check to see if we are stealable or not yet fully sliced,
      // if both are false and we're not remote, then we can send the state
      // now or check to see if we are remotely mapped
      AddressSpaceID addr_target = runtime->find_address_space(target);
      RezCheck z(rez);
      // Preamble used in TaskOp::unpack
      rez.serialize(points.size());
      pack_multi_task(rez, addr_target);
      rez.serialize(denominator);
      rez.serialize(index_owner);
      rez.serialize(index_complete);
      rez.serialize(remote_unique_id);
      rez.serialize(origin_mapped);
      rez.serialize(remote_owner_uid);
      rez.serialize(internal_space);
      if (is_origin_mapped())
      {
        // If we've mapped everything and there are no virtual mappings
        // then we can just send the version numbers
        std::vector<bool> full_version_infos(regions.size(), false);
        pack_version_infos(rez, version_infos, full_version_infos);
      }
      else
      {
        // Otherwise we have to send all the version infos, we could try
        // and figure out which subset of region requirements have full
        // or partial virtual mappings, but that might be expensive
        std::vector<bool> full_version_infos(regions.size(), true);
        pack_version_infos(rez, version_infos, full_version_infos);
      }
      if (is_remote())
        pack_restrict_infos(rez, restrict_infos);
      else
        index_owner->pack_restrict_infos(rez, index_owner->restrict_infos);
      if (is_remote())
        pack_projection_infos(rez, projection_infos);
      else
        index_owner->pack_projection_infos(rez, index_owner->projection_infos);
      if (predicate_false_future.impl != NULL)
        rez.serialize(predicate_false_future.impl->did);
      else
        rez.serialize<DistributedID>(0);
      rez.serialize(predicate_false_size);
      if (predicate_false_size > 0)
        rez.serialize(predicate_false_result, predicate_false_size);
      for (unsigned idx = 0; idx < points.size(); idx++)
      {
        points[idx]->pack_task(rez, target);
      }
      // If we don't have any points, we have to pack up the argument map
      if (points.empty())
      {
        if (point_arguments.impl != NULL)
          rez.serialize(point_arguments.impl->did);
        else
          rez.serialize<DistributedID>(0);
      }
      bool deactivate_now = true;
      if (!is_remote() && is_origin_mapped())
      {
        // If we're not remote and origin mapped then we need
        // to hold onto these version infos until we are done
        // with the whole index space task, so tell our owner
        index_owner->record_origin_mapped_slice(this);
        deactivate_now = false;
      }
      else
      {
        // Release our version infos
        version_infos.clear();
      }
      // Always return true for slice tasks since they should
      // always be deactivated after they are sent somewhere else
      return deactivate_now;
    }
    
    //--------------------------------------------------------------------------
    bool SliceTask::unpack_task(Deserializer &derez, Processor current,
                                std::set<RtEvent> &ready_events)
    //--------------------------------------------------------------------------
    {
      DETAILED_PROFILER(runtime, SLICE_UNPACK_TASK_CALL);
      DerezCheck z(derez);
      size_t num_points;
      derez.deserialize(num_points);
      unpack_multi_task(derez, ready_events);
      set_current_proc(current);
      derez.deserialize(denominator);
      derez.deserialize(index_owner);
      derez.deserialize(index_complete);
      derez.deserialize(remote_unique_id); 
      derez.deserialize(origin_mapped);
      derez.deserialize(remote_owner_uid);
      derez.deserialize(internal_space);
      unpack_version_infos(derez, version_infos, ready_events);
      unpack_restrict_infos(derez, restrict_infos, ready_events);
      unpack_projection_infos(derez, projection_infos, launch_space);
      if (Runtime::legion_spy_enabled)
        LegionSpy::log_slice_slice(remote_unique_id, get_unique_id());
      if (runtime->profiler != NULL)
        runtime->profiler->register_slice_owner(remote_unique_id,
            get_unique_op_id());
      num_unmapped_points = num_points;
      num_uncomplete_points = num_points;
      num_uncommitted_points = num_points;
      // Check to see if we ended up back on the original node
      // We have to do this before unpacking the points
      if (is_remote())
        parent_ctx = runtime->find_context(remote_owner_uid);
      else
        parent_ctx = index_owner->parent_ctx;
      // Unpack the predicate false infos
      DistributedID pred_false_did;
      derez.deserialize(pred_false_did);
      if (pred_false_did != 0)
      {
        WrapperReferenceMutator mutator(ready_events);
        FutureImpl *impl = 
          runtime->find_or_create_future(pred_false_did, &mutator);
        impl->add_base_gc_ref(FUTURE_HANDLE_REF, &mutator);
        predicate_false_future = Future(impl, false/*need reference*/);
      }
      derez.deserialize(predicate_false_size);
      if (predicate_false_size > 0)
      {
#ifdef DEBUG_LEGION
        assert(predicate_false_result == NULL);
#endif
        predicate_false_result = malloc(predicate_false_size);
        derez.deserialize(predicate_false_result, predicate_false_size);
      }
      for (unsigned idx = 0; idx < num_points; idx++)
      {
        PointTask *point = runtime->get_available_point_task(false); 
        point->slice_owner = this;
        point->unpack_task(derez, current, ready_events);
        point->parent_ctx = parent_ctx;
        points.push_back(point);
        if (Runtime::legion_spy_enabled)
          LegionSpy::log_slice_point(get_unique_id(), 
                                     point->get_unique_id(),
                                     point->index_point);
      }
      if (num_points == 0)
      {
        DistributedID future_map_did;
        derez.deserialize(future_map_did);
        if (future_map_did > 0)
        {
          WrapperReferenceMutator mutator(ready_events);
          FutureMapImpl *impl = runtime->find_or_create_future_map(
                                  future_map_did, parent_ctx, &mutator);
          impl->add_base_gc_ref(FUTURE_HANDLE_REF, &mutator);
          point_arguments = FutureMap(impl, false/*need reference*/);
        }
      }
      // Return true to add this to the ready queue
      return true;
    }

    //--------------------------------------------------------------------------
    void SliceTask::perform_inlining(void)
    //--------------------------------------------------------------------------
    {
      // should never be called
      assert(false);
    }

    //--------------------------------------------------------------------------
    SliceTask* SliceTask::clone_as_slice_task(IndexSpace is, Processor p,
                                              bool recurse, bool stealable,
                                              long long scale_denominator)
    //--------------------------------------------------------------------------
    {
      DETAILED_PROFILER(runtime, SLICE_CLONE_AS_SLICE_CALL);
      SliceTask *result = runtime->get_available_slice_task(false); 
      result->initialize_base_task(parent_ctx,  false/*track*/, NULL/*deps*/,
                                   Predicate::TRUE_PRED, this->task_id);
      result->clone_multi_from(this, is, p, recurse, stealable);
      result->index_complete = this->index_complete;
      result->denominator = this->denominator * scale_denominator;
      result->index_owner = this->index_owner;
      result->remote_owner_uid = this->remote_owner_uid;
      if (Runtime::legion_spy_enabled)
        LegionSpy::log_slice_slice(get_unique_id(), 
                                   result->get_unique_id());
      if (runtime->profiler != NULL)
        runtime->profiler->register_slice_owner(get_unique_op_id(),
            result->get_unique_op_id());
      return result;
    }

    //--------------------------------------------------------------------------
    void SliceTask::handle_future(const DomainPoint &point, const void *result,
                                  size_t result_size, bool owner)
    //--------------------------------------------------------------------------
    {
      DETAILED_PROFILER(runtime, SLICE_HANDLE_FUTURE_CALL);
      // If we're remote, just handle it ourselves, otherwise pass
      // it back to the enclosing index owner
      if (is_remote())
      {
        if (redop != 0)
          fold_reduction_future(result, result_size, owner, false/*exclusive*/);
        else
        {
          // Store it in our temporary futures
#ifdef DEBUG_LEGION
          assert(temporary_futures.find(point) == temporary_futures.end());
#endif
          if (owner)
          {
            // Hold the lock to protect the data structure
            AutoLock o_lock(op_lock);
            temporary_futures[point] = 
              std::pair<void*,size_t>(const_cast<void*>(result),result_size);
          }
          else
          {
            void *copy = legion_malloc(FUTURE_RESULT_ALLOC, result_size);
            memcpy(copy,result,result_size);
            // Hold the lock to protect the data structure
            AutoLock o_lock(op_lock);
            temporary_futures[point] = 
              std::pair<void*,size_t>(copy,result_size);
          }
        }
      }
      else
        index_owner->handle_future(point, result, result_size, owner);
    }

    //--------------------------------------------------------------------------
    void SliceTask::register_must_epoch(void)
    //--------------------------------------------------------------------------
    {
#ifdef DEBUG_LEGION
      assert(must_epoch != NULL);
#endif
      if (points.empty())
        enumerate_points();
      must_epoch->register_slice_task(this);
      for (unsigned idx = 0; idx < points.size(); idx++)
      {
        PointTask *point = points[idx];
        must_epoch->register_single_task(point, must_epoch_index);
      }
    }

    //--------------------------------------------------------------------------
    PointTask* SliceTask::clone_as_point_task(const DomainPoint &point)
    //--------------------------------------------------------------------------
    {
      DETAILED_PROFILER(runtime, SLICE_CLONE_AS_POINT_CALL);
      PointTask *result = runtime->get_available_point_task(false);
      result->initialize_base_task(parent_ctx, false/*track*/, NULL/*deps*/,
                                   Predicate::TRUE_PRED, this->task_id);
      result->clone_task_op_from(this, this->target_proc, 
                                 false/*stealable*/, true/*duplicate*/);
      result->is_index_space = true;
      result->must_epoch_task = this->must_epoch_task;
      result->index_domain = this->index_domain;
      // Now figure out our local point information
      result->initialize_point(this, point, point_arguments);
      if (Runtime::legion_spy_enabled)
        LegionSpy::log_slice_point(get_unique_id(), 
                                   result->get_unique_id(),
                                   result->index_point);
      return result;
    }

    //--------------------------------------------------------------------------
    void SliceTask::enumerate_points(void)
    //--------------------------------------------------------------------------
    {
      DETAILED_PROFILER(runtime, SLICE_ENUMERATE_POINTS_CALL);
      Domain internal_domain;
      runtime->forest->find_launch_space_domain(internal_space,internal_domain);
      size_t num_points = internal_domain.get_volume();
#ifdef DEBUG_LEGION
      assert(num_points > 0);
#endif
      unsigned point_idx = 0;
      points.resize(num_points);
      // Enumerate all the points in our slice and make point tasks
      for (Domain::DomainPointIterator itr(internal_domain); 
            itr; itr++, point_idx++)
        points[point_idx] = clone_as_point_task(itr.p);
      // Compute any projection region requirements
      for (unsigned idx = 0; idx < regions.size(); idx++)
      {
        if (regions[idx].handle_type == SINGULAR)
          continue;
        else 
        {
          ProjectionFunction *function = 
            runtime->find_projection_function(regions[idx].projection);
          function->project_points(regions[idx], idx, runtime, points);
        }
      }
      // Update the no access regions
      for (unsigned idx = 0; idx < points.size(); idx++)
        points[idx]->complete_point_projection();
      // Mark how many points we have
      num_unmapped_points = points.size();
      num_uncomplete_points = points.size();
      num_uncommitted_points = points.size();
    } 

    //--------------------------------------------------------------------------
    const void* SliceTask::get_predicate_false_result(size_t &result_size)
    //--------------------------------------------------------------------------
    {
      if (predicate_false_future.impl != NULL)
      {
        // Wait for the future to be ready
        ApEvent wait_on = predicate_false_future.impl->get_ready_event();
        wait_on.lg_wait(); 
        result_size = predicate_false_future.impl->get_untyped_size();
        return predicate_false_future.impl->get_untyped_result(true);
      }
      else
      {
        result_size = predicate_false_size;
        return predicate_false_result;
      }
    }

    //--------------------------------------------------------------------------
    void SliceTask::trigger_task_complete(void)
    //--------------------------------------------------------------------------
    {
      trigger_slice_complete();
    }

    //--------------------------------------------------------------------------
    void SliceTask::trigger_task_commit(void)
    //--------------------------------------------------------------------------
    {
      trigger_slice_commit();
    } 

    //--------------------------------------------------------------------------
    void SliceTask::record_reference_mutation_effect(RtEvent event)
    //--------------------------------------------------------------------------
    {
      map_applied_conditions.insert(event);
    }

    //--------------------------------------------------------------------------
    void SliceTask::return_privileges(TaskContext *point_context)
    //--------------------------------------------------------------------------
    {
      // If we're remote, pass our privileges back to ourself
      // otherwise pass them directly back to the index owner
      if (is_remote())
        point_context->return_privilege_state(this);
      else
        point_context->return_privilege_state(parent_ctx);
    }

    //--------------------------------------------------------------------------
    void SliceTask::record_child_mapped(RtEvent child_complete,
                                        ApEvent restrict_postcondition)
    //--------------------------------------------------------------------------
    {
      bool needs_trigger = false;
      {
        AutoLock o_lock(op_lock);
        if (child_complete.exists())
          map_applied_conditions.insert(child_complete);
        if (restrict_postcondition.exists())
          restrict_postconditions.insert(restrict_postcondition);
#ifdef DEBUG_LEGION
        assert(num_unmapped_points > 0);
#endif
        num_unmapped_points--;
        if (num_unmapped_points == 0)
          needs_trigger = true;
      }
      if (needs_trigger)
        trigger_slice_mapped();
    }

    //--------------------------------------------------------------------------
    void SliceTask::record_child_complete(void)
    //--------------------------------------------------------------------------
    {
      bool needs_trigger = false;
      {
        AutoLock o_lock(op_lock);
#ifdef DEBUG_LEGION
        assert(num_uncomplete_points > 0);
#endif
        num_uncomplete_points--;
        if ((num_uncomplete_points == 0) && !children_complete_invoked)
        {
          needs_trigger = true;
          children_complete_invoked = true;
        }
      }
      if (needs_trigger)
        trigger_children_complete();
    }

    //--------------------------------------------------------------------------
    void SliceTask::record_child_committed(RtEvent commit_precondition)
    //--------------------------------------------------------------------------
    {
      bool needs_trigger = false;
      {
        AutoLock o_lock(op_lock);
#ifdef DEBUG_LEGION
        assert(num_uncommitted_points > 0);
#endif
        if (commit_precondition.exists())
          commit_preconditions.insert(commit_precondition);
        num_uncommitted_points--;
        if ((num_uncommitted_points == 0) && !children_commit_invoked)
        {
          needs_trigger = true;
          children_commit_invoked = true;
        }
      }
      if (needs_trigger)
        trigger_children_committed();
    }

    //--------------------------------------------------------------------------
    void SliceTask::trigger_slice_mapped(void)
    //--------------------------------------------------------------------------
    {
      DETAILED_PROFILER(runtime, SLICE_MAPPED_CALL);
      RtEvent applied_condition;
      if (!map_applied_conditions.empty())
        applied_condition = Runtime::merge_events(map_applied_conditions);
      if (is_remote())
      {
        bool has_nonleaf_point = false;
        for (unsigned idx = 0; idx < points.size(); idx++)
        {
          if (!points[idx]->is_leaf())
          {
            has_nonleaf_point = true;
            break;
          }
        }

        // Only need to send something back if this wasn't origin mapped 
        // wclee: also need to send back if there were some non-leaf point tasks
        // because they haven't recorded themselves as mapped
        if (!is_origin_mapped() || has_nonleaf_point)
        {
          Serializer rez;
          pack_remote_mapped(rez, applied_condition);
          runtime->send_slice_remote_mapped(orig_proc, rez);
        }
      }
      else
      {
        for (unsigned idx = 0; idx < regions.size(); idx++)
        {
          if (!IS_WRITE(regions[idx]))
            continue;
          if (regions[idx].handle_type != SINGULAR)
          {
            // Construct a set of regions for all the children
            std::vector<LogicalRegion> handles(points.size());
            for (unsigned pidx = 0; pidx < points.size(); pidx++)
              handles[pidx] = points[pidx]->regions[idx].region;
          }
          // otherwise it was origin mapped so we are already done
        }
#ifdef DEBUG_LEGION
        // In debug mode, get all our point region requirements and
        // then pass them back to the index space task
        std::map<DomainPoint,std::vector<LogicalRegion> > local_requirements;
        for (std::vector<PointTask*>::const_iterator it = 
              points.begin(); it != points.end(); it++)
        {
          std::vector<LogicalRegion> &reqs = 
            local_requirements[(*it)->index_point];
          reqs.resize(regions.size());
          for (unsigned idx = 0; idx < regions.size(); idx++)
            reqs[idx] = (*it)->regions[idx].region;
        }
        index_owner->check_point_requirements(local_requirements);
#endif
        if (!restrict_postconditions.empty())
        {
          ApEvent restrict_post = 
            Runtime::merge_events(restrict_postconditions);
          index_owner->return_slice_mapped(points.size(), denominator,
                                     applied_condition, restrict_post);
        }
        else
          index_owner->return_slice_mapped(points.size(), denominator, 
                             applied_condition, ApEvent::NO_AP_EVENT);
      }
      complete_mapping(applied_condition);
      if (!acquired_instances.empty())
        release_acquired_instances(acquired_instances);
      complete_execution();
    }

    //--------------------------------------------------------------------------
    void SliceTask::trigger_slice_complete(void)
    //--------------------------------------------------------------------------
    {
      DETAILED_PROFILER(runtime, SLICE_COMPLETE_CALL);
      // Compute the merge of all our point task completions 
      std::set<ApEvent> slice_postconditions;
      for (unsigned idx = 0; idx < points.size(); idx++)
      {
        ApEvent point_completion = points[idx]->get_task_completion();
#ifndef LEGION_SPY
        if (point_completion.has_triggered())
          continue;
#endif
        slice_postconditions.insert(point_completion);
      }
      ApEvent slice_postcondition = Runtime::merge_events(slice_postconditions);
      // For remote cases we have to keep track of the events for
      // returning any created logical state, we can't commit until
      // it is returned or we might prematurely release the references
      // that we hold on the version state objects
      if (is_remote())
      {
        // Send back the message saying that this slice is complete
        Serializer rez;
        pack_remote_complete(rez, slice_postcondition);
        runtime->send_slice_remote_complete(orig_proc, rez);
      }
      else
      {
        std::set<ApEvent> slice_postconditions;
        index_owner->return_slice_complete(points.size(), slice_postcondition);
      }
      complete_operation();
    }

    //--------------------------------------------------------------------------
    void SliceTask::trigger_slice_commit(void)
    //--------------------------------------------------------------------------
    {
      DETAILED_PROFILER(runtime, SLICE_COMMIT_CALL);
      if (is_remote())
      {
        Serializer rez;
        pack_remote_commit(rez);
        runtime->send_slice_remote_commit(orig_proc, rez);
      }
      else
      {
        // created and deleted privilege information already passed back
        // futures already sent back
        index_owner->return_slice_commit(points.size());
      }
      // We can release our version infos now
      version_infos.clear();
      if (!commit_preconditions.empty())
        commit_operation(true/*deactivate*/, 
            Runtime::merge_events(commit_preconditions));
      else
        commit_operation(true/*deactivate*/);
    }

    //--------------------------------------------------------------------------
    void SliceTask::pack_remote_mapped(Serializer &rez, 
                                       RtEvent applied_condition)
    //--------------------------------------------------------------------------
    {
      rez.serialize(index_owner);
      RezCheck z(rez);
      rez.serialize(points.size());
      rez.serialize(denominator);
      rez.serialize(applied_condition);
      if (!restrict_postconditions.empty())
      {
        ApEvent restrict_post = Runtime::merge_events(restrict_postconditions);
        rez.serialize(restrict_post);
      }
      else
        rez.serialize(ApEvent::NO_AP_EVENT);
      // Also pack up any regions names we need for doing invalidations
      for (unsigned idx = 0; idx < regions.size(); idx++)
      {
        if (!IS_WRITE(regions[idx]))
          continue;
        if (regions[idx].handle_type == SINGULAR)
          continue;
        for (unsigned pidx = 0; pidx < points.size(); pidx++)
          rez.serialize(points[pidx]->regions[idx].region);
      }
#ifdef DEBUG_LEGION
      if (!is_origin_mapped())
      {
        for (std::vector<PointTask*>::const_iterator it = 
              points.begin(); it != points.end(); it++)
        {
          rez.serialize((*it)->index_point);
          for (unsigned idx = 0; idx < regions.size(); idx++)
            rez.serialize((*it)->regions[idx].region);
        }
      }
#endif
    }

    //--------------------------------------------------------------------------
    void SliceTask::pack_remote_complete(Serializer &rez, 
                                         ApEvent slice_postcondition)
    //--------------------------------------------------------------------------
    {
      // Send back any created state that our point tasks made
      AddressSpaceID target = runtime->find_address_space(orig_proc);
      for (std::vector<PointTask*>::const_iterator it = points.begin();
            it != points.end(); it++)
        (*it)->send_back_created_state(target);
      rez.serialize(index_owner);
      RezCheck z(rez);
      rez.serialize<size_t>(points.size());
      rez.serialize(slice_postcondition);
      // Serialize the privilege state
      pack_privilege_state(rez, target, true/*returning*/); 
      // Now pack up the future results
      if (redop != 0)
      {
        // Don't need to pack the size since they already 
        // know it on the other side
        rez.serialize(reduction_state,reduction_state_size);
      }
      else
      {
        // Already know how many futures we are packing 
#ifdef DEBUG_LEGION
        assert(temporary_futures.size() == points.size());
#endif
        for (std::map<DomainPoint,std::pair<void*,size_t> >::const_iterator it =
              temporary_futures.begin(); it != temporary_futures.end(); it++)
        {
          rez.serialize(it->first);
          RezCheck z2(rez);
          rez.serialize(it->second.second);
          rez.serialize(it->second.first,it->second.second);
        }
      }
    }

    //--------------------------------------------------------------------------
    void SliceTask::pack_remote_commit(Serializer &rez)
    //--------------------------------------------------------------------------
    {
      rez.serialize(index_owner);
      RezCheck z(rez);
      rez.serialize(points.size());
    }

    //--------------------------------------------------------------------------
    RtEvent SliceTask::defer_map_and_launch(RtEvent precondition)
    //--------------------------------------------------------------------------
    {
      DeferMapAndLaunchArgs args;
      args.proxy_this = this;
      return runtime->issue_runtime_meta_task(args,
          LG_DEFERRED_THROUGHPUT_PRIORITY, this, precondition);
    }

    //--------------------------------------------------------------------------
    /*static*/ void SliceTask::handle_slice_return(Runtime *rt, 
                                                   Deserializer &derez)
    //--------------------------------------------------------------------------
    {
      DerezCheck z(derez);
      RtUserEvent ready_event;
      derez.deserialize(ready_event);
      Runtime::trigger_event(ready_event);
    }

    //--------------------------------------------------------------------------
    void SliceTask::register_region_creations(
                                            const std::set<LogicalRegion> &regs)
    //--------------------------------------------------------------------------
    {
      AutoLock o_lock(op_lock);
      for (std::set<LogicalRegion>::const_iterator it = regs.begin();
            it != regs.end(); it++)
      {
#ifdef DEBUG_LEGION
        assert(created_regions.find(*it) == created_regions.end());
#endif
        created_regions.insert(*it);
      }
    }

    //--------------------------------------------------------------------------
    void SliceTask::register_region_deletions(
                                            const std::set<LogicalRegion> &regs)
    //--------------------------------------------------------------------------
    {
      AutoLock o_lock(op_lock);
      for (std::set<LogicalRegion>::const_iterator it = regs.begin();
            it != regs.end(); it++)
        deleted_regions.insert(*it);
    } 

    //--------------------------------------------------------------------------
    void SliceTask::register_field_creations(
                     const std::map<std::pair<FieldSpace,FieldID>,bool> &fields)
    //--------------------------------------------------------------------------
    {
      AutoLock o_lock(op_lock);
      for (std::map<std::pair<FieldSpace,FieldID>,bool>::const_iterator it = 
            fields.begin(); it != fields.end(); it++)
      {
#ifdef DEBUG_LEGION
        assert(created_fields.find(it->first) == created_fields.end());
#endif
        created_fields.insert(*it);
      }
    }

    //--------------------------------------------------------------------------
    void SliceTask::register_field_deletions(
                        const std::set<std::pair<FieldSpace,FieldID> > &fields)
    //--------------------------------------------------------------------------
    {
      AutoLock o_lock(op_lock);
      for (std::set<std::pair<FieldSpace,FieldID> >::const_iterator it = 
            fields.begin(); it != fields.end(); it++)
        deleted_fields.insert(*it);
    }

    //--------------------------------------------------------------------------
    void SliceTask::register_field_space_creations(
                                            const std::set<FieldSpace> &spaces)
    //--------------------------------------------------------------------------
    {
      AutoLock o_lock(op_lock);
      for (std::set<FieldSpace>::const_iterator it = spaces.begin();
            it != spaces.end(); it++)
      {
#ifdef DEBUG_LEGION
        assert(created_field_spaces.find(*it) == created_field_spaces.end());
#endif
        created_field_spaces.insert(*it);
      }
    }

    //--------------------------------------------------------------------------
    void SliceTask::register_field_space_deletions(
                                            const std::set<FieldSpace> &spaces)
    //--------------------------------------------------------------------------
    {
      AutoLock o_lock(op_lock);
      for (std::set<FieldSpace>::const_iterator it = spaces.begin();
            it != spaces.end(); it++)
        deleted_field_spaces.insert(*it);
    }

    //--------------------------------------------------------------------------
    void SliceTask::register_index_space_creations(
                                            const std::set<IndexSpace> &spaces)
    //--------------------------------------------------------------------------
    {
      AutoLock o_lock(op_lock);
      for (std::set<IndexSpace>::const_iterator it = spaces.begin();
            it != spaces.end(); it++)
      {
#ifdef DEBUG_LEGION
        assert(created_index_spaces.find(*it) == created_index_spaces.end());
#endif
        created_index_spaces.insert(*it);
      }
    }

    //--------------------------------------------------------------------------
    void SliceTask::register_index_space_deletions(
                                            const std::set<IndexSpace> &spaces)
    //--------------------------------------------------------------------------
    {
      AutoLock o_lock(op_lock);
      for (std::set<IndexSpace>::const_iterator it = spaces.begin();
            it != spaces.end(); it++)
        deleted_index_spaces.insert(*it);
    }

    //--------------------------------------------------------------------------
    void SliceTask::register_index_partition_creations(
                                          const std::set<IndexPartition> &parts)
    //--------------------------------------------------------------------------
    {
      AutoLock o_lock(op_lock);
      for (std::set<IndexPartition>::const_iterator it = parts.begin();
            it != parts.end(); it++)
      {
#ifdef DEBUG_LEGION
        assert(created_index_partitions.find(*it) == 
               created_index_partitions.end());
#endif
        created_index_partitions.insert(*it);
      }
    }

    //--------------------------------------------------------------------------
    void SliceTask::register_index_partition_deletions(
                                          const std::set<IndexPartition> &parts)
    //--------------------------------------------------------------------------
    {
      AutoLock o_lock(op_lock);
      for (std::set<IndexPartition>::const_iterator it = parts.begin();
            it != parts.end(); it++)
        deleted_index_partitions.insert(*it);
    }

  }; // namespace Internal 
}; // namespace Legion 

#undef PRINT_REG

// EOF
<|MERGE_RESOLUTION|>--- conflicted
+++ resolved
@@ -3291,14 +3291,10 @@
           }
         }
       }
-<<<<<<< HEAD
-      early_mapped_regions.clear();
-=======
       // Now that we have our physical instances we can validate the variant
       if (!Runtime::unsafe_mapper)
         validate_variant_selection(mapper, variant_impl, "map_task");
       early_mapped_regions.clear(); 
->>>>>>> d8cdc659
       // Record anything else that needs to be recorded 
       selected_variant = output.chosen_variant;
       task_priority = output.task_priority;
