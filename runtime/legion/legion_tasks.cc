/* Copyright 2017 Stanford University, NVIDIA Corporation
 *
 * Licensed under the Apache License, Version 2.0 (the "License");
 * you may not use this file except in compliance with the License.
 * You may obtain a copy of the License at
 *
 *     http://www.apache.org/licenses/LICENSE-2.0
 *
 * Unless required by applicable law or agreed to in writing, software
 * distributed under the License is distributed on an "AS IS" BASIS,
 * WITHOUT WARRANTIES OR CONDITIONS OF ANY KIND, either express or implied.
 * See the License for the specific language governing permissions and
 * limitations under the License.
 */

#include "region_tree.h"
#include "legion_tasks.h"
#include "legion_spy.h"
#include "legion_trace.h"
#include "legion_context.h"
#include "legion_profiling.h"
#include "legion_instances.h"
#include "legion_analysis.h"
#include "legion_views.h"
#include "legion_replication.h"

#include <algorithm>

#define PRINT_REG(reg) (reg).index_space.id,(reg).field_space.id, (reg).tree_id

namespace Legion {
  namespace Internal {

    LEGION_EXTERN_LOGGER_DECLARATIONS

    /////////////////////////////////////////////////////////////
    // Resource Tracker 
    /////////////////////////////////////////////////////////////

    //--------------------------------------------------------------------------
    ResourceTracker::ResourceTracker(void)
    //--------------------------------------------------------------------------
    {
    }

    //--------------------------------------------------------------------------
    ResourceTracker::ResourceTracker(const ResourceTracker &rhs)
    //--------------------------------------------------------------------------
    {
      // should never be called
      assert(false);
    }

    //--------------------------------------------------------------------------
    ResourceTracker::~ResourceTracker(void)
    //--------------------------------------------------------------------------
    {
    }

    //--------------------------------------------------------------------------
    ResourceTracker& ResourceTracker::operator=(const ResourceTracker&rhs)
    //--------------------------------------------------------------------------
    {
      // should never be called
      assert(false);
      return *this;
    } 

    //--------------------------------------------------------------------------
    void ResourceTracker::return_privilege_state(ResourceTracker *target) const
    //--------------------------------------------------------------------------
    {
      if (!created_regions.empty())
        target->register_region_creations(created_regions);
      if (!deleted_regions.empty())
        target->register_region_deletions(deleted_regions);
      if (!created_fields.empty())
        target->register_field_creations(created_fields);
      if (!deleted_fields.empty())
        target->register_field_deletions(deleted_fields);
      if (!created_field_spaces.empty())
        target->register_field_space_creations(created_field_spaces);
      if (!deleted_field_spaces.empty())
        target->register_field_space_deletions(deleted_field_spaces);
      if (!created_index_spaces.empty())
        target->register_index_space_creations(created_index_spaces);
      if (!deleted_index_spaces.empty())
        target->register_index_space_deletions(deleted_index_spaces);
      if (!created_index_partitions.empty())
        target->register_index_partition_creations(created_index_partitions);
      if (!deleted_index_partitions.empty())
        target->register_index_partition_deletions(deleted_index_partitions);
    }

    //--------------------------------------------------------------------------
    void ResourceTracker::pack_privilege_state(Serializer &rez, 
                                    AddressSpaceID target, bool returning) const
    //--------------------------------------------------------------------------
    {
      // Shouldn't need the lock here since we only do this
      // while there is no one else executing
      RezCheck z(rez);
      rez.serialize<size_t>(created_regions.size());
      if (!created_regions.empty())
      {
        for (std::set<LogicalRegion>::const_iterator it =
              created_regions.begin(); it != created_regions.end(); it++)
        {
          rez.serialize(*it);
        }
      }
      rez.serialize<size_t>(deleted_regions.size());
      if (!deleted_regions.empty())
      {
        for (std::set<LogicalRegion>::const_iterator it =
              deleted_regions.begin(); it != deleted_regions.end(); it++)
        {
          rez.serialize(*it);
        }
      }
      if (returning)
      {
        // Only non-local fields get returned
        size_t non_local = 0;
        for (std::map<std::pair<FieldSpace,FieldID>,bool>::const_iterator it =
              created_fields.begin(); it != created_fields.end(); it++)
        {
          if (it->second)
            continue;
          non_local++;
        }
        rez.serialize(non_local);
        if (non_local > 0)
        {
          for (std::map<std::pair<FieldSpace,FieldID>,bool>::const_iterator it =
                created_fields.begin(); it != created_fields.end(); it++)
          {
            rez.serialize(it->first.first);
            rez.serialize(it->first.second);
            rez.serialize<bool>(it->second);
          }
        }
      }
      else
      {
        rez.serialize<size_t>(created_fields.size());
        if (!created_fields.empty())
        {
          for (std::map<std::pair<FieldSpace,FieldID>,bool>::const_iterator it =
                created_fields.begin(); it != created_fields.end(); it++)
          {
            rez.serialize(it->first.first);
            rez.serialize(it->first.second);
            rez.serialize<bool>(it->second);
          }
        }
      }
      rez.serialize<size_t>(deleted_fields.size());
      if (!deleted_fields.empty())
      {
        for (std::set<std::pair<FieldSpace,FieldID> >::const_iterator it = 
              deleted_fields.begin(); it != deleted_fields.end(); it++)
        {
          rez.serialize(it->first);
          rez.serialize(it->second);
        }
      }
      rez.serialize<size_t>(created_field_spaces.size());
      if (!created_field_spaces.empty())
      {
        for (std::set<FieldSpace>::const_iterator it = 
              created_field_spaces.begin(); it != 
              created_field_spaces.end(); it++)
        {
          rez.serialize(*it);
        }
      }
      rez.serialize<size_t>(deleted_field_spaces.size());
      if (!deleted_field_spaces.empty())
      {
        for (std::set<FieldSpace>::const_iterator it = 
              deleted_field_spaces.begin(); it !=
              deleted_field_spaces.end(); it++)
        {
          rez.serialize(*it);
        }
      }
      rez.serialize<size_t>(created_index_spaces.size());
      if (!created_index_spaces.empty())
      {
        for (std::set<IndexSpace>::const_iterator it = 
              created_index_spaces.begin(); it != 
              created_index_spaces.end(); it++)
        {
          rez.serialize(*it);
        }
      }
      rez.serialize<size_t>(deleted_index_spaces.size());
      if (!deleted_index_spaces.empty())
      {
        for (std::set<IndexSpace>::const_iterator it = 
              deleted_index_spaces.begin(); it !=
              deleted_index_spaces.end(); it++)
        {
          rez.serialize(*it);
        }
      }
      rez.serialize<size_t>(created_index_partitions.size());
      if (!created_index_partitions.empty())
      {
        for (std::set<IndexPartition>::const_iterator it = 
              created_index_partitions.begin(); it !=
              created_index_partitions.end(); it++)
        {
          rez.serialize(*it);
        }
      }
      rez.serialize<size_t>(deleted_index_partitions.size());
      if (!deleted_index_partitions.empty())
      {
        for (std::set<IndexPartition>::const_iterator it = 
              deleted_index_partitions.begin(); it !=
              deleted_index_partitions.end(); it++)
        {
          rez.serialize(*it);
        }
      }
    }

    //--------------------------------------------------------------------------
    /*static*/ void ResourceTracker::unpack_privilege_state(Deserializer &derez,
                                                        ResourceTracker *target)
    //--------------------------------------------------------------------------
    {
      // Hold the lock while doing the unpack to avoid conflicting
      // with anyone else returning state
      DerezCheck z(derez);
      size_t num_created_regions;
      derez.deserialize(num_created_regions);
      if (num_created_regions > 0)
      {
        std::set<LogicalRegion> created_regions;
        for (unsigned idx = 0; idx < num_created_regions; idx++)
        {
          LogicalRegion reg;
          derez.deserialize(reg);
          created_regions.insert(reg);
        }
        target->register_region_creations(created_regions);
      }
      size_t num_deleted_regions;
      derez.deserialize(num_deleted_regions);
      if (num_deleted_regions > 0)
      {
        std::set<LogicalRegion> deleted_regions;
        for (unsigned idx = 0; idx < num_deleted_regions; idx++)
        {
          LogicalRegion reg;
          derez.deserialize(reg);
          deleted_regions.insert(reg);
        }
        target->register_region_deletions(deleted_regions);
      }
      size_t num_created_fields;
      derez.deserialize(num_created_fields);
      if (num_created_fields > 0)
      {
        std::map<std::pair<FieldSpace,FieldID>,bool> created_fields;
        for (unsigned idx = 0; idx < num_created_fields; idx++)
        {
          FieldSpace sp;
          derez.deserialize(sp);
          FieldID fid;
          derez.deserialize(fid);
          derez.deserialize<bool>(
              created_fields[std::pair<FieldSpace,FieldID>(sp,fid)]);
        }
        target->register_field_creations(created_fields);
      }
      size_t num_deleted_fields;
      derez.deserialize(num_deleted_fields);
      if (num_deleted_fields > 0)
      {
        std::set<std::pair<FieldSpace,FieldID> > deleted_fields;
        for (unsigned idx = 0; idx < num_deleted_fields; idx++)
        {
          FieldSpace sp;
          derez.deserialize(sp);
          FieldID fid;
          derez.deserialize(fid);
          deleted_fields.insert(std::pair<FieldSpace,FieldID>(sp,fid));
        }
        target->register_field_deletions(deleted_fields);
      }
      size_t num_created_field_spaces;
      derez.deserialize(num_created_field_spaces);
      if (num_created_field_spaces > 0)
      {
        std::set<FieldSpace> created_field_spaces;
        for (unsigned idx = 0; idx < num_created_field_spaces; idx++)
        {
          FieldSpace sp;
          derez.deserialize(sp);
          created_field_spaces.insert(sp);
        }
        target->register_field_space_creations(created_field_spaces);
      }
      size_t num_deleted_field_spaces;
      derez.deserialize(num_deleted_field_spaces);
      if (num_deleted_field_spaces > 0)
      {
        std::set<FieldSpace> deleted_field_spaces;
        for (unsigned idx = 0; idx < num_deleted_field_spaces; idx++)
        {
          FieldSpace sp;
          derez.deserialize(sp);
          deleted_field_spaces.insert(sp);
        }
        target->register_field_space_deletions(deleted_field_spaces);
      }
      size_t num_created_index_spaces;
      derez.deserialize(num_created_index_spaces);
      if (num_created_index_spaces > 0)
      {
        std::set<IndexSpace> created_index_spaces;
        for (unsigned idx = 0; idx < num_created_index_spaces; idx++)
        {
          IndexSpace sp;
          derez.deserialize(sp);
          created_index_spaces.insert(sp);
        }
        target->register_index_space_creations(created_index_spaces);
      }
      size_t num_deleted_index_spaces;
      derez.deserialize(num_deleted_index_spaces);
      if (num_deleted_index_spaces > 0)
      {
        std::set<IndexSpace> deleted_index_spaces;
        for (unsigned idx = 0; idx < num_deleted_index_spaces; idx++)
        {
          IndexSpace sp;
          derez.deserialize(sp);
          deleted_index_spaces.insert(sp);
        }
        target->register_index_space_deletions(deleted_index_spaces);
      }
      size_t num_created_index_partitions;
      derez.deserialize(num_created_index_partitions);
      if (num_created_index_partitions > 0)
      {
        std::set<IndexPartition> created_index_partitions;
        for (unsigned idx = 0; idx < num_created_index_partitions; idx++)
        {
          IndexPartition ip;
          derez.deserialize(ip);
          created_index_partitions.insert(ip);
        }
        target->register_index_partition_creations(created_index_partitions);
      }
      size_t num_deleted_index_partitions;
      derez.deserialize(num_deleted_index_partitions);
      if (num_deleted_index_partitions > 0)
      {
        std::set<IndexPartition> deleted_index_partitions;
        for (unsigned idx = 0; idx < num_deleted_index_partitions; idx++)
        {
          IndexPartition ip;
          derez.deserialize(ip);
          deleted_index_partitions.insert(ip);
        }
        target->register_index_partition_deletions(deleted_index_partitions);
      }
    }

    /////////////////////////////////////////////////////////////
    // External Task 
    /////////////////////////////////////////////////////////////

    //--------------------------------------------------------------------------
    ExternalTask::ExternalTask(void)
      : Task(), arg_manager(NULL)
    //--------------------------------------------------------------------------
    {
    }

    //--------------------------------------------------------------------------
    void ExternalTask::pack_external_task(Serializer &rez,AddressSpaceID target)
    //--------------------------------------------------------------------------
    {
      RezCheck z(rez);
      rez.serialize(task_id);
      rez.serialize(indexes.size());
      for (unsigned idx = 0; idx < indexes.size(); idx++)
        pack_index_space_requirement(indexes[idx], rez);
      rez.serialize(regions.size());
      for (unsigned idx = 0; idx < regions.size(); idx++)
        pack_region_requirement(regions[idx], rez);
      rez.serialize(futures.size());
      // If we are remote we can just do the normal pack
      for (unsigned idx = 0; idx < futures.size(); idx++)
        rez.serialize(futures[idx].impl->did);
      rez.serialize(grants.size());
      for (unsigned idx = 0; idx < grants.size(); idx++)
        pack_grant(grants[idx], rez);
      rez.serialize(wait_barriers.size());
      for (unsigned idx = 0; idx < wait_barriers.size(); idx++)
        pack_phase_barrier(wait_barriers[idx], rez);
      rez.serialize(arrive_barriers.size());
      for (unsigned idx = 0; idx < arrive_barriers.size(); idx++)
        pack_phase_barrier(arrive_barriers[idx], rez);
      rez.serialize<bool>((arg_manager != NULL));
      rez.serialize(arglen);
      rez.serialize(args,arglen);
      rez.serialize(map_id);
      rez.serialize(tag);
      rez.serialize(is_index_space);
      rez.serialize(must_epoch_task);
      rez.serialize(index_domain);
      rez.serialize(index_point);
      rez.serialize(local_arglen);
      rez.serialize(local_args,local_arglen);
      rez.serialize(orig_proc);
      // No need to pack current proc, it will get set when we unpack
      rez.serialize(steal_count);
      // No need to pack remote, it will get set
      rez.serialize(speculated);
      rez.serialize<unsigned>(get_context_index());
    }

    //--------------------------------------------------------------------------
    void ExternalTask::unpack_external_task(Deserializer &derez,
                                    Runtime *runtime, ReferenceMutator *mutator)
    //--------------------------------------------------------------------------
    {
      DerezCheck z(derez);
      derez.deserialize(task_id);
      size_t num_indexes;
      derez.deserialize(num_indexes);
      indexes.resize(num_indexes);
      for (unsigned idx = 0; idx < indexes.size(); idx++)
        unpack_index_space_requirement(indexes[idx], derez);
      size_t num_regions;
      derez.deserialize(num_regions);
      regions.resize(num_regions);
      for (unsigned idx = 0; idx < regions.size(); idx++)
        unpack_region_requirement(regions[idx], derez); 
      size_t num_futures;
      derez.deserialize(num_futures);
      futures.resize(num_futures);
      for (unsigned idx = 0; idx < futures.size(); idx++)
      {
        DistributedID future_did;
        derez.deserialize(future_did);
        futures[idx] = Future(
            runtime->find_or_create_future(future_did, mutator));
      }
      size_t num_grants;
      derez.deserialize(num_grants);
      grants.resize(num_grants);
      for (unsigned idx = 0; idx < grants.size(); idx++)
        unpack_grant(grants[idx], derez);
      size_t num_wait_barriers;
      derez.deserialize(num_wait_barriers);
      wait_barriers.resize(num_wait_barriers);
      for (unsigned idx = 0; idx < wait_barriers.size(); idx++)
        unpack_phase_barrier(wait_barriers[idx], derez);
      size_t num_arrive_barriers;
      derez.deserialize(num_arrive_barriers);
      arrive_barriers.resize(num_arrive_barriers);
      for (unsigned idx = 0; idx < arrive_barriers.size(); idx++)
        unpack_phase_barrier(arrive_barriers[idx], derez);
      bool has_arg_manager;
      derez.deserialize(has_arg_manager);
      derez.deserialize(arglen);
      if (arglen > 0)
      {
        if (has_arg_manager)
        {
#ifdef DEBUG_LEGION
          assert(arg_manager == NULL);
#endif
          arg_manager = new AllocManager(arglen);
          arg_manager->add_reference();
          args = arg_manager->get_allocation();
        }
        else
          args = legion_malloc(TASK_ARGS_ALLOC, arglen);
        derez.deserialize(args,arglen);
      }
      derez.deserialize(map_id);
      derez.deserialize(tag);
      derez.deserialize(is_index_space);
      derez.deserialize(must_epoch_task);
      derez.deserialize(index_domain);
      derez.deserialize(index_point);
      derez.deserialize(local_arglen);
      if (local_arglen > 0)
      {
        local_args = malloc(local_arglen);
        derez.deserialize(local_args,local_arglen);
      }
      derez.deserialize(orig_proc);
      derez.deserialize(steal_count);
      derez.deserialize(speculated);
      unsigned ctx_index;
      derez.deserialize(ctx_index);
      set_context_index(ctx_index);
    }

    //--------------------------------------------------------------------------
    /*static*/ void ExternalTask::pack_index_space_requirement(
                              const IndexSpaceRequirement &req, Serializer &rez)
    //--------------------------------------------------------------------------
    {
      RezCheck z(rez);
      rez.serialize(req.handle);
      rez.serialize(req.privilege);
      rez.serialize(req.parent);
      // no need to send verified
    }

    //--------------------------------------------------------------------------
    /*static*/ void ExternalTask::unpack_index_space_requirement(
                                IndexSpaceRequirement &req, Deserializer &derez)
    //--------------------------------------------------------------------------
    {
      DerezCheck z(derez);
      derez.deserialize(req.handle);
      derez.deserialize(req.privilege);
      derez.deserialize(req.parent);
      req.verified = true;
    }

    //--------------------------------------------------------------------------
    /*static*/ void ExternalTask::pack_region_requirement(
                                  const RegionRequirement &req, Serializer &rez)
    //--------------------------------------------------------------------------
    {
      RezCheck z(rez);
      rez.serialize(req.region);
      rez.serialize(req.partition);
      rez.serialize(req.privilege_fields.size());
      for (std::set<FieldID>::const_iterator it = req.privilege_fields.begin();
            it != req.privilege_fields.end(); it++)
      {
        rez.serialize(*it);
      }
      rez.serialize(req.instance_fields.size());
      for (std::vector<FieldID>::const_iterator it = 
            req.instance_fields.begin(); it != req.instance_fields.end(); it++)
      {
        rez.serialize(*it);
      }
      rez.serialize(req.privilege);
      rez.serialize(req.prop);
      rez.serialize(req.parent);
      rez.serialize(req.redop);
      rez.serialize(req.tag);
      rez.serialize(req.flags);
      rez.serialize(req.handle_type);
      rez.serialize(req.projection);
    }

    //--------------------------------------------------------------------------
    /*static*/ void ExternalTask::unpack_region_requirement(
                                    RegionRequirement &req, Deserializer &derez)
    //--------------------------------------------------------------------------
    {
      DerezCheck z(derez);
      derez.deserialize(req.region);
      derez.deserialize(req.partition);
      size_t num_privilege_fields;
      derez.deserialize(num_privilege_fields);
      for (unsigned idx = 0; idx < num_privilege_fields; idx++)
      {
        FieldID fid;
        derez.deserialize(fid);
        req.privilege_fields.insert(fid);
      }
      size_t num_instance_fields;
      derez.deserialize(num_instance_fields);
      for (unsigned idx = 0; idx < num_instance_fields; idx++)
      {
        FieldID fid;
        derez.deserialize(fid);
        req.instance_fields.push_back(fid);
      }
      derez.deserialize(req.privilege);
      derez.deserialize(req.prop);
      derez.deserialize(req.parent);
      derez.deserialize(req.redop);
      derez.deserialize(req.tag);
      derez.deserialize(req.flags);
      derez.deserialize(req.handle_type);
      derez.deserialize(req.projection);
      req.flags |= VERIFIED_FLAG;
    }

    //--------------------------------------------------------------------------
    /*static*/ void ExternalTask::pack_grant(const Grant &grant,Serializer &rez)
    //--------------------------------------------------------------------------
    {
      grant.impl->pack_grant(rez);
    }

    //--------------------------------------------------------------------------
    /*static*/ void ExternalTask::unpack_grant(Grant &grant,Deserializer &derez)
    //--------------------------------------------------------------------------
    {
      // Create a new grant impl object to perform the unpack
      grant = Grant(new GrantImpl());
      grant.impl->unpack_grant(derez);
    }

    //--------------------------------------------------------------------------
    /*static*/ void ExternalTask::pack_phase_barrier(
                                  const PhaseBarrier &barrier, Serializer &rez)
    //--------------------------------------------------------------------------
    {
      RezCheck z(rez);
      rez.serialize(barrier.phase_barrier);
    }  

    //--------------------------------------------------------------------------
    /*static*/ void ExternalTask::unpack_phase_barrier(
                                    PhaseBarrier &barrier, Deserializer &derez)
    //--------------------------------------------------------------------------
    {
      DerezCheck z(derez);
      derez.deserialize(barrier.phase_barrier);
    }

    /////////////////////////////////////////////////////////////
    // Task Operation 
    /////////////////////////////////////////////////////////////
  
    //--------------------------------------------------------------------------
    TaskOp::TaskOp(Runtime *rt)
      : ExternalTask(), SpeculativeOp(rt)
    //--------------------------------------------------------------------------
    {
    }

    //--------------------------------------------------------------------------
    TaskOp::~TaskOp(void)
    //--------------------------------------------------------------------------
    {
    }

    //--------------------------------------------------------------------------
    UniqueID TaskOp::get_unique_id(void) const
    //--------------------------------------------------------------------------
    {
      return unique_op_id;
    }

    //--------------------------------------------------------------------------
    unsigned TaskOp::get_context_index(void) const
    //--------------------------------------------------------------------------
    {
      return context_index;
    }

    //--------------------------------------------------------------------------
    void TaskOp::set_context_index(unsigned index)
    //--------------------------------------------------------------------------
    {
      context_index = index;
    }

    //--------------------------------------------------------------------------
    int TaskOp::get_depth(void) const
    //--------------------------------------------------------------------------
    {
#ifdef DEBUG_LEGION
      assert(parent_ctx != NULL);
#endif
      return (parent_ctx->get_depth() + 1);
    }

    //--------------------------------------------------------------------------
    const char* TaskOp::get_task_name(void) const
    //--------------------------------------------------------------------------
    {
      TaskImpl *impl = runtime->find_or_create_task_impl(task_id);
      return impl->get_name();
    }

    //--------------------------------------------------------------------------
    bool TaskOp::is_remote(void) const
    //--------------------------------------------------------------------------
    {
      if (local_cached)
        return !is_local;
      if (!orig_proc.exists())
        is_local = runtime->is_local(parent_ctx->get_executing_processor());
      else
        is_local = runtime->is_local(orig_proc);
      local_cached = true;
      return !is_local;
    }

    //--------------------------------------------------------------------------
    void TaskOp::set_current_proc(Processor current)
    //--------------------------------------------------------------------------
    {
#ifdef DEBUG_LEGION
      assert(current.exists());
      assert(runtime->is_local(current));
#endif
      // Always clear target_proc and the mapper when setting a new current proc
      mapper = NULL;
      current_proc = current;
      target_proc = current;
    }

    //--------------------------------------------------------------------------
    void TaskOp::activate_task(void)
    //--------------------------------------------------------------------------
    {
      activate_speculative();
      complete_received = false;
      commit_received = false;
      children_complete = false;
      children_commit = false;
      stealable = false;
      options_selected = false;
      map_locally = false;
      replicate = false;
      true_guard = PredEvent::NO_PRED_EVENT;
      false_guard = PredEvent::NO_PRED_EVENT;
      local_cached = false;
      arg_manager = NULL;
      target_proc = Processor::NO_PROC;
      mapper = NULL;
      must_epoch = NULL;
      must_epoch_task = false;
      orig_proc = Processor::NO_PROC; // for is_remote
    }

    //--------------------------------------------------------------------------
    void TaskOp::deactivate_task(void)
    //--------------------------------------------------------------------------
    {
      deactivate_speculative();
      indexes.clear();
      regions.clear();
      futures.clear();
      grants.clear();
      wait_barriers.clear();
      arrive_barriers.clear();
      if (args != NULL)
      {
        if (arg_manager != NULL)
        {
          // If the arg manager is not NULL then we delete the
          // argument manager and just zero out the arguments
          if (arg_manager->remove_reference())
            delete (arg_manager);
          arg_manager = NULL;
        }
        else
          legion_free(TASK_ARGS_ALLOC, args, arglen);
        args = NULL;
        arglen = 0;
      }
      if (local_args != NULL)
      {
        free(local_args);
        local_args = NULL;
        local_arglen = 0;
      }
      early_mapped_regions.clear();
      atomic_locks.clear(); 
      parent_req_indexes.clear();
    }

    //--------------------------------------------------------------------------
    void TaskOp::set_must_epoch(MustEpochOp *epoch, unsigned index,
                                bool do_registration)
    //--------------------------------------------------------------------------
    {
      Operation::set_must_epoch(epoch, do_registration);
      must_epoch_index = index;
    }

    //--------------------------------------------------------------------------
    void TaskOp::pack_base_task(Serializer &rez, AddressSpaceID target)
    //--------------------------------------------------------------------------
    {
      DETAILED_PROFILER(runtime, PACK_BASE_TASK_CALL);
      // pack all the user facing data first
      pack_external_task(rez, target); 
      RezCheck z(rez);
#ifdef DEBUG_LEGION
      assert(regions.size() == parent_req_indexes.size());
#endif
      for (unsigned idx = 0; idx < regions.size(); idx++)
        rez.serialize(parent_req_indexes[idx]);
      rez.serialize(map_locally);
      if (map_locally)
      {
        rez.serialize<size_t>(atomic_locks.size());
        for (std::map<Reservation,bool>::const_iterator it = 
              atomic_locks.begin(); it != atomic_locks.end(); it++)
        {
          rez.serialize(it->first);
          rez.serialize(it->second);
        }
      }
      rez.serialize(execution_fence_event);
      rez.serialize(replicate);
      rez.serialize(true_guard);
      rez.serialize(false_guard);
      rez.serialize(early_mapped_regions.size());
      for (std::map<unsigned,InstanceSet>::iterator it = 
            early_mapped_regions.begin(); it != 
            early_mapped_regions.end(); it++)
      {
        rez.serialize(it->first);
        it->second.pack_references(rez, target);
      }
    }

    //--------------------------------------------------------------------------
    void TaskOp::unpack_base_task(Deserializer &derez,
                                  std::set<RtEvent> &ready_events)
    //--------------------------------------------------------------------------
    {
      DETAILED_PROFILER(runtime, UNPACK_BASE_TASK_CALL);
      // unpack all the user facing data
      unpack_external_task(derez, runtime, this); 
      DerezCheck z(derez);
      parent_req_indexes.resize(regions.size());
      for (unsigned idx = 0; idx < parent_req_indexes.size(); idx++)
        derez.deserialize(parent_req_indexes[idx]);
      derez.deserialize(map_locally);
      if (map_locally)
      {
        size_t num_atomic;
        derez.deserialize(num_atomic);
        for (unsigned idx = 0; idx < num_atomic; idx++)
        {
          Reservation lock;
          derez.deserialize(lock);
          derez.deserialize(atomic_locks[lock]);
        }
      }
      derez.deserialize(execution_fence_event);
      derez.deserialize(replicate);
      derez.deserialize(true_guard);
      derez.deserialize(false_guard);
      size_t num_early;
      derez.deserialize(num_early);
      for (unsigned idx = 0; idx < num_early; idx++)
      {
        unsigned index;
        derez.deserialize(index);
        early_mapped_regions[index].unpack_references(runtime, this, derez, 
                                                      ready_events);
      }
    }

    //--------------------------------------------------------------------------
    /*static*/ void TaskOp::process_unpack_task(Runtime *rt, 
                                                Deserializer &derez)
    //--------------------------------------------------------------------------
    {
      // Figure out what kind of task this is and where it came from
      DerezCheck z(derez);
      Processor current;
      derez.deserialize(current);
      TaskKind kind;
      derez.deserialize(kind);
      switch (kind)
      {
        case INDIVIDUAL_TASK_KIND:
          {
            IndividualTask *task = rt->get_available_individual_task(false);
            std::set<RtEvent> ready_events;
            if (task->unpack_task(derez, current, ready_events))
            {
              if (!ready_events.empty())
              {
                RtEvent ready = Runtime::merge_events(ready_events);
                rt->add_to_ready_queue(current, task, ready);
              }
              else
                rt->add_to_ready_queue(current, task);
            }
            break;
          }
        case SLICE_TASK_KIND:
          {
            SliceTask *task = rt->get_available_slice_task(false);
            std::set<RtEvent> ready_events;
            if (task->unpack_task(derez, current, ready_events))
            {
              if (!ready_events.empty())
              {
                RtEvent ready = Runtime::merge_events(ready_events);
                rt->add_to_ready_queue(current, task, ready);
              }
              else
                rt->add_to_ready_queue(current, task);
            }
            break;
          }
        case POINT_TASK_KIND:
        case INDEX_TASK_KIND:
        default:
          assert(false); // no other tasks should be sent anywhere
      }
    }

    //--------------------------------------------------------------------------
    void TaskOp::mark_stolen(void)
    //--------------------------------------------------------------------------
    {
      steal_count++;
    }

    //--------------------------------------------------------------------------
    void TaskOp::initialize_base_task(TaskContext *ctx, bool track, 
                  const std::vector<StaticDependence> *dependences,
                  const Predicate &p, Processor::TaskFuncID tid)
    //--------------------------------------------------------------------------
    {
      initialize_speculation(ctx, track, regions.size(), dependences, p);
      parent_task = ctx->get_task(); // initialize the parent task
      // Fill in default values for all of the Task fields
      orig_proc = ctx->get_executing_processor();
      current_proc = orig_proc;
      steal_count = 0;
      speculated = false;
    }

    //--------------------------------------------------------------------------
    void TaskOp::check_empty_field_requirements(void)
    //--------------------------------------------------------------------------
    {
      for (unsigned idx = 0; idx < regions.size(); idx++)
      {
        if (regions[idx].privilege != NO_ACCESS && 
            regions[idx].privilege_fields.empty())
        {
          REPORT_LEGION_WARNING(LEGION_WARNING_REGION_REQUIREMENT_TASK,
                           "REGION REQUIREMENT %d OF "
                           "TASK %s (ID %lld) HAS NO PRIVILEGE "
                           "FIELDS! DID YOU FORGET THEM?!?",
                           idx, get_task_name(), get_unique_id());
        }
      }
    }

    //--------------------------------------------------------------------------
    size_t TaskOp::check_future_size(FutureImpl *impl)
    //--------------------------------------------------------------------------
    {
#ifdef DEBUG_LEGION
      assert(impl != NULL);
#endif
      const size_t result_size = impl->get_untyped_size();
      // TODO: figure out a way to put this check back in with dynamic task
      // registration where we might not know the return size until later
#ifdef PERFORM_PREDICATE_SIZE_CHECKS
      if (result_size != variants->return_size)
        REPORT_LEGION_ERROR(ERROR_PREDICATED_TASK_LAUNCH,
                      "Predicated task launch for task %s "
                      "in parent task %s (UID %lld) has predicated "
                      "false future of size %ld bytes, but the "
                      "expected return size is %ld bytes.",
                      get_task_name(), parent_ctx->get_task_name(),
                      parent_ctx->get_unique_id(),
                      result_size, variants->return_size)
#endif
      return result_size;
    }

    //--------------------------------------------------------------------------
    bool TaskOp::select_task_options(void)
    //--------------------------------------------------------------------------
    {
#ifdef DEBUG_LEGION
      assert(!options_selected);
#endif
      if (mapper == NULL)
        mapper = runtime->find_mapper(current_proc, map_id);
      Mapper::TaskOptions options;
      options.initial_proc = current_proc;
      options.inline_task = false;
      options.stealable = false;
      options.map_locally = false;
      options.replicate = false;
      mapper->invoke_select_task_options(this, &options);
      options_selected = true;
      target_proc = options.initial_proc;
      stealable = options.stealable;
      map_locally = options.map_locally;
      replicate = options.replicate;
      if (replicate && !Runtime::unsafe_mapper)
      {
        // Reduction-only privileges and relaxed coherence modes
        // are not permitted for tasks that are going to be replicated
        for (unsigned idx = 0; idx < regions.size(); idx++)
        {
          if (IS_REDUCE(regions[idx]))
            REPORT_LEGION_ERROR(ERROR_INVALID_MAPPER_OUTPUT,
                          "Mapper %s requested to replicate task %s (UID %lld) "
                          "but region requirement %d has reduction privileges. "
                          "Tasks with reduction-only privileges are not "
                          "permitted to be replicated.", 
                          mapper->get_mapper_name(), get_task_name(),
                          get_unique_id(), idx)
          else if (!IS_EXCLUSIVE(regions[idx]))
            REPORT_LEGION_ERROR(ERROR_INVALID_MAPPER_OUTPUT,
                          "Mapper %s requested to replicate task %s (UID %lld) "
                          "but region requirement %d has relaxed coherence. "
                          "Tasks with relaxed coherence modes are not "
                          "permitted to be replicated.", 
                          mapper->get_mapper_name(), get_task_name(),
                          get_unique_id(), idx)
        }
      }
      return options.inline_task;
    }

    //--------------------------------------------------------------------------
    const char* TaskOp::get_logging_name(void) const
    //--------------------------------------------------------------------------
    {
      return get_task_name();
    }

    //--------------------------------------------------------------------------
    Operation::OpKind TaskOp::get_operation_kind(void) const
    //--------------------------------------------------------------------------
    {
      return TASK_OP_KIND;
    }

    //--------------------------------------------------------------------------
    size_t TaskOp::get_region_count(void) const
    //--------------------------------------------------------------------------
    {
      return regions.size();
    }

    //--------------------------------------------------------------------------
    Mappable* TaskOp::get_mappable(void)
    //--------------------------------------------------------------------------
    {
      return this;
    }

    //--------------------------------------------------------------------------
    void TaskOp::trigger_complete(void) 
    //--------------------------------------------------------------------------
    {
      bool task_complete = false;
      {
        AutoLock o_lock(op_lock);
#ifdef DEBUG_LEGION
        assert(!complete_received);
        assert(!commit_received);
#endif
        complete_received = true;
        // If all our children are also complete then we are done
        task_complete = children_complete;
      }
      if (task_complete)
        trigger_task_complete();
    }

    //--------------------------------------------------------------------------
    void TaskOp::trigger_commit(void)
    //--------------------------------------------------------------------------
    {
      bool task_commit = false; 
      {
        AutoLock o_lock(op_lock);
#ifdef DEBUG_LEGION
        assert(complete_received);
        assert(!commit_received);
#endif
        commit_received = true;
        // If we already received the child commit then we
        // are ready to commit this task
        task_commit = children_commit;
      }
      if (task_commit)
        trigger_task_commit();
    } 

    //--------------------------------------------------------------------------
    bool TaskOp::query_speculate(bool &value, bool &mapping_only)
    //--------------------------------------------------------------------------
    {
      if (mapper == NULL)  
        mapper = runtime->find_mapper(current_proc, map_id);
      Mapper::SpeculativeOutput output;
      output.speculate = false;
      output.speculate_mapping_only = true;
      mapper->invoke_task_speculate(this, &output);
      if (output.speculate)
      {
        value = output.speculative_value;
        mapping_only = output.speculate_mapping_only;
        if (!mapping_only)
        {
          REPORT_LEGION_ERROR(ERROR_MAPPER_REQUESTED_EXECUTION,
                         "Mapper requested execution speculation for task %s "
                         "(UID %lld). Full execution speculation is a planned "
                         "feature but is not currently supported.",
                         get_task_name(), get_unique_id());
          assert(false);
        }
#ifdef DEBUG_LEGION
        assert(!true_guard.exists());
        assert(!false_guard.exists());
#endif
        predicate->get_predicate_guards(true_guard, false_guard);
        // Switch any write-discard privileges back to read-write
        // so we can make sure we get the right data if we end up
        // predicating false
        for (unsigned idx = 0; idx < regions.size(); idx++)
        {
          RegionRequirement &req = regions[idx];
          if (IS_WRITE_ONLY(req))
            req.privilege = READ_WRITE;
        }
      }
      return output.speculate;
    }

    //--------------------------------------------------------------------------
    void TaskOp::resolve_true(bool speculated, bool launched)
    //--------------------------------------------------------------------------
    {
      // Nothing to do
    }

    //--------------------------------------------------------------------------
    void TaskOp::select_sources(const InstanceRef &target,
                                const InstanceSet &sources,
                                std::vector<unsigned> &ranking)
    //--------------------------------------------------------------------------
    {
      Mapper::SelectTaskSrcInput input;
      Mapper::SelectTaskSrcOutput output;
      prepare_for_mapping(target, input.target);
      prepare_for_mapping(sources, input.source_instances);
      input.region_req_index = current_mapping_index;
      if (mapper == NULL)
        mapper = runtime->find_mapper(current_proc, map_id);
      mapper->invoke_select_task_sources(this, &input, &output);
    }

    //--------------------------------------------------------------------------
    void TaskOp::update_atomic_locks(Reservation lock, bool exclusive)
    //--------------------------------------------------------------------------
    {
      // Only one region should be in the process of being analyzed
      // at a time so there is no need to hold the operation lock
      std::map<Reservation,bool>::iterator finder = atomic_locks.find(lock);
      if (finder != atomic_locks.end())
      {
        if (!finder->second && exclusive)
          finder->second = true;
      }
      else
        atomic_locks[lock] = exclusive;
    }

    //--------------------------------------------------------------------------
    ApEvent TaskOp::get_restrict_precondition(void) const
    //--------------------------------------------------------------------------
    {
      return merge_restrict_preconditions(grants, wait_barriers);
    }

    //--------------------------------------------------------------------------
    PhysicalManager* TaskOp::select_temporary_instance(PhysicalManager *dst,
                                 unsigned index, const FieldMask &needed_fields)
    //--------------------------------------------------------------------------
    {
      if (mapper == NULL)
        mapper = runtime->find_mapper(current_proc, map_id);
      Mapper::CreateTaskTemporaryInput input;
      Mapper::CreateTaskTemporaryOutput output;
      input.destination_instance = MappingInstance(dst);
      input.region_requirement_index = index;
      if (!Runtime::unsafe_mapper)
      {
        // Fields and regions must both be met
        // The instance must be freshly created
        // Instance must be acquired
        std::set<PhysicalManager*> previous_managers;
        // Get the set of previous managers we've made
        const std::map<PhysicalManager*,std::pair<unsigned,bool> >*
          acquired_instances = get_acquired_instances_ref(); 
        for (std::map<PhysicalManager*,std::pair<unsigned,bool> >::
              const_iterator it = acquired_instances->begin(); it !=
              acquired_instances->end(); it++)
          previous_managers.insert(it->first);
        mapper->invoke_task_create_temporary(this, &input, &output);
        validate_temporary_instance(output.temporary_instance.impl,
            previous_managers, *acquired_instances, needed_fields,
            regions[index].region, mapper, "create_task_temporary_instance");
      }
      else
        mapper->invoke_task_create_temporary(this, &input, &output);
      if (Runtime::legion_spy_enabled)
        log_temporary_instance(output.temporary_instance.impl, 
                               index, needed_fields);
      return output.temporary_instance.impl;
    }

    //--------------------------------------------------------------------------
    unsigned TaskOp::find_parent_index(unsigned idx)
    //--------------------------------------------------------------------------
    {
#ifdef DEBUG_LEGION
      assert(idx < parent_req_indexes.size());
#endif
      return parent_req_indexes[idx];
    }

    //--------------------------------------------------------------------------
    VersionInfo& TaskOp::get_version_info(unsigned idx)
    //--------------------------------------------------------------------------
    {
      // This should never be called
      assert(false);
      return (*(new VersionInfo()));
    }

    //--------------------------------------------------------------------------
    RestrictInfo& TaskOp::get_restrict_info(unsigned idx)
    //--------------------------------------------------------------------------
    {
      // this should never be called
      assert(false);
      return (*(new RestrictInfo()));
    }

    //--------------------------------------------------------------------------
    const ProjectionInfo* TaskOp::get_projection_info(unsigned idx)
    //--------------------------------------------------------------------------
    {
      // this should never be called
      assert(false);
      return NULL;
    }

    //--------------------------------------------------------------------------
    const std::vector<VersionInfo>* TaskOp::get_version_infos(void)
    //--------------------------------------------------------------------------
    {
      // This should never be called
      assert(false);
      return NULL;
    }

    //--------------------------------------------------------------------------
    const std::vector<RestrictInfo>* TaskOp::get_restrict_infos(void)
    //--------------------------------------------------------------------------
    {
      // This should never be called
      assert(false);
      return NULL;
    }

    //--------------------------------------------------------------------------
    RegionTreePath& TaskOp::get_privilege_path(unsigned idx)
    //--------------------------------------------------------------------------
    {
      // This should never be called
      assert(false);
      return (*(new RegionTreePath()));
    }

    //--------------------------------------------------------------------------
    void TaskOp::end_inline_task(const void *result, 
                                 size_t result_size, bool owned)
    //--------------------------------------------------------------------------
    {
      // should never be called
      assert(false);
    }

    //--------------------------------------------------------------------------
    RtEvent TaskOp::defer_distribute_task(RtEvent precondition)
    //--------------------------------------------------------------------------
    {
      DeferDistributeArgs args;
      args.proxy_this = this;
      return runtime->issue_runtime_meta_task(args,
          LG_DEFERRED_THROUGHPUT_PRIORITY, this, precondition);
    }

    //--------------------------------------------------------------------------
    RtEvent TaskOp::defer_perform_mapping(RtEvent precondition, MustEpochOp *op)
    //--------------------------------------------------------------------------
    {
      DeferMappingArgs args;
      args.proxy_this = this;
      args.must_op = op;
      return runtime->issue_runtime_meta_task(args,
          LG_DEFERRED_THROUGHPUT_PRIORITY, this, precondition);
    }

    //--------------------------------------------------------------------------
    RtEvent TaskOp::defer_launch_task(RtEvent precondition)
    //--------------------------------------------------------------------------
    {
      DeferLaunchArgs args;
      args.proxy_this = this;
      return runtime->issue_runtime_meta_task(args,
          LG_DEFERRED_THROUGHPUT_PRIORITY, this, precondition);
    }

    //--------------------------------------------------------------------------
    void TaskOp::enqueue_ready_task(bool use_target_processor,
                                    RtEvent wait_on /*=RtEvent::NO_RT_EVENT*/)
    //--------------------------------------------------------------------------
    {
      if (use_target_processor)
        runtime->add_to_ready_queue(target_proc, this, wait_on);
      else
        runtime->add_to_ready_queue(current_proc, this, wait_on);
    }

    //--------------------------------------------------------------------------
    void TaskOp::pack_version_infos(Serializer &rez,
                                    std::vector<VersionInfo> &infos,
                                    const std::vector<bool> &full_version_infos)
    //--------------------------------------------------------------------------
    {
      RezCheck z(rez);
#ifdef DEBUG_LEGION
      assert(infos.size() == regions.size());
#endif
      for (unsigned idx = 0; idx < infos.size(); idx++)
      {
        rez.serialize<bool>(full_version_infos[idx]);
        if (full_version_infos[idx])
          infos[idx].pack_version_info(rez);
        else
          infos[idx].pack_version_numbers(rez);
      }
    }

    //--------------------------------------------------------------------------
    void TaskOp::unpack_version_infos(Deserializer &derez,
                                      std::vector<VersionInfo> &infos,
                                      std::set<RtEvent> &ready_events)
    //--------------------------------------------------------------------------
    {
      DerezCheck z(derez);
      infos.resize(regions.size());
      for (unsigned idx = 0; idx < regions.size(); idx++)
      {
        bool full_info;
        derez.deserialize(full_info);
        if (full_info)
          infos[idx].unpack_version_info(derez, runtime, ready_events);
        else
          infos[idx].unpack_version_numbers(derez, runtime->forest);
      }
    }

    //--------------------------------------------------------------------------
    void TaskOp::pack_restrict_infos(Serializer &rez,
                                     const std::vector<RestrictInfo> &infos)
    //--------------------------------------------------------------------------
    {
      RezCheck z(rez);
      size_t count = 0;
      for (unsigned idx = 0; idx < infos.size(); idx++)
      {
        if (infos[idx].has_restrictions())
          count++;
      }
      rez.serialize(count);
      if (count > 0)
      {
        rez.serialize(runtime->address_space);
        for (unsigned idx = 0; idx < infos.size(); idx++)
        {
          if (infos[idx].has_restrictions())
          {
            rez.serialize(idx);
            infos[idx].pack_info(rez);
          }
        }
      }
    }

    //--------------------------------------------------------------------------
    void TaskOp::unpack_restrict_infos(Deserializer &derez,
              std::vector<RestrictInfo> &infos, std::set<RtEvent> &ready_events)
    //--------------------------------------------------------------------------
    {
      DerezCheck z(derez);
      // Always resize the restrictions
      infos.resize(regions.size());
      size_t num_restrictions;
      derez.deserialize(num_restrictions);
      if (num_restrictions > 0)
      {
        AddressSpaceID source;
        derez.deserialize(source);
        for (unsigned idx = 0; idx < num_restrictions; idx++)
        {
          unsigned index;
          derez.deserialize(index);
#ifdef DEBUG_LEGION
          assert(index < infos.size());
#endif
          infos[index].unpack_info(derez, runtime, ready_events);
        }
      }
    }

    //--------------------------------------------------------------------------
    void TaskOp::pack_projection_infos(Serializer &rez, 
                                       std::vector<ProjectionInfo> &infos)
    //--------------------------------------------------------------------------
    {
      RezCheck z(rez);
      size_t count = 0;
      for (unsigned idx = 0; idx < infos.size(); idx++)
      {
        if (infos[idx].is_projecting())
          count++;
      }
      rez.serialize(count);
      if (count > 0)
      {
        for (unsigned idx = 0; idx < infos.size(); idx++)
        {
          if (infos[idx].is_projecting())
          {
            rez.serialize(idx);
            infos[idx].pack_info(rez);
          }
        }
      }
    }

    //--------------------------------------------------------------------------
    void TaskOp::unpack_projection_infos(Deserializer &derez,
                                         std::vector<ProjectionInfo> &infos,
                                         IndexSpace launch_space)
    //--------------------------------------------------------------------------
    {
      DerezCheck z(derez);
      infos.resize(regions.size());
      size_t num_projections;
      derez.deserialize(num_projections);
      if (num_projections > 0)
      {
        IndexSpaceNode *launch_node = runtime->forest->get_node(launch_space);
        for (unsigned idx = 0; idx < num_projections; idx++)
        {
          unsigned index;
          derez.deserialize(index);
#ifdef DEBUG_LEGION
          assert(index < infos.size());
#endif
          infos[index].unpack_info(derez, runtime, 
                                   regions[index], launch_node);
        }
      }
    }

    //--------------------------------------------------------------------------
    void TaskOp::activate_outstanding_task(void)
    //--------------------------------------------------------------------------
    {
      parent_ctx->increment_outstanding();
    }

    //--------------------------------------------------------------------------
    void TaskOp::deactivate_outstanding_task(void)
    //--------------------------------------------------------------------------
    {
      parent_ctx->decrement_outstanding();
    } 

    //--------------------------------------------------------------------------
    void TaskOp::perform_privilege_checks(void)
    //--------------------------------------------------------------------------
    {
      DETAILED_PROFILER(runtime, TASK_PRIVILEGE_CHECK_CALL);
      // First check the index privileges
      for (unsigned idx = 0; idx < indexes.size(); idx++)
      {
        LegionErrorType et = parent_ctx->check_privilege(indexes[idx]);
        switch (et)
        {
          case NO_ERROR:
            break;
          case ERROR_BAD_PARENT_INDEX:
            {
              REPORT_LEGION_ERROR(ERROR_PARENT_TASK_TASK,
                              "Parent task %s (ID %lld) of task %s "
                              "(ID %lld) "
                              "does not have an index requirement for "
                              "index space %x as a parent of "
                              "child task's index requirement index %d",
                              parent_ctx->get_task_name(),
                              parent_ctx->get_unique_id(), get_task_name(),
                              get_unique_id(), indexes[idx].parent.id, idx)
              break;
            }
          case ERROR_BAD_INDEX_PATH:
            {
              REPORT_LEGION_ERROR(ERROR_INDEX_SPACE_NOTSUBSPACE,
                              "Index space %x is not a sub-space "
                              "of parent index space %x for index "
                              "requirement %d of task %s (ID %lld)",
                              indexes[idx].handle.id,
                              indexes[idx].parent.id, idx,
                              get_task_name(), get_unique_id())
              break;
            }
          case ERROR_BAD_INDEX_PRIVILEGES:
            {
              REPORT_LEGION_ERROR(ERROR_PRIVILEGES_INDEX_SPACE,
                              "Privileges %x for index space %x "
                              " are not a subset of privileges of parent "
                              "task's privileges for index space "
                              "requirement %d of task %s (ID %lld)",
                              indexes[idx].privilege,
                              indexes[idx].handle.id, idx,
                              get_task_name(), get_unique_id())
              break;
            }
          default:
            assert(false); // Should never happen
        }
      }
      // Now check the region requirement privileges
      for (unsigned idx = 0; idx < regions.size(); idx++)
      {
        // Verify that the requirement is self-consistent
        FieldID bad_field = AUTO_GENERATE_ID;
        int bad_index = -1;
        LegionErrorType et = runtime->verify_requirement(regions[idx], 
                                                         bad_field); 
        if ((et == NO_ERROR) && !is_index_space && 
            ((regions[idx].handle_type == PART_PROJECTION) || 
             (regions[idx].handle_type == REG_PROJECTION)))
          et = ERROR_BAD_PROJECTION_USE;
        // If that worked, then check the privileges with the parent context
        if (et == NO_ERROR)
          et = parent_ctx->check_privilege(regions[idx], bad_field, bad_index);
        switch (et)
        {
          case NO_ERROR:
            break;
          case ERROR_INVALID_REGION_HANDLE:
            {
              REPORT_LEGION_ERROR(ERROR_INVALID_REGION_HANDLE,
                               "Invalid region handle (%x,%d,%d)"
                               " for region requirement %d of task %s "
                               "(ID %lld)",
                               regions[idx].region.index_space.id,
                               regions[idx].region.field_space.id,
                               regions[idx].region.tree_id, idx,
                               get_task_name(), get_unique_id())
              break;
            }
          case ERROR_INVALID_PARTITION_HANDLE:
            {
              REPORT_LEGION_ERROR(ERROR_INVALID_PARTITION_HANDLE,
                               "Invalid partition handle (%x,%d,%d) "
                               "for partition requirement %d of task %s "
                               "(ID %lld)",
                               regions[idx].partition.index_partition.id,
                               regions[idx].partition.field_space.id,
                               regions[idx].partition.tree_id, idx,
                               get_task_name(), get_unique_id())
              break;
            }
          case ERROR_BAD_PROJECTION_USE:
            {
              REPORT_LEGION_ERROR(ERROR_PROJECTION_REGION_REQUIREMENT,
                               "Projection region requirement %d used "
                               "in non-index space task %s",
                               idx, get_task_name())
              break;
            }
          case ERROR_NON_DISJOINT_PARTITION:
            {
              REPORT_LEGION_ERROR(ERROR_NONDISJOINT_PARTITION_SELECTED,
                               "Non disjoint partition selected for "
                               "writing region requirement %d of task "
                               "%s.  All projection partitions "
                               "which are not read-only and not reduce "
                               "must be disjoint",
                               idx, get_task_name())
              break;
            }
          case ERROR_FIELD_SPACE_FIELD_MISMATCH:
            {
              FieldSpace sp = (regions[idx].handle_type == SINGULAR) ||
                (regions[idx].handle_type == REG_PROJECTION) ? 
                  regions[idx].region.field_space :
                  regions[idx].partition.field_space;
              REPORT_LEGION_ERROR(ERROR_FIELD_NOT_VALID,
                               "Field %d is not a valid field of field "
                               "space %d for region %d of task %s "
                               "(ID %lld)",
                               bad_field, sp.id, idx, get_task_name(),
                               get_unique_id())
              break;
            }
          case ERROR_INVALID_INSTANCE_FIELD:
            {
              REPORT_LEGION_ERROR(ERROR_INSTANCE_FIELD_PRIVILEGE,
                               "Instance field %d is not one of the "
                               "privilege fields for region %d of "
                               "task %s (ID %lld)",
                               bad_field, idx, get_task_name(),
                               get_unique_id())
              break;
            }
          case ERROR_DUPLICATE_INSTANCE_FIELD:
            {
              REPORT_LEGION_ERROR(ERROR_INSTANCE_FIELD_DUPLICATE,
                               "Instance field %d is a duplicate for "
                               "region %d of task %s (ID %lld)",
                               bad_field, idx, get_task_name(),
                               get_unique_id())
              break;
            }
          case ERROR_BAD_PARENT_REGION:
            {
              if (bad_index < 0) 
                REPORT_LEGION_ERROR(ERROR_PARENT_TASK_TASK,
                                 "Parent task %s (ID %lld) of task %s "
                                 "(ID %lld) does not have a region "
                                 "requirement for region "
                                 "(%x,%x,%x) as a parent of child task's "
                                 "region requirement index %d because "
                                 "no 'parent' region had that name.",
                                 parent_ctx->get_task_name(),
                                 parent_ctx->get_unique_id(),
                                 get_task_name(), get_unique_id(),
                                 regions[idx].parent.index_space.id,
                                 regions[idx].parent.field_space.id,
                                 regions[idx].parent.tree_id, idx)
              else if (bad_field == AUTO_GENERATE_ID) 
                REPORT_LEGION_ERROR(ERROR_PARENT_TASK_TASK,
                                 "Parent task %s (ID %lld) of task %s "
                                 "(ID %lld) does not have a region "
                                 "requirement for region "
                                 "(%x,%x,%x) as a parent of child task's "
                                 "region requirement index %d because "
                                 "parent requirement %d did not have "
                                 "sufficient privileges.",
                                 parent_ctx->get_task_name(),
                                 parent_ctx->get_unique_id(),
                                 get_task_name(), get_unique_id(),
                                 regions[idx].parent.index_space.id,
                                 regions[idx].parent.field_space.id,
                                 regions[idx].parent.tree_id, idx, bad_index)
              else 
                REPORT_LEGION_ERROR(ERROR_PARENT_TASK_TASK,
                                 "Parent task %s (ID %lld) of task %s "
                                 "(ID %lld) does not have a region "
                                 "requirement for region "
                                 "(%x,%x,%x) as a parent of child task's "
                                 "region requirement index %d because "
                                 "parent requirement %d was missing field %d.",
                                 parent_ctx->get_task_name(),
                                 parent_ctx->get_unique_id(),
                                 get_task_name(), get_unique_id(),
                                 regions[idx].parent.index_space.id,
                                 regions[idx].parent.field_space.id,
                                 regions[idx].parent.tree_id, idx,
                                 bad_index, bad_field)
              break;
            }
          case ERROR_BAD_REGION_PATH:
            {
              REPORT_LEGION_ERROR(ERROR_REGION_NOT_SUBREGION,
                               "Region (%x,%x,%x) is not a "
                               "sub-region of parent region "
                               "(%x,%x,%x) for region requirement %d of "
                               "task %s (ID %lld)",
                               regions[idx].region.index_space.id,
                               regions[idx].region.field_space.id,
                               regions[idx].region.tree_id,
                               PRINT_REG(regions[idx].parent), idx,
                               get_task_name(), get_unique_id())
              break;
            }
          case ERROR_BAD_PARTITION_PATH:
            {
              REPORT_LEGION_ERROR(ERROR_PARTITION_NOT_SUBPARTITION,
                               "Partition (%x,%x,%x) is not a "
                               "sub-partition of parent region "
                               "(%x,%x,%x) for region "
                               "requirement %d task %s (ID %lld)",
                               regions[idx].partition.index_partition.id,
                               regions[idx].partition.field_space.id,
                               regions[idx].partition.tree_id,
                               PRINT_REG(regions[idx].parent), idx,
                               get_task_name(), get_unique_id())
              break;
            }
          case ERROR_BAD_REGION_TYPE:
            {
              REPORT_LEGION_ERROR(ERROR_REGION_REQUIREMENT_TASK,
                               "Region requirement %d of task %s "
                               "(ID %lld) "
                               "cannot find privileges for field %d in "
                               "parent task",
                               idx, get_task_name(),
                               get_unique_id(), bad_field)
              break;
            }
          case ERROR_BAD_REGION_PRIVILEGES:
            {
              REPORT_LEGION_ERROR(ERROR_PRIVILEGES_REGION_NOTSUBSET,
                               "Privileges %x for region "
                               "(%x,%x,%x) are not a subset of privileges "
                               "of parent task's privileges for "
                               "region requirement %d of task %s "
                               "(ID %lld)",
                               regions[idx].privilege,
                               regions[idx].region.index_space.id,
                               regions[idx].region.field_space.id,
                               regions[idx].region.tree_id, idx,
                               get_task_name(), get_unique_id())
              break;
            }
          case ERROR_BAD_PARTITION_PRIVILEGES:
            {
              REPORT_LEGION_ERROR(ERROR_PRIVILEGES_PARTITION_NOTSUBSET,
                               "Privileges %x for partition (%x,%x,%x) "
                               "are not a subset of privileges of parent "
                               "task's privileges for "
                               "region requirement %d of task %s "
                               "(ID %lld)",
                               regions[idx].privilege,
                               regions[idx].partition.index_partition.id,
                               regions[idx].partition.field_space.id,
                               regions[idx].partition.tree_id, idx,
                               get_task_name(), get_unique_id())
              break;
            }
          default:
            assert(false); // Should never happen
        }
      }
    }

    //--------------------------------------------------------------------------
    void TaskOp::find_early_mapped_region(unsigned idx, InstanceSet &ref)
    //--------------------------------------------------------------------------
    {
      std::map<unsigned,InstanceSet>::const_iterator finder =
        early_mapped_regions.find(idx);
      if (finder != early_mapped_regions.end())
        ref = finder->second;
    }

    //--------------------------------------------------------------------------
    void TaskOp::clone_task_op_from(TaskOp *rhs, Processor p, 
                                    bool can_steal, bool duplicate_args)
    //--------------------------------------------------------------------------
    {
      DETAILED_PROFILER(runtime, CLONE_TASK_CALL);
#ifdef DEBUG_LEGION
      assert(p.exists());
#endif
      // From Operation
      this->parent_ctx = rhs->parent_ctx;
      this->context_index = rhs->context_index;
      this->execution_fence_event = rhs->get_execution_fence_event();
      // Don't register this an operation when setting the must epoch info
      if (rhs->must_epoch != NULL)
        this->set_must_epoch(rhs->must_epoch, rhs->must_epoch_index,
                             false/*do registration*/);
      // From Task
      this->task_id = rhs->task_id;
      this->indexes = rhs->indexes;
      this->regions = rhs->regions;
      this->futures = rhs->futures;
      this->grants = rhs->grants;
      this->wait_barriers = rhs->wait_barriers;
      this->arrive_barriers = rhs->arrive_barriers;
      this->arglen = rhs->arglen;
      if (rhs->arg_manager != NULL)
      {
        if (duplicate_args)
        {
#ifdef DEBUG_LEGION
          assert(arg_manager == NULL);
#endif
          this->arg_manager = new AllocManager(this->arglen); 
          this->arg_manager->add_reference();
          this->args = this->arg_manager->get_allocation();
          memcpy(this->args, rhs->args, this->arglen);
        }
        else
        {
          // No need to actually do the copy in this case
          this->arg_manager = rhs->arg_manager; 
          this->arg_manager->add_reference();
          this->args = arg_manager->get_allocation();
        }
      }
      else if (arglen > 0)
      {
        // If there is no argument manager then we do the copy no matter what
        this->args = legion_malloc(TASK_ARGS_ALLOC, arglen);
        memcpy(args,rhs->args,arglen);
      }
      this->map_id = rhs->map_id;
      this->tag = rhs->tag;
      this->is_index_space = rhs->is_index_space;
      this->orig_proc = rhs->orig_proc;
      this->current_proc = rhs->current_proc;
      this->steal_count = rhs->steal_count;
      this->stealable = can_steal;
      this->speculated = rhs->speculated;
      this->parent_task = rhs->parent_task;
      this->map_locally = rhs->map_locally;
      this->replicate = rhs->replicate;
      // From TaskOp
      this->atomic_locks = rhs->atomic_locks;
      this->early_mapped_regions = rhs->early_mapped_regions;
      this->parent_req_indexes = rhs->parent_req_indexes;
      this->current_proc = rhs->current_proc;
      this->target_proc = p;
      this->true_guard = rhs->true_guard;
      this->false_guard = rhs->false_guard;
    }

    //--------------------------------------------------------------------------
    void TaskOp::update_grants(const std::vector<Grant> &requested_grants)
    //--------------------------------------------------------------------------
    {
      grants = requested_grants;
      for (unsigned idx = 0; idx < grants.size(); idx++)
        grants[idx].impl->register_operation(get_task_completion());
    }

    //--------------------------------------------------------------------------
    void TaskOp::update_arrival_barriers(
                                const std::vector<PhaseBarrier> &phase_barriers)
    //--------------------------------------------------------------------------
    {
      ApEvent arrive_pre = get_task_completion();
      for (std::vector<PhaseBarrier>::const_iterator it = 
            phase_barriers.begin(); it != phase_barriers.end(); it++)
      {
        arrive_barriers.push_back(*it);
        Runtime::phase_barrier_arrive(*it, 1/*count*/, arrive_pre);
        if (Runtime::legion_spy_enabled)
          LegionSpy::log_phase_barrier_arrival(unique_op_id, it->phase_barrier);
      }
    }

    //--------------------------------------------------------------------------
    void TaskOp::compute_point_region_requirements(void)
    //--------------------------------------------------------------------------
    {
      DETAILED_PROFILER(runtime, COMPUTE_POINT_REQUIREMENTS_CALL);
      // Update the region requirements for this point
      for (unsigned idx = 0; idx < regions.size(); idx++)
      {
        if (regions[idx].handle_type != SINGULAR)
        {
          ProjectionFunction *function = 
            runtime->find_projection_function(regions[idx].projection);
          regions[idx].region = 
            function->project_point(this, idx, runtime, index_point);
          // Update the region requirement kind 
          regions[idx].handle_type = SINGULAR;
        }
        // Check to see if the region is a NO_REGION,
        // if it is then switch the privilege to NO_ACCESS
        if (regions[idx].region == LogicalRegion::NO_REGION)
        {
          regions[idx].privilege = NO_ACCESS;
          continue;
        }
        // Always check to see if there are any restrictions
        if (has_restrictions(idx, regions[idx].region))
          regions[idx].flags |= RESTRICTED_FLAG;
      }
      complete_point_projection(); 
    }

    //--------------------------------------------------------------------------
    void TaskOp::complete_point_projection(void)
    //--------------------------------------------------------------------------
    {
      SingleTask *single_task = dynamic_cast<SingleTask*>(this);
      if (single_task != NULL)
        single_task->update_no_access_regions();
      // Log our requirements that we computed
      if (Runtime::legion_spy_enabled)
      {
        UniqueID our_uid = get_unique_id();
        for (unsigned idx = 0; idx < regions.size(); idx++)
          log_requirement(our_uid, idx, regions[idx]);
      }
#ifdef DEBUG_LEGION
      {
        std::vector<RegionTreePath> privilege_paths(regions.size());
        for (unsigned idx = 0; idx < regions.size(); idx++)
          initialize_privilege_path(privilege_paths[idx], regions[idx]);
        perform_intra_task_alias_analysis(false/*tracing*/, NULL/*trace*/,
                                          privilege_paths);
      }
#endif
    }

    //--------------------------------------------------------------------------
    void TaskOp::early_map_regions(std::set<RtEvent> &applied_conditions,
                                   const std::vector<unsigned> &must_premap)
    //--------------------------------------------------------------------------
    {
      DETAILED_PROFILER(runtime, EARLY_MAP_REGIONS_CALL);
      // A little bit of suckinesss here, it's unclear if we have
      // our version infos with the proper versioning information
      // so we might need to "page" it in now.  We'll overlap it as
      // much as possible, but it will still suck. The common case is that
      // we don't have anything to premap though so we shouldn't be
      // doing this all that often.
      std::set<RtEvent> version_ready_events;
      for (std::vector<unsigned>::const_iterator it = must_premap.begin();
            it != must_premap.end(); it++)
      {
        VersionInfo &version_info = get_version_info(*it); 
        if (version_info.has_physical_states())
          continue;
        RegionTreePath &privilege_path = get_privilege_path(*it); 
        runtime->forest->perform_versioning_analysis(this, *it, regions[*it],
                                                     privilege_path,
                                                     version_info,
                                                     version_ready_events);
      }
      Mapper::PremapTaskInput input;
      Mapper::PremapTaskOutput output;
      // Initialize this to not have a new target processor
      output.new_target_proc = Processor::NO_PROC;
      // Set up the inputs and outputs 
      std::set<Memory> visible_memories;
      runtime->machine.get_visible_memories(target_proc, visible_memories);
      // At this point if we have any version ready events we need to wait
      if (!version_ready_events.empty())
      {
        RtEvent wait_on = Runtime::merge_events(version_ready_events);
        // This wait sucks but whatever for now
        wait_on.lg_wait();
      }
      for (std::vector<unsigned>::const_iterator it = must_premap.begin();
            it != must_premap.end(); it++)
      {
        InstanceSet valid;    
        VersionInfo &version_info = get_version_info(*it);
        RestrictInfo &restrict_info = get_restrict_info(*it);
        // Do the premapping
        runtime->forest->physical_premap_only(this, *it, regions[*it],
                                              version_info, valid);
        // If we need visible instances, filter them as part of the conversion
        if (regions[*it].is_no_access())
          prepare_for_mapping(valid, input.valid_instances[*it]);
        else if (restrict_info.has_restrictions())
          prepare_for_mapping(restrict_info.get_instances(),
                              input.valid_instances[*it]);
        else
          prepare_for_mapping(valid, visible_memories, 
                              input.valid_instances[*it]);
      }
      // Now invoke the mapper call
      if (mapper == NULL)
        mapper = runtime->find_mapper(current_proc, map_id);
      mapper->invoke_premap_task(this, &input, &output);
      // See if we need to update the new target processor
      if (output.new_target_proc.exists())
        this->target_proc = output.new_target_proc;
      // Now do the registration
      for (std::vector<unsigned>::const_iterator it = must_premap.begin();
            it != must_premap.end(); it++)
      {
        VersionInfo &version_info = get_version_info(*it);
        RestrictInfo &restrict_info = get_restrict_info(*it);
        InstanceSet &chosen_instances = early_mapped_regions[*it];
        std::map<unsigned,std::vector<MappingInstance> >::const_iterator 
          finder = output.premapped_instances.find(*it);
        if (finder == output.premapped_instances.end())
          REPORT_LEGION_ERROR(ERROR_INVALID_MAPPER_OUTPUT,
                        "Invalid mapper output from 'premap_task' invocation "
                        "on mapper %s. Mapper failed to map required premap "
                        "region requirement %d of task %s (ID %lld) launched "
                        "in parent task %s (ID %lld).", 
                        mapper->get_mapper_name(), *it, 
                        get_task_name(), get_unique_id(),
                        parent_ctx->get_task_name(), 
                        parent_ctx->get_unique_id())
        RegionTreeID bad_tree = 0;
        std::vector<FieldID> missing_fields;
        std::vector<PhysicalManager*> unacquired;
        int composite_index = runtime->forest->physical_convert_mapping(
            this, regions[*it], finder->second, 
            chosen_instances, bad_tree, missing_fields,
            Runtime::unsafe_mapper ? NULL : get_acquired_instances_ref(),
            unacquired, !Runtime::unsafe_mapper);
        if (bad_tree > 0)
          REPORT_LEGION_ERROR(ERROR_INVALID_MAPPER_OUTPUT,
                        "Invalid mapper output from 'premap_task' invocation "
                        "on mapper %s. Mapper provided an instance from "
                        "region tree %d for use in satisfying region "
                        "requirement %d of task %s (ID %lld) whose region "
                        "is from region tree %d.", mapper->get_mapper_name(),
                        bad_tree, *it, get_task_name(), get_unique_id(), 
                        regions[*it].region.get_tree_id())
        if (!missing_fields.empty())
        {
          for (std::vector<FieldID>::const_iterator fit = 
                missing_fields.begin(); fit != missing_fields.end(); fit++)
          {
            const void *name; size_t name_size;
            if (!runtime->retrieve_semantic_information(
                regions[*it].region.get_field_space(), *fit,
                NAME_SEMANTIC_TAG, name, name_size, true, false))
              name = "(no name)";
            log_run.error("Missing instance for field %s (FieldID: %d)",
                          static_cast<const char*>(name), *it);
          }
          REPORT_LEGION_ERROR(ERROR_MISSING_INSTANCE_FIELD,
                        "Invalid mapper output from 'premap_task' invocation "
                        "on mapper %s. Mapper failed to specify instances "
                        "for %zd fields of region requirement %d of task %s "
                        "(ID %lld) launched in parent task %s (ID %lld). "
                        "The missing fields are listed below.",
                        mapper->get_mapper_name(), missing_fields.size(),
                        *it, get_task_name(), get_unique_id(),
                        parent_ctx->get_task_name(), 
                        parent_ctx->get_unique_id())
          
        }
        if (!unacquired.empty())
        {
          std::map<PhysicalManager*,std::pair<unsigned,bool> > 
            *acquired_instances = get_acquired_instances_ref();
          for (std::vector<PhysicalManager*>::const_iterator uit = 
                unacquired.begin(); uit != unacquired.end(); uit++)
          {
            if (acquired_instances->find(*uit) == acquired_instances->end())
              REPORT_LEGION_ERROR(ERROR_INVALID_MAPPER_OUTPUT,
                            "Invalid mapper output from 'premap_task' "
                            "invocation on mapper %s. Mapper selected "
                            "physical instance for region requirement "
                            "%d of task %s (ID %lld) which has already "
                            "been collected. If the mapper had properly "
                            "acquired this instance as part of the mapper "
                            "call it would have detected this. Please "
                            "update the mapper to abide by proper mapping "
                            "conventions.", mapper->get_mapper_name(),
                            (*it), get_task_name(), get_unique_id())
          }
          // If we did successfully acquire them, still issue the warning
          REPORT_LEGION_WARNING(LEGION_WARNING_MAPPER_FAILED_ACQUIRE,
                          "mapper %s failed to acquire instances "
                          "for region requirement %d of task %s (ID %lld) "
                          "in 'premap_task' call. You may experience "
                          "undefined behavior as a consequence.",
                          mapper->get_mapper_name(), *it, 
                          get_task_name(), get_unique_id());
        }
        if (composite_index >= 0)
          REPORT_LEGION_ERROR(ERROR_INVALID_MAPPER_OUTPUT,
                        "Invalid mapper output from 'premap_task' invocation "
                        "on mapper %s. Mapper requested composite instance "
                        "creation on region requirement %d of task %s "
                        "(ID %lld) launched in parent task %s (ID %lld).",
                        mapper->get_mapper_name(), *it,
                        get_task_name(), get_unique_id(),
                        parent_ctx->get_task_name(),
                        parent_ctx->get_unique_id())
        if (Runtime::legion_spy_enabled)
          runtime->forest->log_mapping_decision(unique_op_id, *it,
                                                regions[*it],
                                                chosen_instances);
        if (!Runtime::unsafe_mapper)
        {
          std::vector<LogicalRegion> regions_to_check(1, 
                                        regions[*it].region);
          for (unsigned check_idx = 0; 
                check_idx < chosen_instances.size(); check_idx++)
          {
            if (!chosen_instances[check_idx].get_manager()->meets_regions(
                                                          regions_to_check))
              REPORT_LEGION_ERROR(ERROR_INVALID_MAPPER_OUTPUT,
                            "Invalid mapper output from invocation of "
                            "'premap_task' on mapper %s. Mapper specified an "
                            "instance region requirement %d of task %s "
                            "(ID %lld) that does not meet the logical region "
                            "requirement. Task was launched in task %s "
                            "(ID %lld).", mapper->get_mapper_name(), *it, 
                            get_task_name(), get_unique_id(), 
                            parent_ctx->get_task_name(), 
                            parent_ctx->get_unique_id())
          }
        }
        // Set the current mapping index before doing anything that
        // could result in the generation of a copy
        set_current_mapping_index(*it);
        // Passed all the error checking tests so register it
        // Always defer the users, the point tasks will do that
        // for themselves when they map their regions
        runtime->forest->physical_register_only(regions[*it], 
                              version_info, restrict_info, this, *it,
                              completion_event, true/*defer users*/, 
                              true/*need read only reservations*/,
                              applied_conditions, chosen_instances,
                              get_projection_info(*it)
#ifdef DEBUG_LEGION
                              , get_logging_name(), unique_op_id
#endif
                              );
        // Now apply our mapping
        version_info.apply_mapping(applied_conditions);
      }
    }

    //--------------------------------------------------------------------------
    bool TaskOp::prepare_steal(void)
    //--------------------------------------------------------------------------
    {
      if (is_locally_mapped())
        return false;
      if (!is_remote())
        early_map_task();
      return true;
    }

    //--------------------------------------------------------------------------
    void TaskOp::perform_intra_task_alias_analysis(bool is_tracing,
               LegionTrace *trace, std::vector<RegionTreePath> &privilege_paths)
    //--------------------------------------------------------------------------
    {
      DETAILED_PROFILER(runtime, INTRA_TASK_ALIASING_CALL);
#ifdef DEBUG_LEGION
      assert(regions.size() == privilege_paths.size());
#endif
      // Quick out if we've already traced this
      if (!is_tracing && (trace != NULL))
      {
        trace->replay_aliased_children(privilege_paths);
        return;
      }
      std::map<RegionTreeID,std::vector<unsigned> > tree_indexes;
      // Find the indexes of requirements with the same tree
      for (unsigned idx = 0; idx < regions.size(); idx++)
      {
        if (IS_NO_ACCESS(regions[idx]))
          continue;
        tree_indexes[regions[idx].parent.get_tree_id()].push_back(idx);
      }
      // Iterate over the trees with multiple requirements
      for (std::map<RegionTreeID,std::vector<unsigned> >::const_iterator 
            tree_it = tree_indexes.begin(); 
            tree_it != tree_indexes.end(); tree_it++)
      {
        const std::vector<unsigned> &indexes = tree_it->second;
        if (indexes.size() <= 1)
          continue;
        // Get the field masks for each of the requirements
        LegionVector<FieldMask>::aligned field_masks(indexes.size());
        std::vector<IndexTreeNode*> index_nodes(indexes.size());
        {
          FieldSpaceNode *field_space_node = 
           runtime->forest->get_node(regions[indexes[0]].parent)->column_source;
          for (unsigned idx = 0; idx < indexes.size(); idx++)
          {
            field_masks[idx] = field_space_node->get_field_mask(
                                        regions[indexes[idx]].privilege_fields);
            if (regions[indexes[idx]].handle_type == PART_PROJECTION)
              index_nodes[idx] = runtime->forest->get_node(
                        regions[indexes[idx]].partition.get_index_partition());
            else
              index_nodes[idx] = runtime->forest->get_node(
                        regions[indexes[idx]].region.get_index_space());
          }
        }
        // Find the sets of fields which are interfering
        for (unsigned i = 1; i < indexes.size(); i++)
        {
          RegionUsage usage1(regions[indexes[i]]);
          for (unsigned j = 0; j < i; j++)
          {
            FieldMask overlap = field_masks[i] & field_masks[j];
            // No field overlap, so there is nothing to do
            if (!overlap)
              continue;
            // No check for region overlap
            IndexTreeNode *common_ancestor = NULL;
            if (runtime->forest->are_disjoint_tree_only(index_nodes[i],
                  index_nodes[j], common_ancestor))
              continue;
#ifdef DEBUG_LEGION
            assert(common_ancestor != NULL); // should have a counterexample
#endif
            // Get the interference kind and report it if it is bad
            RegionUsage usage2(regions[indexes[j]]);
            DependenceType dtype = check_dependence_type(usage1, usage2);
            // We can only reporting interfering requirements precisely
            // if at least one of these is not a projection requireemnts
            if (((dtype == TRUE_DEPENDENCE) || (dtype == ANTI_DEPENDENCE)) &&
                ((regions[indexes[i]].handle_type == SINGULAR) ||
                 (regions[indexes[j]].handle_type == SINGULAR)))
              report_interfering_requirements(indexes[j], indexes[i]);
            // Special case, if the parents are not the same,
            // then we don't have to do anything cause their
            // path will not overlap
            if (regions[indexes[i]].parent != regions[indexes[j]].parent)
              continue;
            // Record it in the earlier path as the latter path doesn't matter
            privilege_paths[indexes[j]].record_aliased_children(
                                    common_ancestor->depth, overlap);
            // If we have a trace, record the aliased requirements
            if (trace != NULL)
              trace->record_aliased_children(indexes[j], 
                                             common_ancestor->depth, overlap);
          }
        }
      }
    }

    //--------------------------------------------------------------------------
    void TaskOp::compute_parent_indexes(void)
    //--------------------------------------------------------------------------
    {
      parent_req_indexes.resize(regions.size());
      for (unsigned idx = 0; idx < regions.size(); idx++)
      {
        int parent_index = 
          parent_ctx->find_parent_region_req(regions[idx]);
        if (parent_index < 0)
          REPORT_LEGION_ERROR(ERROR_PARENT_TASK_TASK,
                           "Parent task %s (ID %lld) of task %s "
                           "(ID %lld) does not have a region "
                           "requirement for region "
                           "(%x,%x,%x) as a parent of child task's "
                           "region requirement index %d",
                           parent_ctx->get_task_name(), 
                           parent_ctx->get_unique_id(),
                           get_task_name(), get_unique_id(),
                           regions[idx].parent.index_space.id,
                           regions[idx].parent.field_space.id, 
                           regions[idx].parent.tree_id, idx)
        parent_req_indexes[idx] = parent_index;
      }
    }

    //--------------------------------------------------------------------------
    void TaskOp::trigger_children_complete(void)
    //--------------------------------------------------------------------------
    {
      bool task_complete = false;
      {
        AutoLock o_lock(op_lock); 
#ifdef DEBUG_LEGION
        assert(!children_complete);
        // Small race condition here which is alright as
        // long as we haven't committed yet
        assert(!children_commit || !commit_received);
#endif
        children_complete = true;
        task_complete = complete_received;
      }
      if (task_complete)
        trigger_task_complete();
    }

    //--------------------------------------------------------------------------
    void TaskOp::trigger_children_committed(void)
    //--------------------------------------------------------------------------
    {
      bool task_commit = false;
      {
        AutoLock o_lock(op_lock);
#ifdef DEBUG_LEGION
        // There is a small race condition here which is alright
        // as long as we haven't committed yet
        assert(children_complete || !commit_received);
        assert(!children_commit);
#endif
        children_commit = true;
        task_commit = commit_received;
      }
      if (task_commit)
        trigger_task_commit();
    } 

    //--------------------------------------------------------------------------
    /*static*/ void TaskOp::log_requirement(UniqueID uid, unsigned idx,
                                            const RegionRequirement &req)
    //--------------------------------------------------------------------------
    {
      const bool reg = (req.handle_type == SINGULAR) ||
                       (req.handle_type == REG_PROJECTION);
      const bool proj = (req.handle_type == REG_PROJECTION) ||
                        (req.handle_type == PART_PROJECTION); 

      LegionSpy::log_logical_requirement(uid, idx, reg,
          reg ? req.region.index_space.id :
                req.partition.index_partition.id,
          reg ? req.region.field_space.id :
                req.partition.field_space.id,
          reg ? req.region.tree_id : 
                req.partition.tree_id,
          req.privilege, req.prop, req.redop, req.parent.index_space.id);
      LegionSpy::log_requirement_fields(uid, idx, req.privilege_fields);
      if (proj)
        LegionSpy::log_requirement_projection(uid, idx, req.projection);
    }

    /////////////////////////////////////////////////////////////
    // Single Task 
    /////////////////////////////////////////////////////////////

    //--------------------------------------------------------------------------
    SingleTask::SingleTask(Runtime *rt)
      : TaskOp(rt)
    //--------------------------------------------------------------------------
    {
    }
    
    //--------------------------------------------------------------------------
    SingleTask::~SingleTask(void)
    //--------------------------------------------------------------------------
    {
    }

    //--------------------------------------------------------------------------
    void SingleTask::activate_single(void)
    //--------------------------------------------------------------------------
    {
      DETAILED_PROFILER(runtime, ACTIVATE_SINGLE_CALL);
      activate_task();
      outstanding_profiling_requests = 1; // start at 1 as a guard
      profiling_priority = LG_THROUGHPUT_PRIORITY;
      profiling_reported = RtUserEvent::NO_RT_USER_EVENT;
      selected_variant = 0;
      task_priority = 0;
      perform_postmap = false;
      execution_context = NULL;
      shard_manager = NULL;
      leaf_cached = false;
      inner_cached = false;
      has_virtual_instances_result = false;
      has_virtual_instances_cached = false;
    }

    //--------------------------------------------------------------------------
    void SingleTask::deactivate_single(void)
    //--------------------------------------------------------------------------
    {
      DETAILED_PROFILER(runtime, DEACTIVATE_SINGLE_CALL);
      deactivate_task();
      target_processors.clear();
      physical_instances.clear();
      virtual_mapped.clear();
      no_access_regions.clear();
      map_applied_conditions.clear();
      task_profiling_requests.clear();
      copy_profiling_requests.clear();
      if ((execution_context != NULL) && execution_context->remove_reference())
        delete execution_context;
      if (shard_manager != NULL)
        delete shard_manager;
#ifdef DEBUG_LEGION
      premapped_instances.clear();
#endif
    }

    //--------------------------------------------------------------------------
    bool SingleTask::is_leaf(void) const
    //--------------------------------------------------------------------------
    {
      if (!leaf_cached)
      {
        VariantImpl *var = runtime->find_variant_impl(task_id,selected_variant);
        is_leaf_result = var->is_leaf();
        leaf_cached = true;
      }
      return is_leaf_result;
    }

    //--------------------------------------------------------------------------
    bool SingleTask::is_inner(void) const
    //--------------------------------------------------------------------------
    {
      if (!inner_cached)
      {
        VariantImpl *var = runtime->find_variant_impl(task_id,selected_variant);
        is_inner_result = var->is_inner();
        inner_cached = true;
      }
      return is_inner_result;
    }

    //--------------------------------------------------------------------------
    bool SingleTask::has_virtual_instances(void) const
    //--------------------------------------------------------------------------
    {
      if (!has_virtual_instances_cached)
      {
        for (unsigned idx = 0; idx < regions.size(); idx++)
        {
          if (virtual_mapped[idx])
          {
            has_virtual_instances_result = true;
            break;
          }
        }
        has_virtual_instances_cached = true;
      }
      return has_virtual_instances_result;
    }

    //--------------------------------------------------------------------------
    bool SingleTask::is_created_region(unsigned index) const
    //--------------------------------------------------------------------------
    {
      return (index >= regions.size());
    }

    //--------------------------------------------------------------------------
    void SingleTask::update_no_access_regions(void)
    //--------------------------------------------------------------------------
    {
      no_access_regions.resize(regions.size());
      for (unsigned idx = 0; idx < regions.size(); idx++)
        no_access_regions[idx] = IS_NO_ACCESS(regions[idx]) || 
                                  regions[idx].privilege_fields.empty();
    } 

    //--------------------------------------------------------------------------
    void SingleTask::clone_single_from(SingleTask *rhs)
    //--------------------------------------------------------------------------
    {
      this->clone_task_op_from(rhs, this->target_proc, 
                               false/*stealable*/, true/*duplicate*/);
      this->virtual_mapped = rhs->virtual_mapped;
      this->no_access_regions = rhs->no_access_regions;
      this->target_processors = rhs->target_processors;
      this->physical_instances = rhs->physical_instances;
      // no need to copy the control replication map
      this->selected_variant  = rhs->selected_variant;
      this->task_priority     = rhs->task_priority;
      this->shard_manager     = rhs->shard_manager;
      // For now don't copy anything else below here
      // In the future we may need to copy the profiling requests
    }

    //--------------------------------------------------------------------------
    void SingleTask::pack_single_task(Serializer &rez, AddressSpaceID target)
    //--------------------------------------------------------------------------
    {
      DETAILED_PROFILER(runtime, PACK_SINGLE_TASK_CALL);
      RezCheck z(rez);
      pack_base_task(rez, target);
      if (map_locally)
      {
        rez.serialize(selected_variant);
        rez.serialize(task_priority);
        rez.serialize<size_t>(target_processors.size());
        for (unsigned idx = 0; idx < target_processors.size(); idx++)
          rez.serialize(target_processors[idx]);
        for (unsigned idx = 0; idx < regions.size(); idx++)
          rez.serialize<bool>(virtual_mapped[idx]);
      }
      else
      {
        rez.serialize<size_t>(copy_profiling_requests.size());
        for (unsigned idx = 0; idx < copy_profiling_requests.size(); idx++)
          rez.serialize(copy_profiling_requests[idx]);
      }
      rez.serialize<size_t>(physical_instances.size());
      for (unsigned idx = 0; idx < physical_instances.size(); idx++)
        physical_instances[idx].pack_references(rez, target);
      rez.serialize<size_t>(task_profiling_requests.size());
      for (unsigned idx = 0; idx < task_profiling_requests.size(); idx++)
        rez.serialize(task_profiling_requests[idx]);
      if (!task_profiling_requests.empty() || !copy_profiling_requests.empty())
        rez.serialize(profiling_priority);
    }

    //--------------------------------------------------------------------------
    void SingleTask::unpack_single_task(Deserializer &derez,
                                        std::set<RtEvent> &ready_events)
    //--------------------------------------------------------------------------
    {
      DETAILED_PROFILER(runtime, UNPACK_SINGLE_TASK_CALL);
      DerezCheck z(derez);
      unpack_base_task(derez, ready_events);
      if (map_locally)
      {
        derez.deserialize(selected_variant);
        derez.deserialize(task_priority);
        size_t num_target_processors;
        derez.deserialize(num_target_processors);
        target_processors.resize(num_target_processors);
        for (unsigned idx = 0; idx < num_target_processors; idx++)
          derez.deserialize(target_processors[idx]);
        virtual_mapped.resize(regions.size());
        for (unsigned idx = 0; idx < regions.size(); idx++)
        {
          bool result;
          derez.deserialize(result);
          virtual_mapped[idx] = result;
        }
      }
      else
      {
        size_t num_copy_requests;
        derez.deserialize(num_copy_requests);
        if (num_copy_requests > 0)
        {
          copy_profiling_requests.resize(num_copy_requests);
          for (unsigned idx = 0; idx < num_copy_requests; idx++)
            derez.deserialize(copy_profiling_requests[idx]);
        }
      }
      size_t num_phy;
      derez.deserialize(num_phy);
      physical_instances.resize(num_phy);
      for (unsigned idx = 0; idx < num_phy; idx++)
        physical_instances[idx].unpack_references(runtime, this,
                                                  derez, ready_events);
      update_no_access_regions();
      size_t num_task_requests;
      derez.deserialize(num_task_requests);
      if (num_task_requests > 0)
      {
        task_profiling_requests.resize(num_task_requests);
        for (unsigned idx = 0; idx < num_task_requests; idx++)
          derez.deserialize(task_profiling_requests[idx]);
      }
      if (!task_profiling_requests.empty() || !copy_profiling_requests.empty())
        derez.deserialize(profiling_priority);
    } 

    //--------------------------------------------------------------------------
    void SingleTask::send_remote_context(AddressSpaceID remote_instance,
                                         RemoteTask *remote_ctx)
    //--------------------------------------------------------------------------
    {
#ifdef DEBUG_LEGION
      assert(remote_instance != runtime->address_space);
#endif
      Serializer rez;
      {
        RezCheck z(rez);
        rez.serialize(remote_ctx);
        execution_context->pack_remote_context(rez, remote_instance);
      }
      runtime->send_remote_context_response(remote_instance, rez);
      AutoLock o_lock(op_lock);
#ifdef DEBUG_LEGION
      assert(remote_instances.find(remote_instance) == remote_instances.end());
#endif
      remote_instances[remote_instance] = remote_ctx;
    }

    //--------------------------------------------------------------------------
    void SingleTask::trigger_mapping(void)
    //--------------------------------------------------------------------------
    {
      DETAILED_PROFILER(runtime, TRIGGER_SINGLE_CALL);
      if (is_remote())
      {
        if (distribute_task())
        {
          // Still local
          if (is_locally_mapped())
          {
            // Remote and locally mapped means
            // we were already mapped so we can
            // just launch the task
            launch_task();
          }
          else
          {
            // Remote but still need to map
            RtEvent done_mapping = perform_mapping();
            if (done_mapping.exists() && !done_mapping.has_triggered())
              defer_launch_task(done_mapping);
            else
              launch_task();
          }
        }
        // otherwise it was sent away
      }
      else
      {
        // Not remote
        early_map_task();
        // See if we have a must epoch in which case
        // we can simply record ourselves and we are done
        if (must_epoch != NULL)
        {
          must_epoch->register_single_task(this, must_epoch_index);
        }
        else
        {
#ifdef DEBUG_LEGION
          assert(target_proc.exists());
#endif
          // See if this task is going to be sent
          // remotely in which case we need to do the
          // mapping now, otherwise we can defer it
          // until the task ends up on the target processor
          if (is_locally_mapped() && target_proc.exists() &&
              !runtime->is_local(target_proc))
          {
            RtEvent done_mapping = perform_mapping();
            if (done_mapping.exists() && !done_mapping.has_triggered())
              defer_distribute_task(done_mapping);
            else
            {
#ifdef DEBUG_LEGION
#ifndef NDEBUG
              bool still_local = 
#endif
#endif
              distribute_task();
#ifdef DEBUG_LEGION
              assert(!still_local);
#endif
            }
          }
          else
          {
            if (distribute_task())
            {
              // Still local so try mapping and launching
              RtEvent done_mapping = perform_mapping();
              if (done_mapping.exists() && !done_mapping.has_triggered())
                defer_launch_task(done_mapping);
              else
                launch_task();
            }
          }
        }
      }
    } 

    //--------------------------------------------------------------------------
    void SingleTask::initialize_map_task_input(Mapper::MapTaskInput &input,
                                               Mapper::MapTaskOutput &output,
                                               MustEpochOp *must_epoch_owner,
                                      std::vector<InstanceSet> &valid)
    //--------------------------------------------------------------------------
    {
      DETAILED_PROFILER(runtime, INITIALIZE_MAP_TASK_CALL);
      // Do the traversals for all the non-early mapped regions and find
      // their valid instances, then fill in the mapper input structure
      valid.resize(regions.size());
      input.valid_instances.resize(regions.size());
      output.chosen_instances.resize(regions.size());
      // If we have must epoch owner, we have to check for any 
      // constrained mappings which must be heeded
      if (must_epoch_owner != NULL)
        must_epoch_owner->must_epoch_map_task_callback(this, input, output);
      std::set<Memory> visible_memories;
      runtime->machine.get_visible_memories(target_proc, visible_memories);
      RegionTreeContext enclosing = parent_ctx->get_context();
      for (unsigned idx = 0; idx < regions.size(); idx++)
      {
        // Skip any early mapped regions
        std::map<unsigned,InstanceSet>::const_iterator early_mapped_finder = 
          early_mapped_regions.find(idx);
        if (early_mapped_finder != early_mapped_regions.end())
        {
          input.premapped_regions.push_back(idx);
          // Still fill in the valid regions so that mappers can use
          // the instance names for constraints
          prepare_for_mapping(early_mapped_finder->second, 
                              input.valid_instances[idx]);
          // We can also copy them over to the output too
          output.chosen_instances[idx] = input.valid_instances[idx];
          continue;
        }
        // Skip any NO_ACCESS or empty privilege field regions
        if (IS_NO_ACCESS(regions[idx]) || regions[idx].privilege_fields.empty())
          continue;
        // Handle the case of restricted simultaneous coherence where if
        // we are restricted and are requesting simultaneous coherence then
        // we need to use the same instances as our parent instance
        RestrictInfo &restrict_info = get_restrict_info(idx);
        if (IS_SIMULT(regions[idx]) && restrict_info.has_restrictions())
        {
          // Check to see if we cover all the fields, if not we 
          // have no way to handle this currently
          FieldMask restricted_mask;
          restrict_info.populate_restrict_fields(restricted_mask);
          if (FieldMask::pop_count(restricted_mask) != 
              int(regions[idx].privilege_fields.size()))
            REPORT_LEGION_FATAL(LEGION_FATAL_RESTRICTED_SIMULTANEOUS,
                          "Partially restricted region requirement %d with "
                          "simultaneous coherence for task %s (ID %lld) is "
                          "not currently supported by the Legion runtime. "
                          "Please report this use case to the Legion "
                          "developers mailing list.", idx, get_task_name(),
                          get_unique_id())
          input.premapped_regions.push_back(idx);
          // Still fill in the valid regions so that mappers can use
          // the instance names for constraints
          prepare_for_mapping(restrict_info.get_instances(),
                              input.valid_instances[idx]);
          // We can also copy them over to the output too
          output.chosen_instances[idx] = input.valid_instances[idx];
          continue;
        }
        // Always have to do the traversal at this point to mark open children
        InstanceSet &current_valid = valid[idx];
        perform_physical_traversal(idx, enclosing, current_valid);
        // See if we've already got an output from a must-epoch mapping
        if (!output.chosen_instances[idx].empty())
        {
#ifdef DEBUG_LEGION
          assert(must_epoch_owner != NULL);
#endif
          // We can skip this since we already know the result
          continue;
        }
        // Now we can prepare this for mapping,
        // filter for visible memories if necessary
        if (regions[idx].is_no_access())
          prepare_for_mapping(current_valid, input.valid_instances[idx]);
        else if (restrict_info.has_restrictions())
          prepare_for_mapping(restrict_info.get_instances(),
                              input.valid_instances[idx]);
        else
          prepare_for_mapping(current_valid, visible_memories,
                              input.valid_instances[idx]);
      }
#ifdef DEBUG_LEGION
      // Save the inputs for premapped regions so we can check them later
      if (!input.premapped_regions.empty())
      {
        for (std::vector<unsigned>::const_iterator it = 
              input.premapped_regions.begin(); it !=
              input.premapped_regions.end(); it++)
          premapped_instances[*it] = output.chosen_instances[*it];
      }
#endif
      // Prepare the output too
      output.chosen_variant = 0;
      output.postmap_task = false;
      output.task_priority = 0;
      output.postmap_task = false;
    }

    //--------------------------------------------------------------------------
    void SingleTask::finalize_map_task_output(Mapper::MapTaskInput &input,
                                              Mapper::MapTaskOutput &output,
                                              MustEpochOp *must_epoch_owner,
                                              std::vector<InstanceSet> &valid)
    //--------------------------------------------------------------------------
    {
      DETAILED_PROFILER(runtime, FINALIZE_MAP_TASK_CALL);
      // first check the processors to make sure they are all on the
      // same node and of the same kind, if we know we have a must epoch
      // owner then we also know there is only one valid choice
      if (must_epoch_owner == NULL)
      {
        if (output.target_procs.empty())
        {
          REPORT_LEGION_WARNING(LEGION_WARNING_EMPTY_OUTPUT_TARGET,
                          "Empty output target_procs from call to 'map_task' "
                          "by mapper %s for task %s (ID %lld). Adding the "
                          "'target_proc' " IDFMT " as the default.",
                          mapper->get_mapper_name(), get_task_name(),
                          get_unique_id(), this->target_proc.id);
          output.target_procs.push_back(this->target_proc);
        }
        else if (Runtime::separate_runtime_instances && 
                  (output.target_procs.size() > 1))
        {
          // Ignore additional processors in separate runtime instances
          output.target_procs.resize(1);
        }
        if (!Runtime::unsafe_mapper)
          validate_target_processors(output.target_procs);
        // Special case for when we run in hl:separate mode
        if (Runtime::separate_runtime_instances)
        {
          target_processors.resize(1);
          target_processors[0] = this->target_proc;
        }
        else // the common case
          target_processors = output.target_procs;
      }
      else
      {
        if (output.target_procs.size() > 1)
        {
          REPORT_LEGION_WARNING(LEGION_WARNING_IGNORING_SPURIOUS_TARGET,
                          "Ignoring spurious additional target processors "
                          "requested in 'map_task' for task %s (ID %lld) "
                          "by mapper %s because task is part of a must "
                          "epoch launch.", get_task_name(), get_unique_id(),
                          mapper->get_mapper_name());
        }
        if (!output.target_procs.empty() && 
                 (output.target_procs[0] != this->target_proc))
        {
          REPORT_LEGION_WARNING(LEGION_WARNING_IGNORING_PROCESSOR_REQUEST,
                          "Ignoring processor request of " IDFMT " for "
                          "task %s (ID %lld) by mapper %s because task "
                          "has already been mapped to processor " IDFMT
                          " as part of a must epoch launch.", 
                          output.target_procs[0].id, get_task_name(), 
                          get_unique_id(), mapper->get_mapper_name(),
                          this->target_proc.id);
        }
        // Only one valid choice in this case, ignore everything else
        target_processors.push_back(this->target_proc);
      }
      // Sort out any profiling requests that we need to perform
      if (!output.task_prof_requests.empty())
      {
        profiling_priority = output.profiling_priority;
        // If we do any legion specific checks, make sure we ask
        // Realm for the proc profiling info so that we can get
        // a callback to report our profiling information
        bool has_proc_request = false;
        // Filter profiling requests into those for copies and the actual task
        for (std::set<ProfilingMeasurementID>::const_iterator it = 
              output.task_prof_requests.requested_measurements.begin(); it !=
              output.task_prof_requests.requested_measurements.end(); it++)
        {
          if ((*it) > Mapping::PMID_LEGION_FIRST)
          {
            // If we haven't seen a proc usage yet, then add it
            // to the realm requests to ensure we get a callback
            // for this task. We know we'll see it before this
            // because the measurement IDs are in order
            if (!has_proc_request)
              task_profiling_requests.push_back(
                  (ProfilingMeasurementID)Realm::PMID_OP_PROC_USAGE);
            // These are legion profiling requests and currently
            // are only profiling task information
            task_profiling_requests.push_back(*it);
            continue;
          }
          switch ((Realm::ProfilingMeasurementID)*it)
          {
            case Realm::PMID_OP_PROC_USAGE:
              has_proc_request = true; // Then fall through
            case Realm::PMID_OP_STATUS:
            case Realm::PMID_OP_BACKTRACE:
            case Realm::PMID_OP_TIMELINE:
            case Realm::PMID_PCTRS_CACHE_L1I:
            case Realm::PMID_PCTRS_CACHE_L1D:
            case Realm::PMID_PCTRS_CACHE_L2:
            case Realm::PMID_PCTRS_CACHE_L3:
            case Realm::PMID_PCTRS_IPC:
            case Realm::PMID_PCTRS_TLB:
            case Realm::PMID_PCTRS_BP:
              {
                // Just task
                task_profiling_requests.push_back(*it);
                break;
              }
            default:
              {
                REPORT_LEGION_WARNING(LEGION_WARNING_MAPPER_REQUESTED_PROFILING,
                              "Mapper %s requested a profiling "
                    "measurement of type %d which is not applicable to "
                    "task %s (UID %lld) and will be ignored.",
                    mapper->get_mapper_name(), *it, get_task_name(),
                    get_unique_id());
              }
          }
        }
      }
      if (!output.copy_prof_requests.empty())
      {
        filter_copy_request_kinds(mapper, 
            output.copy_prof_requests.requested_measurements,
            copy_profiling_requests, true/*warn*/);
        profiling_priority = output.profiling_priority;
      }
      // See whether the mapper picked a variant or a generator
      VariantImpl *variant_impl = NULL;
      if (output.chosen_variant > 0)
      {
        variant_impl = runtime->find_variant_impl(task_id, 
                                output.chosen_variant, true/*can fail*/);
      }
      else // TODO: invoke a generator if one exists
        REPORT_LEGION_ERROR(ERROR_INVALID_MAPPER_OUTPUT,
                      "Invalid mapper output from invocation of '%s' on "
                      "mapper %s. Mapper specified an invalid task variant "
                      "of ID 0 for task %s (ID %lld), but Legion does not yet "
                      "support task generators.", "map_task", 
                      mapper->get_mapper_name(), 
                      get_task_name(), get_unique_id())
      if (variant_impl == NULL)
        // If we couldn't find or make a variant that is bad
        REPORT_LEGION_ERROR(ERROR_INVALID_MAPPER_OUTPUT,
                      "Invalid mapper output from invocation of '%s' on "
                      "mapper %s. Mapper failed to specify a valid "
                      "task variant or generator capable of create a variant "
                      "implementation of task %s (ID %lld).",
                      "map_task", mapper->get_mapper_name(), get_task_name(),
                      get_unique_id())
      // Now that we know which variant to use, we can validate it
      if (!Runtime::unsafe_mapper)
        validate_variant_selection(mapper, variant_impl, "map_task");
#ifdef DEBUG_LEGION
      // Check to see if any premapped region mappings changed
      if (!premapped_instances.empty())
      {
        for (std::map<unsigned,std::vector<Mapping::PhysicalInstance> >::
              const_iterator it = premapped_instances.begin(); it !=
              premapped_instances.end(); it++)
        {
          if (it->second.size() != output.chosen_instances[it->first].size())
            REPORT_LEGION_ERROR(ERROR_INVALID_MAPPER_OUTPUT,
                        "Invalid mapper output from invocation of '%s' on "
                        "mapper %s. Mapper modified the premapped output "
                        "for region requirement %d of task %s (ID %lld).",
                        "map_task", mapper->get_mapper_name(), it->first,
                        get_task_name(), get_unique_id())
          for (unsigned idx = 0; idx < it->second.size(); idx++)
            if (it->second[idx] != output.chosen_instances[it->first][idx])
              REPORT_LEGION_ERROR(ERROR_INVALID_MAPPER_OUTPUT,
                        "Invalid mapper output from invocation of '%s' on "
                        "mapper %s. Mapper modified the premapped output "
                        "for region requirement %d of task %s (ID %lld).",
                        "map_task", mapper->get_mapper_name(), it->first,
                        get_task_name(), get_unique_id())
        }
      }
#endif
      // fill in virtual_mapped
      virtual_mapped.resize(regions.size(),false);
      // Convert all the outputs into our set of physical instances and
      // validate them by checking the following properites:
      // - all are either pure virtual or pure physical 
      // - no missing fields
      // - all satisfy the region requirement
      // - all are visible from all the target processors
      physical_instances.resize(regions.size());
      // If we're doing safety checks, we need the set of memories
      // visible from all the target processors
      std::set<Memory> visible_memories;
      if (!Runtime::unsafe_mapper)
      {
        if (target_processors.size() > 1)
        {
          // If we have multiple processor, we want the set of 
          // memories visible to all of them
          Machine::MemoryQuery visible_query(runtime->machine);
          for (std::vector<Processor>::const_iterator it = 
                target_processors.begin(); it != target_processors.end(); it++)
            visible_query.has_affinity_to(*it);
          for (Machine::MemoryQuery::iterator it = visible_query.begin();
                it != visible_query.end(); it++)
            visible_memories.insert(*it);
        }
        else
          runtime->find_visible_memories(target_proc, visible_memories);
      }
      for (unsigned idx = 0; idx < regions.size(); idx++)
      {
        // If it was early mapped or is restricted, then it is easy
        std::map<unsigned,InstanceSet>::const_iterator finder = 
          early_mapped_regions.find(idx);
        if ((finder != early_mapped_regions.end()) ||
            (IS_SIMULT(regions[idx]) && 
             get_restrict_info(idx).has_restrictions()))
        {
          if (finder == early_mapped_regions.end())
          {
            RestrictInfo &restrict_info = get_restrict_info(idx);
            // Must cover given the assertion in initialize_map_task_input
            physical_instances[idx] = restrict_info.get_instances();
          }
          else
            physical_instances[idx] = finder->second;
          // Check to see if it is visible or not from the target processors
          if (!Runtime::unsafe_mapper && !regions[idx].is_no_access())
          {
            InstanceSet &req_instances = physical_instances[idx];
            for (unsigned idx2 = 0; idx2 < req_instances.size(); idx2++)
            {
              Memory mem = req_instances[idx2].get_memory();
              if (visible_memories.find(mem) == visible_memories.end())
              {
                // Not visible from all target processors
                // Different error messages depending on the cause
                if (regions[idx].is_restricted()) 
                  REPORT_LEGION_ERROR(ERROR_INVALID_MAPPER_OUTPUT,
                                "Invalid mapper output from invocation of '%s' "
                                "on mapper %s. Mapper selected processor(s) "
                                "which restricted instance of region "
                                "requirement %d in memory " IDFMT " is not "
                                "visible for task %s (ID %lld).",
                                "map_task", mapper->get_mapper_name(), idx,
                                mem.id, get_task_name(), get_unique_id())
                else 
                  REPORT_LEGION_ERROR(ERROR_INVALID_MAPPER_OUTPUT,
                                "Invalid mapper output from invocation of '%s' "
                                "on mapper %s. Mapper selected processor(s) "
                                "for which premapped instance of region "
                                "requirement %d in memory " IDFMT " is not "
                                "visible for task %s (ID %lld).",
                                "map_task", mapper->get_mapper_name(), idx,
                                mem.id, get_task_name(), get_unique_id())
              }
            }
          }
          if (Runtime::legion_spy_enabled)
            runtime->forest->log_mapping_decision(unique_op_id, idx,
                                                  regions[idx],
                                                  physical_instances[idx]);
          continue;
        }
        // Skip any NO_ACCESS or empty privilege field regions
        if (no_access_regions[idx])
          continue;
        // Do the conversion
        InstanceSet &result = physical_instances[idx];
        RegionTreeID bad_tree = 0;
        std::vector<FieldID> missing_fields;
        std::vector<PhysicalManager*> unacquired;
        bool free_acquired = false;
        std::map<PhysicalManager*,std::pair<unsigned,bool> > *acquired = NULL;
        // Get the acquired instances only if we are checking
        if (!Runtime::unsafe_mapper)
        {
          if (this->must_epoch != NULL)
          {
            acquired = new std::map<PhysicalManager*,
                     std::pair<unsigned,bool> >(*get_acquired_instances_ref());
            free_acquired = true;
            // Merge the must epoch owners acquired instances too 
            // if we need to check for all our instances being acquired
            std::map<PhysicalManager*,std::pair<unsigned,bool> > 
              *epoch_acquired = this->must_epoch->get_acquired_instances_ref();
            if (epoch_acquired != NULL)
              acquired->insert(epoch_acquired->begin(), epoch_acquired->end());
          }
          else
            acquired = get_acquired_instances_ref();
        }
        int composite_idx = 
          runtime->forest->physical_convert_mapping(this, regions[idx],
                output.chosen_instances[idx], result, bad_tree, missing_fields,
                acquired, unacquired, !Runtime::unsafe_mapper);
        if (free_acquired)
          delete acquired;
        if (bad_tree > 0)
          REPORT_LEGION_ERROR(ERROR_INVALID_MAPPER_OUTPUT,
                        "Invalid mapper output from invocation of '%s' on "
                        "mapper %s. Mapper specified an instance from region "
                        "tree %d for use with region requirement %d of task "
                        "%s (ID %lld) whose region is from tree %d.",
                        "map_task", mapper->get_mapper_name(), bad_tree,
                        idx, get_task_name(), get_unique_id(),
                        regions[idx].region.get_tree_id())
        if (!missing_fields.empty())
        {
          for (std::vector<FieldID>::const_iterator it = 
                missing_fields.begin(); it != missing_fields.end(); it++)
          {
            const void *name; size_t name_size;
            if(!runtime->retrieve_semantic_information(
                regions[idx].region.get_field_space(), *it, NAME_SEMANTIC_TAG,
                name, name_size, true/*can fail*/, false))
	          name = "(no name)";
              log_run.error("Missing instance for field %s (FieldID: %d)",
                          static_cast<const char*>(name), *it);
          }
          REPORT_LEGION_ERROR(ERROR_MISSING_INSTANCE_FIELD,
                        "Invalid mapper output from invocation of '%s' on "
                        "mapper %s. Mapper failed to specify an instance for "
                        "%zd fields of region requirement %d on task %s "
                        "(ID %lld). The missing fields are listed below.",
                        "map_task", mapper->get_mapper_name(), 
                        missing_fields.size(), idx, get_task_name(), 
                        get_unique_id())
          
        }
        if (!unacquired.empty())
        {
          std::map<PhysicalManager*,std::pair<unsigned,bool> > 
            *acquired_instances = get_acquired_instances_ref();
          for (std::vector<PhysicalManager*>::const_iterator it = 
                unacquired.begin(); it != unacquired.end(); it++)
          {
            if (acquired_instances->find(*it) == acquired_instances->end())
              REPORT_LEGION_ERROR(ERROR_INVALID_MAPPER_OUTPUT,
                            "Invalid mapper output from 'map_task' "
                            "invocation on mapper %s. Mapper selected "
                            "physical instance for region requirement "
                            "%d of task %s (ID %lld) which has already "
                            "been collected. If the mapper had properly "
                            "acquired this instance as part of the mapper "
                            "call it would have detected this. Please "
                            "update the mapper to abide by proper mapping "
                            "conventions.", mapper->get_mapper_name(),
                            idx, get_task_name(), get_unique_id())
          }
          // Event if we did successfully acquire them, still issue the warning
          REPORT_LEGION_WARNING(LEGION_WARNING_MAPPER_FAILED_ACQUIRE,
                          "mapper %s failed to acquire instances "
                          "for region requirement %d of task %s (ID %lld) "
                          "in 'map_task' call. You may experience "
                          "undefined behavior as a consequence.",
                          mapper->get_mapper_name(), idx, 
                          get_task_name(), get_unique_id())
        }
        // See if they want a virtual mapping
        if (composite_idx >= 0)
        {
          // Everything better be all virtual or all real
          if (result.size() > 1)
            REPORT_LEGION_ERROR(ERROR_INVALID_MAPPER_OUTPUT,
                          "Invalid mapper output from invocation of '%s' on "
                          "mapper %s. Mapper specified mixed composite and "
                          "concrete instances for region requirement %d of "
                          "task %s (ID %lld). Only full concrete instances "
                          "or a single composite instance is supported.",
                          "map_task", mapper->get_mapper_name(), idx, 
                          get_task_name(), get_unique_id())
          if (IS_REDUCE(regions[idx]))
            REPORT_LEGION_ERROR(ERROR_INVALID_MAPPER_OUTPUT,
                          "Invalid mapper output from invocation of '%s' on "
                          "mapper %s. Illegal composite mapping requested on "
                          "region requirement %d of task %s (UID %lld) which "
                          "has only reduction privileges.", 
                          "map_task", mapper->get_mapper_name(), idx, 
                          get_task_name(), get_unique_id())
          if (!IS_EXCLUSIVE(regions[idx]))
            REPORT_LEGION_ERROR(ERROR_INVALID_MAPPER_OUTPUT,
                          "Invalid mapper output from invocation of '%s' on "
                          "mapper %s. Illegal composite instance requested "
                          "on region requirement %d of task %s (ID %lld) "
                          "which has a relaxed coherence mode. Virtual "
                          "mappings are only permitted for exclusive "
                          "coherence.", "map_task", mapper->get_mapper_name(),
                          idx, get_task_name(), get_unique_id())
          virtual_mapped[idx] = true;
        } 
        if (Runtime::legion_spy_enabled)
          runtime->forest->log_mapping_decision(unique_op_id, idx,
                                                regions[idx],
                                                physical_instances[idx]);
        // Skip checks if the mapper promises it is safe
        if (Runtime::unsafe_mapper)
          continue;
        // If this is anything other than a virtual mapping, check that
        // the instances align with the privileges
        if (!virtual_mapped[idx])
        {
          std::vector<LogicalRegion> regions_to_check(1, regions[idx].region);
          for (unsigned idx2 = 0; idx2 < result.size(); idx2++)
          {
            if (!result[idx2].get_manager()->meets_regions(regions_to_check))
              // Doesn't satisfy the region requirement
              REPORT_LEGION_ERROR(ERROR_INVALID_MAPPER_OUTPUT,
                            "Invalid mapper output from invocation of '%s' on "
                            "mapper %s. Mapper specified instance that does "
                            "not meet region requirement %d for task %s "
                            "(ID %lld). The index space for the instance has "
                            "insufficient space for the requested logical "
                            "region.", "map_task", mapper->get_mapper_name(),
                            idx, get_task_name(), get_unique_id())
          }
          if (!regions[idx].is_no_access() &&
              !variant_impl->is_no_access_region(idx))
          {
            for (unsigned idx2 = 0; idx2 < result.size(); idx2++)
            {
              Memory mem = result[idx2].get_memory();
              if (visible_memories.find(mem) == visible_memories.end())
                // Not visible from all target processors
                REPORT_LEGION_ERROR(ERROR_INVALID_MAPPER_OUTPUT,
                              "Invalid mapper output from invocation of '%s' "
                              "on mapper %s. Mapper selected an instance for "
                              "region requirement %d in memory " IDFMT " "
                              "which is not visible from the target processors "
                              "for task %s (ID %lld).", "map_task", 
                              mapper->get_mapper_name(), idx, mem.id, 
                              get_task_name(), get_unique_id())
            }
          }
          // If this is a reduction region requirement make sure all the 
          // managers are reduction instances
          if (IS_REDUCE(regions[idx]))
          {
            std::map<PhysicalManager*,std::pair<unsigned,bool> > 
              *acquired = get_acquired_instances_ref();
            for (unsigned idx2 = 0; idx2 < result.size(); idx2++)
            {
              if (!result[idx2].get_manager()->is_reduction_manager())
                REPORT_LEGION_ERROR(ERROR_INVALID_MAPPER_OUTPUT,
                              "Invalid mapper output from invocation of '%s' "
                              "on mapper %s. Mapper failed to choose a "
                              "specialized reduction instance for region "
                              "requirement %d of task %s (ID %lld) which has "
                              "reduction privileges.", "map_task", 
                              mapper->get_mapper_name(), idx,
                              get_task_name(), get_unique_id())
              std::map<PhysicalManager*,std::pair<unsigned,bool> >::
                const_iterator finder = acquired->find(
                    result[idx2].get_manager());
#ifdef DEBUG_LEGION
              assert(finder != acquired->end());
#endif
              // Permit this if we are doing replay mapping
              if (!finder->second.second && (Runtime::replay_file == NULL))
                REPORT_LEGION_ERROR(ERROR_INVALID_MAPPER_OUTPUT,
                              "Invalid mapper output from invocation of '%s' "
                              "on mapper %s. Mapper made an illegal decision "
                              "to re-use a reduction instance for region "
                              "requirement %d of task %s (ID %lld). Reduction "
                              "instances are not currently permitted to be "
                              "recycled.", "map_task",mapper->get_mapper_name(),
                              idx, get_task_name(), get_unique_id())
            }
          }
          else
          {
            for (unsigned idx2 = 0; idx2 < result.size(); idx2++)
            {
              if (!result[idx2].get_manager()->is_instance_manager())
                REPORT_LEGION_ERROR(ERROR_INVALID_MAPPER_OUTPUT,
                              "Invalid mapper output from invocation of '%s' "
                              "on mapper %s. Mapper selected illegal "
                              "specialized reduction instance for region "
                              "requirement %d of task %s (ID %lld) which "
                              "does not have reduction privileges.", "map_task",
                              mapper->get_mapper_name(), idx, 
                              get_task_name(), get_unique_id())
            }
          }
        }
      }
      early_mapped_regions.clear();
      // See whether the mapper picked a variant or a generator
      if (output.chosen_variant > 0)
      {
        variant_impl = runtime->find_variant_impl(task_id, 
                                output.chosen_variant, true/*can fail*/);
      }
      else
      {
        REPORT_LEGION_ERROR(ERROR_INVALID_MAPPER_OUTPUT,
                      "Invalid mapper output from invocation of '%s' on "
                      "mapper %s. Mapper specified an invalid task variant "
                      "of ID 0 for task %s (ID %lld), but Legion does not yet "
                      "support task generators.", "map_task", 
                      mapper->get_mapper_name(), 
                      get_task_name(), get_unique_id())
        // TODO: invoke a generator if one exists
      }
      if (variant_impl == NULL) 
        // If we couldn't find or make a variant that is bad
        REPORT_LEGION_ERROR(ERROR_INVALID_MAPPER_OUTPUT,
                      "Invalid mapper output from invocation of '%s' on "
                      "mapper %s. Mapper failed to specify a valid "
                      "task variant or generator capable of create a variant "
                      "implementation of task %s (ID %lld).",
                      "map_task", mapper->get_mapper_name(), get_task_name(),
                      get_unique_id())
      // Now that we know which variant to use, we can validate it
      if (!Runtime::unsafe_mapper)
        validate_variant_selection(mapper, variant_impl, "map_task"); 
      // Record anything else that needs to be recorded 
      selected_variant = output.chosen_variant;
      task_priority = output.task_priority;
      perform_postmap = output.postmap_task;
    }

    //--------------------------------------------------------------------------
    void SingleTask::validate_target_processors(
                                 const std::vector<Processor> &processors) const
    //--------------------------------------------------------------------------
    {
      // Make sure that they are all on the same node and of the same kind
      Processor::Kind kind = this->target_proc.kind();
      AddressSpace space = this->target_proc.address_space();
      for (unsigned idx = 0; idx < processors.size(); idx++)
      {
        const Processor &proc = processors[idx];
        if (proc.kind() != kind)
          REPORT_LEGION_ERROR(ERROR_INVALID_MAPPER_OUTPUT,
                        "Invalid mapper output. Mapper %s requested processor "
                        IDFMT " which is of kind %s when mapping task %s "
                        "(ID %lld), but the target processor " IDFMT " has "
                        "kind %s. Only one kind of processor is permitted.",
                        mapper->get_mapper_name(), proc.id, 
                        Processor::get_kind_name(proc.kind()), get_task_name(),
                        get_unique_id(), this->target_proc.id, 
                        Processor::get_kind_name(kind))
        if (proc.address_space() != space)
          REPORT_LEGION_ERROR(ERROR_INVALID_MAPPER_OUTPUT,
                        "Invalid mapper output. Mapper %s requested processor "
                        IDFMT " which is in address space %d when mapping "
                        "task %s (ID %lld) but the target processor " IDFMT 
                        "is in address space %d. All target processors must "
                        "be in the same address space.", 
                        mapper->get_mapper_name(), proc.id,
                        proc.address_space(), get_task_name(), get_unique_id(), 
                        this->target_proc.id, space)
      }
    }

    //--------------------------------------------------------------------------
    void SingleTask::validate_variant_selection(MapperManager *local_mapper,
                          VariantImpl *impl, const char *mapper_call_name) const
    //--------------------------------------------------------------------------
    {
      DETAILED_PROFILER(runtime, VALIDATE_VARIANT_SELECTION_CALL);
      // Check the layout constraints first
      const TaskLayoutConstraintSet &layout_constraints = 
        impl->get_layout_constraints();
      for (std::multimap<unsigned,LayoutConstraintID>::const_iterator it = 
            layout_constraints.layouts.begin(); it != 
            layout_constraints.layouts.end(); it++)
      {
        // Might have constraints for extra region requirements
        if (it->first >= physical_instances.size())
          continue;
        LayoutConstraints *constraints = 
          runtime->find_layout_constraints(it->second);
        const InstanceSet &instances = physical_instances[it->first]; 
        for (unsigned idx = 0; idx < instances.size(); idx++)
        {
          PhysicalManager *manager = instances[idx].get_manager();
          if (manager->conflicts(constraints))
            REPORT_LEGION_ERROR(ERROR_INVALID_MAPPER_OUTPUT,
                          "Invalid mapper output. Mapper %s selected variant "
                          "%ld for task %s (ID %lld). But instance selected "
                          "for region requirement %d fails to satisfy the "
                          "corresponding constraints.", 
                          local_mapper->get_mapper_name(), impl->vid,
                          get_task_name(), get_unique_id(), it->first)
        }
      }
      // Now we can test against the execution constraints
      const ExecutionConstraintSet &execution_constraints = 
        impl->get_execution_constraints();
      // TODO: Check ISA, resource, and launch constraints
      // First check the processor constraint
      if (execution_constraints.processor_constraint.is_valid() &&
          (execution_constraints.processor_constraint.get_kind() != 
           this->target_proc.kind()))
        REPORT_LEGION_ERROR(ERROR_INVALID_MAPPER_OUTPUT,
                      "Invalid mapper output. Mapper %s selected variant %ld "
                      "for task %s (ID %lld). However, this variant has a "
                      "processor constraint for processors of kind %s, but "
                      "the target processor " IDFMT " is of kind %s.",
                      local_mapper->get_mapper_name(),impl->vid,get_task_name(),
                      get_unique_id(), Processor::get_kind_name(
                        execution_constraints.processor_constraint.get_kind()),
                      this->target_proc.id, Processor::get_kind_name(
                        this->target_proc.kind()))
      // Then check the colocation constraints
      for (std::vector<ColocationConstraint>::const_iterator con_it = 
            execution_constraints.colocation_constraints.begin(); con_it !=
            execution_constraints.colocation_constraints.end(); con_it++)
      {
        if (con_it->indexes.size() < 2)
          continue;
        if (con_it->fields.empty())
          continue;
        // First check to make sure that all these region requirements have
        // the same region tree ID.
        bool first = true;
        FieldSpace handle = FieldSpace::NO_SPACE;
        std::vector<InstanceSet*> instances(con_it->indexes.size());
        unsigned idx = 0;
        for (std::set<unsigned>::const_iterator it = con_it->indexes.begin();
              it != con_it->indexes.end(); it++, idx++)
        {
#ifdef DEBUG_LEGION
          assert(regions[*it].handle_type == SINGULAR);
          for (std::set<FieldID>::const_iterator fit = con_it->fields.begin();
                fit != con_it->fields.end(); fit++)
          {
            if (regions[*it].privilege_fields.find(*fit) ==
                regions[*it].privilege_fields.end())
            {
              REPORT_LEGION_ERROR(ERROR_INVALID_LOCATION_CONSTRAINT,
                            "Invalid location constraint. Location constraint "
                            "specifies field %d which is not included in "
                            "region requirement %d of task %s (ID %lld).",
                            *fit, *it, get_task_name(), get_unique_id());
              assert(false);
            }
          }
#endif
          if (first)
          {
            handle = regions[*it].region.get_field_space();
            first = false;
          }
          else
          {
            if (regions[*it].region.get_field_space() != handle)
              REPORT_LEGION_ERROR(ERROR_INVALID_MAPPER_OUTPUT,
                            "Invalid mapper output. Mapper %s selected variant "
                            "%ld for task %s (ID %lld). However, this variant "
                            "has colocation constraints for indexes %d and %d "
                            "which have region requirements with different "
                            "field spaces which is illegal.",
                            local_mapper->get_mapper_name(), impl->vid, 
                            get_task_name(), get_unique_id(), 
                            *(con_it->indexes.begin()), *it)
          }
          instances[idx] = const_cast<InstanceSet*>(&physical_instances[*it]);
        }
        // Now do the test for colocation
        unsigned bad1 = 0, bad2 = 0; 
        if (!runtime->forest->are_colocated(instances, handle, 
                                            con_it->fields, bad1, bad2))
        {
          // Used for translating the indexes back from their linearized form
          std::vector<unsigned> lin_indexes(con_it->indexes.begin(),
                                            con_it->indexes.end());
          REPORT_LEGION_ERROR(ERROR_INVALID_MAPPER_OUTPUT,
                        "Invalid mapper output. Mapper %s selected variant "
                        "%ld for task %s (ID %lld). However, this variant "
                        "requires that region requirements %d and %d be "
                        "co-located for some set of field, but they are not.",
                        local_mapper->get_mapper_name(), impl->vid, 
                        get_task_name(), get_unique_id(), lin_indexes[bad1],
                        lin_indexes[bad2])
        }
      }
    }

    //--------------------------------------------------------------------------
    void SingleTask::invoke_mapper(MustEpochOp *must_epoch_owner)
    //--------------------------------------------------------------------------
    {
      Mapper::MapTaskInput input;
      Mapper::MapTaskOutput output;
      output.profiling_priority = LG_THROUGHPUT_PRIORITY;
      // Initialize the mapping input which also does all the traversal
      // down to the target nodes
      std::vector<InstanceSet> valid_instances(regions.size());
      initialize_map_task_input(input, output, must_epoch_owner, 
                                valid_instances);
      // Now we can invoke the mapper to do the mapping
      if (mapper == NULL)
        mapper = runtime->find_mapper(current_proc, map_id);
      mapper->invoke_map_task(this, &input, &output);
      // Now we can convert the mapper output into our physical instances
      finalize_map_task_output(input, output, must_epoch_owner, 
                               valid_instances);
    }

    //--------------------------------------------------------------------------
    void SingleTask::invoke_mapper_replicated(MustEpochOp *must_epoch_owner)
    //--------------------------------------------------------------------------
    {
      if (mapper == NULL)
        mapper = runtime->find_mapper(current_proc, map_id);
      if (must_epoch_owner != NULL)
        REPORT_LEGION_ERROR(ERROR_INVALID_MAPPER_OUTPUT,
                      "Mapper %s requested to replicate task %s (UID %lld) "
                      "which is part of a must epoch launch. Replication of "
                      "tasks in must epoch launches is not permitted.",
                      mapper->get_mapper_name(), get_task_name(),
                      get_unique_id())
      Mapper::MapTaskInput input;
      Mapper::MapTaskOutput default_output;
      Mapper::MapReplicateTaskOutput output;
      // Initialize the mapping input which also does all the traversal
      // down to the target nodes
      std::vector<InstanceSet> valid_instances(regions.size());
      initialize_map_task_input(input, default_output, 
                                must_epoch_owner, valid_instances);
      // Now we can invoke the mapper to do the mapping
      mapper->invoke_map_replicate_task(this, &input, &default_output, &output);
      if (output.task_mappings.empty())
        REPORT_LEGION_ERROR(ERROR_INVALID_MAPPER_OUTPUT,
                      "Mapper %s failed to provide any mappings for task %s "
                      "(UID %lld) in 'map_replicate_task' mapper call.",
                      mapper->get_mapper_name(), get_task_name(),
                      get_unique_id())
      // Quick test to see if there is only one output requested in which
      // case then there is no replication
      else if (output.task_mappings.size() == 1)
      {
        finalize_map_task_output(input, output.task_mappings[0], 
                                 must_epoch_owner, valid_instances);
        return;
      }
      else
      {
#ifdef DEBUG_LEGION
        assert(shard_manager == NULL);
#endif
        // First make a shard manager to handle the all the shard tasks
        const size_t total_shards = output.task_mappings.size();
        const ReplicationID repl_context = runtime->get_unique_replication_id();
        if (Runtime::legion_spy_enabled)
          LegionSpy::log_replication(get_unique_id(), repl_context,
                                     !output.control_replication_map.empty());
        if (!output.control_replication_map.empty())
        {
          shard_manager = new ShardManager(runtime, repl_context, true/*cr*/,
                                 total_shards, runtime->address_space, this);
          if (output.control_replication_map.size() != total_shards)
            REPORT_LEGION_ERROR(ERROR_INVALID_MAPPER_OUTPUT,
                          "Mapper %s specified a non-empty control replication "
                          "map of size %zd that does not match the requested "
                          "number of %zd shards for task %s (UID %lld).",
                          mapper->get_mapper_name(), 
                          output.control_replication_map.size(), total_shards,
                          get_task_name(), get_unique_id())
          if (!Runtime::unsafe_mapper)
          {
            // Check to make sure that they all picked the same variant
            // and that it is a replicable variant
            VariantID chosen_variant = output.task_mappings[0].chosen_variant;
            for (unsigned idx = 1; idx < total_shards; idx++)
            {
              if (output.task_mappings[idx].chosen_variant != chosen_variant)
                REPORT_LEGION_ERROR(ERROR_INVALID_MAPPER_OUTPUT,
                              "Invalid mapper output from invocation of '%s' "
                              "on mapper %s. Mapper picked different variants "
                              "%ld and %ld for task %s (UID %lld) that was "
                              "designated to be control replicated.", 
                              "map_replicate_task", mapper->get_mapper_name(),
                              chosen_variant, 
                              output.task_mappings[idx].chosen_variant,
                              get_task_name(), get_unique_id())
            }
            VariantImpl *var_impl = runtime->find_variant_impl(task_id,
                                      chosen_variant, true/*can_fail*/);
            // If it's NULL we'll catch it later in the checks
            if ((var_impl != NULL) && !var_impl->is_replicable())
              REPORT_LEGION_ERROR(ERROR_INVALID_MAPPER_OUTPUT,
                            "Invalid mapper output from invocation of '%s' on "
                            "mapper %s. Mapper failed to pick a replicable "
                            "variant for task %s (UID %lld) that was designated"
                            " to be control replicated.", "map_replicate_task",
                            mapper->get_mapper_name(), get_task_name(),
                            get_unique_id())
          }
        }
        else
        {
          shard_manager = new ShardManager(runtime, repl_context, false/*cr*/,
                                  total_shards, runtime->address_space, this);
          if (!Runtime::unsafe_mapper)
          {
            // Currently we only support non-control replication of 
            // leaf task variants because there is no way to guarantee
            // that the physical instances chosen by the sub-operations
            // launched by the replicated tasks are not the same and we
            // could end up with interfering sub-operations
            for (unsigned idx = 0; idx < total_shards; idx++)
            {
              VariantID variant = output.task_mappings[idx].chosen_variant;
              VariantImpl *var_impl = runtime->find_variant_impl(task_id,
                                                variant, true/*can_fail*/);
              // If it's NULL we'll catch it later in the checks
              if ((var_impl != NULL) && !var_impl->is_leaf())
                REPORT_LEGION_ERROR(ERROR_INVALID_MAPPER_OUTPUT,
                              "Invalid mapper output from invocation of '%s' "
                              "on mapper %s. Mapper failed to pick a leaf task "
                              "variant for task %s (UID %lld) that was chosen "
                              "to be replicated. Only leaf task variants are "
                              "currently permitted for non-control-replicated "
                              "task invocations.", "map_replicate_task",
                              mapper->get_mapper_name(), get_task_name(),
                              get_unique_id())
            }
          }
        }
        // We're going to store the needed instances locally so we can
        // do the mapping when we return on behalf of all the shards
        physical_instances.resize(regions.size());
        // Create the shard tasks and have them complete their mapping
        for (unsigned shard_idx = 0; shard_idx < total_shards; shard_idx++)
        {
          Processor target = output.control_replication_map.empty() ? 
            output.task_mappings[shard_idx].target_procs[0] : 
            output.control_replication_map[shard_idx];
          ShardTask *shard = shard_manager->create_shard(shard_idx, target);
          shard->clone_single_from(this);
          // Shard tasks are always effectively mapped locally
          shard->map_locally = true;
          // Finalize the mapping output
          shard->finalize_map_task_output(input,output.task_mappings[shard_idx],
                                          must_epoch_owner, valid_instances);
          // Now record the instances that we need locally
          const std::deque<InstanceSet> &shard_instances = 
            shard->get_physical_instances();
          for (unsigned region_idx = 0; 
                region_idx < regions.size(); region_idx++)
          {
            if (no_access_regions[region_idx] || 
                !regions[region_idx].region.exists())
              continue;
            const InstanceSet &instances = shard_instances[region_idx];
            InstanceSet &local_instances = physical_instances[region_idx];
            const bool is_write = IS_WRITE(regions[region_idx]);
            // No virtual mappings are permitted
            if (instances.is_virtual_mapping())
              REPORT_LEGION_ERROR(ERROR_INVALID_MAPPER_OUTPUT,
                            "Invalid mapper output from invocation of '%s' on "
                            "mapper %s. Mapper selected a virtual mapping for "
                            "region %d of replicated copy %d of task %s "
                            "(UID %lld). Virtual mappings are not permitted "
                            "for replicated tasks.", "map_replicate_task",
                            mapper->get_mapper_name(), region_idx, shard_idx,
                            get_task_name(), get_unique_id())
            // For each of the shard instances
            for (unsigned idx1 = 0; idx1 < instances.size(); idx1++)
            {
              const InstanceRef &shard_ref = instances[idx1];
              bool found = false;
              for (unsigned idx2 = 0; idx2 < local_instances.size(); idx2++)
              {
                InstanceRef &local_ref = local_instances[idx2];
                if (shard_ref.get_manager() != local_ref.get_manager())
                  continue;
                // If this is a write then we need to check for 
                // overlapping fields to prevent common writes
                if (is_write && !(local_ref.get_valid_fields() * 
                                  shard_ref.get_valid_fields()))
                  REPORT_LEGION_ERROR(ERROR_INVALID_MAPPER_OUTPUT,
                                "Invalid mapper output from invocation of '%s' "
                                "on mapper %s. Mapper selected the same "
                                "physical instance for write privilege region "
                                "%d of two different replicated copies of task "
                                "%s (UID %lld). All regions with write "
                                "privileges must be mapped to different "
                                "physical instances for replicated tasks.",
                                "map_replicate_task", mapper->get_mapper_name(),
                                region_idx, get_task_name(), get_unique_id())
                // Update the set of needed fields
                local_ref.update_fields(shard_ref.get_valid_fields());
                found = true;
                break;
              }
              if (!found)
                local_instances.add_instance(shard_ref);
            }
          }
        }
      }
    }

    //--------------------------------------------------------------------------
    void SingleTask::map_all_regions(ApEvent local_termination_event,
                                     MustEpochOp *must_epoch_op /*=NULL*/)
    //--------------------------------------------------------------------------
    {
      DETAILED_PROFILER(runtime, MAP_ALL_REGIONS_CALL);
#ifdef LEGION_SPY
      {
        ApEvent local_completion = get_completion_event();
        // Yes, these events actually trigger in the opposite order, but
        // it is the logical entailement that is important here
        if (local_completion != local_termination_event)
          LegionSpy::log_event_dependence(local_completion, 
                                          local_termination_event);
      }
#endif
      // Now do the mapping call
      if (is_replicated())
        invoke_mapper_replicated(must_epoch_op);
      else
        invoke_mapper(must_epoch_op);
      const bool multiple_requirements = (regions.size() > 1);
      std::set<Reservation> read_only_reservations;
      // This is the price of allowing read-only requirements to
      // map in parallel: we have to get the reservations for doing
      // read-only mappings to each physical instance prior to performing
      // the mapping. The call to physical_register_only can do this for
      // us if we only have one requirement, but with multiple requirements
      // we need to deduplicate physical instances across requirements
      // so we have to do it here in the caller's context
      if (multiple_requirements)
      {
        for (unsigned idx = 0; idx < regions.size(); idx++)
        {
          // Don't skip early mapped regions
          if (IS_READ_ONLY(regions[idx]) && !virtual_mapped[idx])
            physical_instances[idx].find_read_only_reservations(
                                                  read_only_reservations);
        }
        if (!read_only_reservations.empty())
        {
          RtEvent precondition;
          for (std::set<Reservation>::const_iterator it = 
                read_only_reservations.begin(); it != 
                read_only_reservations.end(); it++)
          {
            RtEvent next = Runtime::acquire_rt_reservation(*it,
                              true/*exclusive*/, precondition);
            precondition = next;
          }
          // Wait until we have our read-only locks
          if (precondition.exists())
            precondition.lg_wait();
        }
      }
      // After we've got our results, apply the state to the region tree
      for (unsigned idx = 0; idx < regions.size(); idx++)
      {
        if (early_mapped_regions.find(idx) != early_mapped_regions.end())
        {
          if (Runtime::legion_spy_enabled)
            LegionSpy::log_task_premapping(unique_op_id, idx);
          continue;
        }
        if (no_access_regions[idx])
          continue;
        // If we virtual mapped it, there is nothing to do
        if (virtual_mapped[idx])
          continue;
        // Set the current mapping index before doing anything
        // that sould result in a copy
        set_current_mapping_index(idx);
        // apply the results of the mapping to the tree
        runtime->forest->physical_register_only(regions[idx], 
                                    get_version_info(idx), 
                                    get_restrict_info(idx),
                                    this, idx, local_termination_event, 
                                    multiple_requirements/*defer add users*/,
                                    !multiple_requirements/*read only locks*/,
                                    map_applied_conditions,
                                    physical_instances[idx],
                                    get_projection_info(idx)
#ifdef DEBUG_LEGION
                                    , get_logging_name()
                                    , unique_op_id
#endif
                                    );
      }
      // If we had more than one region requirement when now have to
      // record our users because we skipped that during traversal
      if (multiple_requirements)
      {
        // This is really ugly, I hate C++ and its const awfulness
        runtime->forest->physical_register_users(this,
            local_termination_event, regions, virtual_mapped, 
            *const_cast<std::vector<VersionInfo>*>(get_version_infos()),
            *const_cast<std::vector<RestrictInfo>*>(get_restrict_infos()), 
            physical_instances, map_applied_conditions);
        // Release any read-only reservations that we're holding
        if (!read_only_reservations.empty())
        {
          if (!map_applied_conditions.empty())
          {
            // This is actually imprecise to do this, let's see if it
            // comes back to haunt us at some point
            RtEvent done_event = Runtime::merge_events(map_applied_conditions);
            for (std::set<Reservation>::const_iterator it = 
                  read_only_reservations.begin(); it != 
                  read_only_reservations.end(); it++)
              it->release(done_event);
            // Can replace the applied conditions with the summary
            map_applied_conditions.clear();
            map_applied_conditions.insert(done_event);
          }
          else
          {
            for (std::set<Reservation>::const_iterator it = 
                  read_only_reservations.begin(); it != 
                  read_only_reservations.end(); it++)
              it->release();
          }
        }
      }
      // If we are replicating the task then we have to extract the conditions
      // under which each of the instances will be ready to be used
      if (shard_manager != NULL)
        shard_manager->extract_event_preconditions(physical_instances);
      // Perform the postmapping for this task if it was requested
      if (perform_postmap)
        perform_post_mapping();
    }  

    //--------------------------------------------------------------------------
    void SingleTask::perform_post_mapping(void)
    //--------------------------------------------------------------------------
    {
      Mapper::PostMapInput input;
      Mapper::PostMapOutput output;
      input.mapped_regions.resize(regions.size());
      input.valid_instances.resize(regions.size());
      output.chosen_instances.resize(regions.size());
      std::vector<InstanceSet> postmap_valid(regions.size());
      for (unsigned idx = 0; idx < regions.size(); idx++)
      {
        // Don't need to actually traverse very far, but we do need the
        // valid instances for all the regions
        RegionTreePath path;
        initialize_mapping_path(path, regions[idx], regions[idx].region);
        runtime->forest->physical_premap_only(this, idx, regions[idx], 
                                              get_version_info(idx),
                                              postmap_valid[idx]);
        // No need to filter these because they are on the way out
        prepare_for_mapping(postmap_valid[idx], input.valid_instances[idx]);  
        prepare_for_mapping(physical_instances[idx], input.mapped_regions[idx]);
      }
      // Now we can do the mapper call
      if (mapper == NULL)
        mapper = runtime->find_mapper(current_proc, map_id);
      mapper->invoke_post_map_task(this, &input, &output);
      // Check and register the results
      for (unsigned idx = 0; idx < regions.size(); idx++)
      {
        if (output.chosen_instances.empty())
          continue;
        RegionRequirement &req = regions[idx];
        if (has_restrictions(idx, req.region))
        {
          REPORT_LEGION_WARNING(LEGION_WARNING_MAPPER_REQUESTED_POST,
                          "Mapper %s requested post mapping "
                          "instances be created for region requirement %d "
                          "of task %s (ID %lld), but this region requirement "
                          "is restricted. The request is being ignored.",
                          mapper->get_mapper_name(), idx, 
                          get_task_name(), get_unique_id());
          continue;
        }
        if (IS_NO_ACCESS(req))
        {
          REPORT_LEGION_WARNING(LEGION_WARNING_MAPPER_REQUESTED_POST,
                          "Mapper %s requested post mapping "
                          "instances be created for region requirement %d "
                          "of task %s (ID %lld), but this region requirement "
                          "has NO_ACCESS privileges. The request is being "
                          "ignored.", mapper->get_mapper_name(), idx,
                          get_task_name(), get_unique_id());
          continue;
        }
        if (IS_REDUCE(req))
        {
          REPORT_LEGION_WARNING(LEGION_WARNING_MAPPER_REQUESTED_POST,
                          "Mapper %s requested post mapping "
                          "instances be created for region requirement %d "
                          "of task %s (ID %lld), but this region requirement "
                          "has REDUCE privileges. The request is being "
                          "ignored.", mapper->get_mapper_name(), idx,
                          get_task_name(), get_unique_id());
          continue;
        }
        // Convert the post-mapping  
        InstanceSet result;
        RegionTreeID bad_tree = 0;
        std::vector<PhysicalManager*> unacquired;
        bool had_composite = 
          runtime->forest->physical_convert_postmapping(this, req,
                              output.chosen_instances[idx], result, bad_tree,
                              Runtime::unsafe_mapper ? NULL : 
                                get_acquired_instances_ref(),
                              unacquired, !Runtime::unsafe_mapper);
        if (bad_tree > 0)
          REPORT_LEGION_ERROR(ERROR_INVALID_MAPPER_OUTPUT,
                        "Invalid mapper output from 'postmap_task' invocation "
                        "on mapper %s. Mapper provided an instance from region "
                        "tree %d for use in satisfying region requirement %d "
                        "of task %s (ID %lld) whose region is from region tree "
                        "%d.", mapper->get_mapper_name(), bad_tree, idx,
                        get_task_name(), get_unique_id(), 
                        regions[idx].region.get_tree_id())
        if (!unacquired.empty())
        {
          std::map<PhysicalManager*,std::pair<unsigned,bool> > 
            *acquired_instances = get_acquired_instances_ref();
          for (std::vector<PhysicalManager*>::const_iterator uit = 
                unacquired.begin(); uit != unacquired.end(); uit++)
          {
            if (acquired_instances->find(*uit) == acquired_instances->end())
              REPORT_LEGION_ERROR(ERROR_INVALID_MAPPER_OUTPUT,
                            "Invalid mapper output from 'postmap_task' "
                            "invocation on mapper %s. Mapper selected "
                            "physical instance for region requirement "
                            "%d of task %s (ID %lld) which has already "
                            "been collected. If the mapper had properly "
                            "acquired this instance as part of the mapper "
                            "call it would have detected this. Please "
                            "update the mapper to abide by proper mapping "
                            "conventions.", mapper->get_mapper_name(),
                            idx, get_task_name(), get_unique_id())
          }
          // If we did successfully acquire them, still issue the warning
          REPORT_LEGION_WARNING(LEGION_WARNING_MAPPER_FAILED_ACQUIRE,
                          "mapper %s failed to acquires instances "
                          "for region requirement %d of task %s (ID %lld) "
                          "in 'postmap_task' call. You may experience "
                          "undefined behavior as a consequence.",
                          mapper->get_mapper_name(), idx, 
                          get_task_name(), get_unique_id());
        }
        if (had_composite)
        {
          REPORT_LEGION_WARNING(LEGION_WARNING_MAPPER_REQUESTED_COMPOSITE,
                          "Mapper %s requested a composite "
                          "instance be created for region requirement %d "
                          "of task %s (ID %lld) for a post mapping. The "
                          "request is being ignored.",
                          mapper->get_mapper_name(), idx,
                          get_task_name(), get_unique_id());
          continue;
        }
        if (!Runtime::unsafe_mapper)
        {
          std::vector<LogicalRegion> regions_to_check(1, 
                                        regions[idx].region);
          for (unsigned check_idx = 0; check_idx < result.size(); check_idx++)
          {
            if (!result[check_idx].get_manager()->meets_regions(
                                                      regions_to_check))
              REPORT_LEGION_ERROR(ERROR_INVALID_MAPPER_OUTPUT,
                            "Invalid mapper output from invocation of "
                            "'postmap_task' on mapper %s. Mapper specified an "
                            "instance region requirement %d of task %s "
                            "(ID %lld) that does not meet the logical region "
                            "requirement.", mapper->get_mapper_name(), idx, 
                            get_task_name(), get_unique_id())
          }
        }
        if (Runtime::legion_spy_enabled)
          runtime->forest->log_mapping_decision(unique_op_id, idx,
                                                regions[idx], result,
                                                true/*postmapping*/);
        // No restrictions for postmappings
        RestrictInfo empty_restrict_info;
        // Register this with a no-event so that the instance can
        // be used as soon as it is valid from the copy to it
        runtime->forest->physical_register_only(regions[idx], 
                          get_version_info(idx), 
                          empty_restrict_info, this, idx,
                          ApEvent::NO_AP_EVENT/*done immediately*/, 
                          true/*defer add users*/, 
                          true/*need read only locks*/,
                          map_applied_conditions, result, 
                          get_projection_info(idx)
#ifdef DEBUG_LEGION
                          , get_logging_name(), unique_op_id
#endif
                          );
      }
    } 

    //--------------------------------------------------------------------------
    void SingleTask::launch_task(void)
    //--------------------------------------------------------------------------
    {
      DETAILED_PROFILER(runtime, LAUNCH_TASK_CALL);
#ifdef DEBUG_LEGION
      assert(regions.size() == physical_instances.size());
      assert(regions.size() == no_access_regions.size());
#endif 
      // If we have a shard manager that means we were replicated so
      // we just do the launch directly from the shard manager
      if ((shard_manager != NULL) && !is_shard_task())
      {
        // Mark that we've completed execution for this task
        // since the shards will do all the real work
        complete_execution();
        shard_manager->launch();
        return;
      }
      // If we haven't computed our virtual mapping information
      // yet (e.g. because we mapped locally) then we have to
      // do that now
      if (virtual_mapped.size() != regions.size())
      {
        virtual_mapped.resize(regions.size());
        for (unsigned idx = 0; idx < regions.size(); idx++)
          virtual_mapped[idx] = physical_instances[idx].is_virtual_mapping();
      }
      VariantImpl *variant = 
        runtime->find_variant_impl(task_id, selected_variant);
      // STEP 1: Compute the precondition for the task launch
      std::set<ApEvent> wait_on_events;
      if (execution_fence_event.exists())
        wait_on_events.insert(execution_fence_event);
#ifdef LEGION_SPY
      // TODO: teach legion spy how to check the inner task optimization
      // for now we'll just turn it off whenever we are going to be
      // validating the runtime analysis
      const bool do_inner_task_optimization = false;
#else
      const bool do_inner_task_optimization = variant->is_inner();
#endif
      // Get the event to wait on unless we are 
      // doing the inner task optimization
      if (!do_inner_task_optimization)
      {
        for (unsigned idx = 0; idx < regions.size(); idx++)
        {
          if (!virtual_mapped[idx] && !no_access_regions[idx])
            physical_instances[idx].update_wait_on_events(wait_on_events);
        }
      }
      // Now add get all the other preconditions for the launch
      for (unsigned idx = 0; idx < futures.size(); idx++)
      {
        FutureImpl *impl = futures[idx].impl; 
        wait_on_events.insert(impl->get_ready_event());
      }
      for (unsigned idx = 0; idx < grants.size(); idx++)
      {
        GrantImpl *impl = grants[idx].impl;
        wait_on_events.insert(impl->acquire_grant());
      }
      for (unsigned idx = 0; idx < wait_barriers.size(); idx++)
      {
	ApEvent e = 
          Runtime::get_previous_phase(wait_barriers[idx].phase_barrier);
        wait_on_events.insert(e);
      }

      // STEP 2: Set up the task's context
      // If we're a leaf task and we have virtual mappings
      // then it's possible for the application to do inline
      // mappings which require a physical context
      {
        if (!variant->is_leaf() || has_virtual_instances())
          execution_context = initialize_inner_execution_context(variant);
        else
          execution_context = new LeafContext(runtime, this);
        // Add a reference to our execution context
        execution_context->add_reference();
        std::vector<ApUserEvent> unmap_events(regions.size());
        std::vector<RegionRequirement> clone_requirements(regions.size());
        // Make physical regions for each our region requirements
        for (unsigned idx = 0; idx < regions.size(); idx++)
        {
#ifdef DEBUG_LEGION
          assert(regions[idx].handle_type == SINGULAR);
#endif
          // Convert any WRITE_ONLY or WRITE_DISCARD privleges to READ_WRITE
          // This is necessary for any sub-operations which may need to rely
          // on our privileges for determining their own privileges such
          // as inline mappings or acquire and release operations
          if (regions[idx].privilege == WRITE_DISCARD)
            regions[idx].privilege = READ_WRITE;
          // If it was virtual mapper so it doesn't matter anyway.
          if (virtual_mapped[idx] || no_access_regions[idx])
          {
            clone_requirements[idx] = regions[idx];
            localize_region_requirement(clone_requirements[idx]);
            execution_context->add_physical_region(clone_requirements[idx],
                false/*mapped*/, map_id, tag, unmap_events[idx],
                virtual_mapped[idx], physical_instances[idx]);
            // Don't switch coherence modes since we virtually
            // mapped it which means we will map in the parent's
            // context
          }
          else if (do_inner_task_optimization)
          {
            // If this is an inner task then we don't map
            // the region with a physical region, but instead
            // we mark that the unmap event which marks when
            // the region can be used by child tasks should
            // be the ready event.
            clone_requirements[idx] = regions[idx];
            localize_region_requirement(clone_requirements[idx]);
            // Also make the region requirement read-write to force
            // people to wait on the value
            if (!IS_REDUCE(regions[idx]))
              clone_requirements[idx].privilege = READ_WRITE;
            unmap_events[idx] = Runtime::create_ap_user_event();
            execution_context->add_physical_region(clone_requirements[idx],
                    false/*mapped*/, map_id, tag, unmap_events[idx],
                    false/*virtual mapped*/, physical_instances[idx]);
            // Trigger the user event when the region is 
            // actually ready to be used
            std::set<ApEvent> ready_events;
            physical_instances[idx].update_wait_on_events(ready_events);
            ApEvent precondition = Runtime::merge_events(ready_events);
            Runtime::trigger_event(unmap_events[idx], precondition);
          }
          else
          { 
            // If this is not virtual mapped, here is where we
            // switch coherence modes from whatever they are in
            // the enclosing context to exclusive within the
            // context of this task
            clone_requirements[idx] = regions[idx];
            localize_region_requirement(clone_requirements[idx]);
            unmap_events[idx] = Runtime::create_ap_user_event();
            execution_context->add_physical_region(clone_requirements[idx],
                    true/*mapped*/, map_id, tag, unmap_events[idx],
                    false/*virtual mapped*/, physical_instances[idx]);
            // We reset the reference below after we've
            // initialized the local contexts and received
            // back the local instance references
          }
          // Make sure you have the metadata for the region with no access priv
          if (no_access_regions[idx] && regions[idx].region.exists())
            runtime->forest->get_node(clone_requirements[idx].region);
        }
        // Initialize any region tree contexts
        execution_context->initialize_region_tree_contexts(clone_requirements,
            unmap_events, wait_on_events, map_applied_conditions);
      }
      // Merge together all the events for the start condition 
      ApEvent start_condition = Runtime::merge_events(wait_on_events);
      // Take all the locks in order in the proper way
      if (!atomic_locks.empty())
      {
        for (std::map<Reservation,bool>::const_iterator it = 
              atomic_locks.begin(); it != atomic_locks.end(); it++)
        {
          start_condition = Runtime::acquire_ap_reservation(it->first, 
                                          it->second, start_condition);
        }
      }
      // STEP 3: Finally we get to launch the task
      // Mark that we have an outstanding task in this context 
      parent_ctx->increment_pending();
      // If this is a leaf task and we have no virtual instances
      // and the SingleTask sub-type says it is ok
      // we can trigger the task's completion event as soon as
      // the task is done running.  We first need to mark that this
      // is going to occur before actually launching the task to 
      // avoid the race.
      bool perform_chaining_optimization = false; 
      ApUserEvent chain_complete_event;
      if (variant->is_leaf() && !has_virtual_instances() &&
          can_early_complete(chain_complete_event))
        perform_chaining_optimization = true;
      // Note there is a potential scary race condition to be aware of here: 
      // once we launch this task it's possible for this task to run and 
      // clean up before we finish the execution of this function thereby
      // invalidating this SingleTask object's fields.  This means
      // that we need to save any variables we need for after the task
      // launch here on the stack before they can be invalidated.
      ApEvent term_event = get_task_completion();
#ifdef DEBUG_LEGION
      assert(!target_processors.empty());
#endif
      Processor launch_processor = target_processors[0];
      if (target_processors.size() > 1)
      {
        // Find the processor group for all the target processors
        launch_processor = runtime->find_processor_group(target_processors);
      }
      Realm::ProfilingRequestSet profiling_requests;
      // If the mapper requested profiling add that now too
      if (!task_profiling_requests.empty())
      {
        // See if we have any realm requests
        std::vector<ProfilingMeasurementID> realm_requests;
        for (std::vector<ProfilingMeasurementID>::const_iterator it = 
              task_profiling_requests.begin(); it != 
              task_profiling_requests.end(); it++)
        {
          if ((*it) < Mapping::PMID_LEGION_FIRST)
            realm_requests.push_back(*it);
          else if ((*it) == Mapping::PMID_RUNTIME_OVERHEAD)
            execution_context->initialize_overhead_tracker();
          else
            assert(false); // should never get here
        }
        if (!realm_requests.empty())
        {
          Operation *proxy_this = this;
          Realm::ProfilingRequest &request = profiling_requests.add_request(
              runtime->find_utility_group(), LG_MAPPER_PROFILING_ID, 
              &proxy_this, sizeof(proxy_this));
          for (std::vector<ProfilingMeasurementID>::const_iterator it = 
                realm_requests.begin(); it != 
                realm_requests.end(); it++)
            request.add_measurement((Realm::ProfilingMeasurementID)(*it));
          int previous = 
            __sync_fetch_and_add(&outstanding_profiling_requests, 1);
          if ((previous == 1) && !profiling_reported.exists())
            profiling_reported = Runtime::create_rt_user_event();
        }
      }
      if (Runtime::legion_spy_enabled)
      {
        LegionSpy::log_variant_decision(unique_op_id, selected_variant);
#ifdef LEGION_SPY
        if (perform_chaining_optimization)
          LegionSpy::log_operation_events(unique_op_id, start_condition, 
                                          chain_complete_event);
        else
          LegionSpy::log_operation_events(unique_op_id, start_condition, 
                                          get_task_completion());
#endif
        LegionSpy::log_task_priority(unique_op_id, task_priority);
        for (unsigned idx = 0; idx < futures.size(); idx++)
        {
          FutureImpl *impl = futures[idx].impl;
          if (impl->get_ready_event().exists())
            LegionSpy::log_future_use(unique_op_id, impl->get_ready_event());
        }
      }
      ApEvent task_launch_event = variant->dispatch_task(launch_processor, this,
                                 execution_context, start_condition, true_guard,
                                 task_priority, profiling_requests);
      // Finish the chaining optimization if we're doing it
      if (perform_chaining_optimization)
        Runtime::trigger_event(chain_complete_event, task_launch_event);
      // STEP 4: After we've launched the task, then we have to release any 
      // locks that we took for while the task was running.  
      if (!atomic_locks.empty())
      {
        for (std::map<Reservation,bool>::const_iterator it = 
              atomic_locks.begin(); it != atomic_locks.end(); it++)
        {
          Runtime::release_reservation(it->first, term_event);
        }
      }
      // Finally if this is a predicated task and we have a speculative
      // guard then we need to launch a meta task to handle the case
      // where the task misspeculates
      if (false_guard.exists())
      {
        MisspeculationTaskArgs args;
        args.task = this;
        runtime->issue_runtime_meta_task(args, LG_LATENCY_PRIORITY, 
                                         this, RtEvent(false_guard));
        // Fun little trick here: decrement the outstanding meta-task
        // counts for the mis-speculation task in case it doesn't run
        // If it does run, we'll increment the counts again
#ifdef DEBUG_LEGION
        runtime->decrement_total_outstanding_tasks(
            MisspeculationTaskArgs::TASK_ID, true/*meta*/);
#else
        runtime->decrement_total_outstanding_tasks();
#endif
#ifdef DEBUG_SHUTDOWN_HANG
        __sync_fetch_and_add(
            &runtime->outstanding_counts[MisspeculationTaskArgs::TASK_ID],-1);
#endif
      }
    }

    //--------------------------------------------------------------------------
    void SingleTask::add_copy_profiling_request(
                                           Realm::ProfilingRequestSet &requests)
    //--------------------------------------------------------------------------
    {
      // Nothing to do if we don't have any copy profiling requests
      if (copy_profiling_requests.empty())
        return;
      Operation *proxy_this = this;
      Realm::ProfilingRequest &request = requests.add_request(
        runtime->find_utility_group(), LG_MAPPER_PROFILING_ID, 
        &proxy_this, sizeof(proxy_this));
      for (std::vector<ProfilingMeasurementID>::const_iterator it = 
            copy_profiling_requests.begin(); it != 
            copy_profiling_requests.end(); it++)
        request.add_measurement((Realm::ProfilingMeasurementID)(*it));
      int previous = __sync_fetch_and_add(&outstanding_profiling_requests, 1);
      if ((previous == 1) && !profiling_reported.exists())
        profiling_reported = Runtime::create_rt_user_event();
    }

    //--------------------------------------------------------------------------
    void SingleTask::report_profiling_response(
                                       const Realm::ProfilingResponse &response)
    //--------------------------------------------------------------------------
    {
      if (mapper == NULL)
        mapper = runtime->find_mapper(current_proc, map_id); 
      Mapping::Mapper::TaskProfilingInfo info;
      info.profiling_responses.attach_realm_profiling_response(response);
      if (response.has_measurement<
           Mapping::ProfilingMeasurements::OperationProcessorUsage>())
      {
        info.task_response = true;
        // If we had an overhead tracker 
        // see if this is the callback for the task
        if (execution_context->overhead_tracker != NULL)
        {
          // This is the callback for the task itself
          info.profiling_responses.attach_overhead(
              execution_context->overhead_tracker);
          // Mapper takes ownership
          execution_context->overhead_tracker = NULL;
        }
      }
      else
        info.task_response = false;
      mapper->invoke_task_report_profiling(this, &info);
#ifdef DEBUG_LEGION
      assert(outstanding_profiling_requests > 0);
      assert(profiling_reported.exists());
#endif
      int remaining = __sync_add_and_fetch(&outstanding_profiling_requests, -1);
      if (remaining == 0)
        Runtime::trigger_event(profiling_reported);
    } 

    //--------------------------------------------------------------------------
    InnerContext* SingleTask::initialize_inner_execution_context(VariantImpl *v)
    //--------------------------------------------------------------------------
    {
      InnerContext *inner_ctx = new InnerContext(runtime, this, 
          v->is_inner(), regions, parent_req_indexes, 
          virtual_mapped, unique_op_id);
      if (mapper == NULL)
        mapper = runtime->find_mapper(current_proc, map_id);
      inner_ctx->configure_context(mapper);
      return inner_ctx;
    }

    /////////////////////////////////////////////////////////////
    // Multi Task 
    /////////////////////////////////////////////////////////////

    //--------------------------------------------------------------------------
    MultiTask::MultiTask(Runtime *rt)
      : TaskOp(rt)
    //--------------------------------------------------------------------------
    {
    }
    
    //--------------------------------------------------------------------------
    MultiTask::~MultiTask(void)
    //--------------------------------------------------------------------------
    {
    }

    //--------------------------------------------------------------------------
    void MultiTask::activate_multi(void)
    //--------------------------------------------------------------------------
    {
      DETAILED_PROFILER(runtime, ACTIVATE_MULTI_CALL);
      activate_task();
      launch_space = IndexSpace::NO_SPACE;
      internal_space = IndexSpace::NO_SPACE;
      sliced = false;
      redop = 0;
      reduction_op = NULL;
      serdez_redop_fns = NULL;
      reduction_state_size = 0;
      reduction_state = NULL;
      children_complete_invoked = false;
      children_commit_invoked = false;
      predicate_false_result = NULL;
      predicate_false_size = 0;
    }

    //--------------------------------------------------------------------------
    void MultiTask::deactivate_multi(void)
    //--------------------------------------------------------------------------
    {
      DETAILED_PROFILER(runtime, DEACTIVATE_MULTI_CALL);
      if (runtime->profiler != NULL)
        runtime->profiler->register_multi_task(this, task_id);
      deactivate_task();
      if (reduction_state != NULL)
      {
        legion_free(REDUCTION_ALLOC, reduction_state, reduction_state_size);
        reduction_state = NULL;
        reduction_state_size = 0;
      }
      // Remove our reference to the point arguments 
      point_arguments = FutureMap();
      slices.clear(); 
      version_infos.clear();
      restrict_infos.clear();
      projection_infos.clear();
      if (predicate_false_result != NULL)
      {
        legion_free(PREDICATE_ALLOC, predicate_false_result, 
                    predicate_false_size);
        predicate_false_result = NULL;
        predicate_false_size = 0;
      }
      predicate_false_future = Future();
    }

    //--------------------------------------------------------------------------
    bool MultiTask::is_sliced(void) const
    //--------------------------------------------------------------------------
    {
      return sliced;
    }

    //--------------------------------------------------------------------------
    void MultiTask::slice_index_space(void)
    //--------------------------------------------------------------------------
    {
      DETAILED_PROFILER(runtime, SLICE_INDEX_SPACE_CALL);
#ifdef DEBUG_LEGION
      assert(!sliced);
#endif
      sliced = true;
      stealable = false; // cannot steal something that has been sliced
      Mapper::SliceTaskInput input;
      Mapper::SliceTaskOutput output;
      input.domain_is = internal_space;
      runtime->forest->find_launch_space_domain(internal_space, input.domain);
      output.verify_correctness = false;
      if (mapper == NULL)
        mapper = runtime->find_mapper(current_proc, map_id);
      mapper->invoke_slice_task(this, &input, &output);
      if (output.slices.empty())
        REPORT_LEGION_ERROR(ERROR_INVALID_MAPPER_OUTPUT,
                      "Invalid mapper output from invocation of 'slice_task' "
                      "call on mapper %s. Mapper failed to specify an slices "
                      "for task %s (ID %lld).", mapper->get_mapper_name(),
                      get_task_name(), get_unique_id())

#ifdef DEBUG_LEGION
      size_t total_points = 0;
#endif
      for (unsigned idx = 0; idx < output.slices.size(); idx++)
      {
        Mapper::TaskSlice &slice = output.slices[idx]; 
        if (!slice.proc.exists())
          REPORT_LEGION_ERROR(ERROR_INVALID_MAPPER_OUTPUT,
                        "Invalid mapper output from invocation of 'slice_task' "
                        "on mapper %s. Mapper returned a slice for task "
                        "%s (ID %lld) with an invalid processor " IDFMT ".",
                        mapper->get_mapper_name(), get_task_name(),
                        get_unique_id(), slice.proc.id)
        // Check to see if we need to get an index space for this domain
        if (!slice.domain_is.exists() && (slice.domain.get_volume() > 0))
          slice.domain_is = 
            runtime->find_or_create_index_launch_space(slice.domain);
        if (slice.domain_is.get_type_tag() != internal_space.get_type_tag())
          REPORT_LEGION_ERROR(ERROR_INVALID_MAPPER_OUTPUT,
                        "Invalid mapper output from invocation of 'slice_task' "
                        "on mapper %s. Mapper returned slice index space %d "
                        "for task %s (UID %lld) with a different type than "
                        "original index space to be sliced.",
                        mapper->get_mapper_name(), slice.domain_is.get_id(),
                        get_task_name(), get_unique_id());
#ifdef DEBUG_LEGION
        // Check to make sure the domain is not empty
        Domain &d = slice.domain;
        if ((d == Domain::NO_DOMAIN) && slice.domain_is.exists())
          runtime->forest->find_launch_space_domain(slice.domain_is, d);
        bool empty = false;
	size_t volume = d.get_volume();
	if (volume == 0)
	  empty = true;
	else
	  total_points += volume;
        if (empty)
          REPORT_LEGION_ERROR(ERROR_INVALID_MAPPER_OUTPUT,
                        "Invalid mapper output from invocation of 'slice_task' "
                        "on mapper %s. Mapper returned an empty slice for task "
                        "%s (ID %lld).", mapper->get_mapper_name(),
                        get_task_name(), get_unique_id())
#endif
        SliceTask *new_slice = this->clone_as_slice_task(slice.domain_is,
                                                         slice.proc,
                                                         slice.recurse,
                                                         slice.stealable,
                                                         output.slices.size());
        slices.push_back(new_slice);
      }
#ifdef DEBUG_LEGION
      // If the volumes don't match, then something bad happend in the mapper
      if (total_points != input.domain.get_volume())
        REPORT_LEGION_ERROR(ERROR_INVALID_MAPPER_OUTPUT,
                      "Invalid mapper output from invocation of 'slice_task' "
                      "on mapper %s. Mapper returned slices with a total "
                      "volume %ld that does not match the expected volume of "
                      "%zd when slicing task %s (ID %lld).", 
                      mapper->get_mapper_name(), long(total_points),
                      input.domain.get_volume(), 
                      get_task_name(), get_unique_id())
#endif
      if (output.verify_correctness)
      {
        std::vector<IndexSpace> slice_spaces(slices.size());
        for (unsigned idx = 0; idx < output.slices.size(); idx++)
          slice_spaces[idx] = output.slices[idx].domain_is;
        runtime->forest->validate_slicing(internal_space, slice_spaces,
                                          this, mapper);
      }
      trigger_slices(); 
      // If we succeeded and this is an intermediate slice task
      // then we can reclaim it, otherwise, if it is the original
      // index task then we want to keep it around. Note it is safe
      // to call get_task_kind here despite the cleanup race because
      // it is a static property of the object.
      if (get_task_kind() == SLICE_TASK_KIND)
        deactivate();
    }

    //--------------------------------------------------------------------------
    void MultiTask::trigger_slices(void)
    //--------------------------------------------------------------------------
    {
      // Add our slices back into the queue of things that are ready to map
      // or send it to its remote node if necessary
      // Watch out for the cleanup race with some acrobatics here
      // to handle the case where the iterator is invalidated
      std::set<RtEvent> wait_for;
      std::list<SliceTask*>::const_iterator it = slices.begin();
      while (true)
      {
        SliceTask *slice = *it;
        // Have to update this before launching the task to avoid 
        // the clean-up race
        it++;
        const bool done = (it == slices.end());
        // Dumb case for must epoch operations, we need these to 
        // be mapped immediately, mapper be damned
        if (must_epoch != NULL)
        {
          ProcessorManager::TriggerTaskArgs trigger_args;
          trigger_args.op = slice;
          RtEvent done = runtime->issue_runtime_meta_task(trigger_args, 
                                           LG_THROUGHPUT_PRIORITY, this);
          wait_for.insert(done);
        }
        // Figure out whether this task is local or remote
        else if (!runtime->is_local(slice->target_proc))
        {
          // We can only send it away if it is not locally mapped
          // otherwise it has to stay here until it is fully mapped
          if (!slice->is_locally_mapped())
            runtime->send_task(slice);
          else
            slice->enqueue_ready_task(false/*use target*/);
        }
        else
          slice->enqueue_ready_task(true/*use target*/);
        if (done)
          break;
      }
      // Must-epoch operations are nasty little beasts and have
      // to wait for the effects to finish before returning
      if (!wait_for.empty())
      {
        RtEvent wait_on = Runtime::merge_events(wait_for);
        wait_on.lg_wait();
      }
    }

    //--------------------------------------------------------------------------
    void MultiTask::clone_multi_from(MultiTask *rhs, IndexSpace is,
                                     Processor p, bool recurse, bool stealable)
    //--------------------------------------------------------------------------
    {
      DETAILED_PROFILER(runtime, CLONE_MULTI_CALL);
      this->clone_task_op_from(rhs, p, stealable, false/*duplicate*/);
      this->index_domain = rhs->index_domain;
      this->launch_space = rhs->launch_space;
      this->internal_space = is;
      this->must_epoch_task = rhs->must_epoch_task;
      this->sliced = !recurse;
      this->redop = rhs->redop;
      this->point_arguments = rhs->point_arguments;
      if (this->redop != 0)
      {
        this->reduction_op = rhs->reduction_op;
        this->serdez_redop_fns = rhs->serdez_redop_fns;
        initialize_reduction_state();
      }
      this->restrict_infos = rhs->restrict_infos;
      this->projection_infos = rhs->projection_infos;
      this->predicate_false_future = rhs->predicate_false_future;
      this->predicate_false_size = rhs->predicate_false_size;
      if (this->predicate_false_size > 0)
      {
#ifdef DEBUG_LEGION
        assert(this->predicate_false_result == NULL);
#endif
        this->predicate_false_result = malloc(this->predicate_false_size);
        memcpy(this->predicate_false_result, rhs->predicate_false_result,
               this->predicate_false_size);
      }
      // Copy over the version infos that we need, we can skip this if
      // we are remote and locally mapped
      if (!is_remote() || !is_locally_mapped())
      {
        this->version_infos.resize(rhs->version_infos.size());
        for (unsigned idx = 0; idx < this->version_infos.size(); idx++)
        {
          if (IS_NO_ACCESS(regions[idx]))
            continue;
          this->version_infos[idx] = rhs->version_infos[idx];
        }
      }
    }

    //--------------------------------------------------------------------------
    void MultiTask::trigger_mapping(void)
    //--------------------------------------------------------------------------
    {
      DETAILED_PROFILER(runtime, MULTI_TRIGGER_EXECUTION_CALL);
      if (is_remote())
      {
        // distribute, slice, then map/launch
        if (distribute_task())
        {
          // Still local
          if (is_sliced())
          {
            if (is_locally_mapped())
              launch_task();
            else
              map_and_launch();
          }
          else
            slice_index_space();
        }
      }
      else
      {
        // Not remote
        // If we're doing a must epoch launch then we don't
        // need to early map any regions because any interfering
        // regions that would be handled by this will be handled
        // by the map_must_epoch call
        if (must_epoch == NULL)
          early_map_task();
        if (is_locally_mapped())
        {
          if (is_sliced())
          {
            if (must_epoch != NULL)
              register_must_epoch();
            else
            {
              // See if we're going to send it
              // remotely.  If so we need to do
              // the mapping now.  Otherwise we
              // can defer the mapping until we get
              // on the target processor.
              if (target_proc.exists() && !runtime->is_local(target_proc))
              {
                RtEvent done_mapping = perform_mapping();
                if (done_mapping.exists() && !done_mapping.has_triggered())
                  defer_distribute_task(done_mapping);
                else
                {
#ifdef DEBUG_LEGION
#ifndef NDEBUG
                  bool still_local = 
#endif
#endif
                  distribute_task();
#ifdef DEBUG_LEGION
                  assert(!still_local);
#endif
                }
              }
              else
              {
                // We know that it is staying on one
                // of our local processors.  If it is
                // still this processor then map and run it
                if (distribute_task())
                {
                  // Still local so we can map and launch it
                  map_and_launch();
                }
              }
            }
          }
          else
            slice_index_space();
        }
        else
        {
          if (distribute_task())
          {
            // Still local try slicing, mapping, and launching
            if (is_sliced())
              map_and_launch();
            else
              slice_index_space();
          }
        }
      }
    } 

    //--------------------------------------------------------------------------
    void MultiTask::pack_multi_task(Serializer &rez, AddressSpaceID target)
    //--------------------------------------------------------------------------
    {
      DETAILED_PROFILER(runtime, PACK_MULTI_CALL);
      RezCheck z(rez);
      pack_base_task(rez, target);
      rez.serialize(launch_space);
      rez.serialize(sliced);
      rez.serialize(redop);
    }

    //--------------------------------------------------------------------------
    void MultiTask::unpack_multi_task(Deserializer &derez,
                                      std::set<RtEvent> &ready_events)
    //--------------------------------------------------------------------------
    {
      DETAILED_PROFILER(runtime, UNPACK_MULTI_CALL);
      DerezCheck z(derez);
      unpack_base_task(derez, ready_events); 
      derez.deserialize(launch_space);
      derez.deserialize(sliced);
      derez.deserialize(redop);
      if (redop > 0)
      {
        reduction_op = Runtime::get_reduction_op(redop);
        serdez_redop_fns = Runtime::get_serdez_redop_fns(redop);
        initialize_reduction_state();
      }
    }

    //--------------------------------------------------------------------------
    void MultiTask::initialize_reduction_state(void)
    //--------------------------------------------------------------------------
    {
#ifdef DEBUG_LEGION
      assert(reduction_op != NULL);
      assert(reduction_op->is_foldable);
      assert(reduction_state == NULL);
#endif
      reduction_state_size = reduction_op->sizeof_rhs;
      reduction_state = legion_malloc(REDUCTION_ALLOC, reduction_state_size);
      // If we need to initialize specially, then we do that with a serdez fn
      if (serdez_redop_fns != NULL)
        (*(serdez_redop_fns->init_fn))(reduction_op, reduction_state, 
                                       reduction_state_size);
      else
        reduction_op->init(reduction_state, 1);
    }

    //--------------------------------------------------------------------------
    void MultiTask::fold_reduction_future(const void *result, 
                                          size_t result_size, 
                                          bool owner, bool exclusive)
    //--------------------------------------------------------------------------
    {
      // Apply the reduction operation
#ifdef DEBUG_LEGION
      assert(reduction_op != NULL);
      assert(reduction_op->is_foldable);
      assert(reduction_state != NULL);
#endif
      // Perform the reduction, see if we have to do serdez reductions
      if (serdez_redop_fns != NULL)
      {
        // Need to hold the lock to make the serialize/deserialize
        // process atomic
        AutoLock o_lock(op_lock);
        (*(serdez_redop_fns->fold_fn))(reduction_op, reduction_state,
                                       reduction_state_size, result);
      }
      else
        reduction_op->fold(reduction_state, result, 1, exclusive);

      // If we're the owner, then free the memory
      if (owner)
        free(const_cast<void*>(result));
    } 

    //--------------------------------------------------------------------------
    VersionInfo& MultiTask::get_version_info(unsigned idx)
    //--------------------------------------------------------------------------
    {
#ifdef DEBUG_LEGION
      assert(idx < version_infos.size());
#endif
      return version_infos[idx];
    }

    //--------------------------------------------------------------------------
    RestrictInfo& MultiTask::get_restrict_info(unsigned idx)
    //--------------------------------------------------------------------------
    {
#ifdef DEBUG_LEGION
      assert(idx < restrict_infos.size());
#endif
      return restrict_infos[idx];
    }

    //--------------------------------------------------------------------------
    const ProjectionInfo* MultiTask::get_projection_info(unsigned idx)
    //--------------------------------------------------------------------------
    {
#ifdef DEBUG_LEGION
      assert(idx < projection_infos.size());
#endif
      return &projection_infos[idx]; 
    }

    //--------------------------------------------------------------------------
    const std::vector<VersionInfo>* MultiTask::get_version_infos(void)
    //--------------------------------------------------------------------------
    {
      return &version_infos;
    }

    //--------------------------------------------------------------------------
    const std::vector<RestrictInfo>* MultiTask::get_restrict_infos(void)
    //--------------------------------------------------------------------------
    {
      return &restrict_infos;
    }

    /////////////////////////////////////////////////////////////
    // Individual Task 
    /////////////////////////////////////////////////////////////

    //--------------------------------------------------------------------------
    IndividualTask::IndividualTask(Runtime *rt)
      : SingleTask(rt)
    //--------------------------------------------------------------------------
    {
    }

    //--------------------------------------------------------------------------
    IndividualTask::IndividualTask(const IndividualTask &rhs)
      : SingleTask(NULL)
    //--------------------------------------------------------------------------
    {
      // should never be called
      assert(false);
    }

    //--------------------------------------------------------------------------
    IndividualTask::~IndividualTask(void)
    //--------------------------------------------------------------------------
    {
    }

    //--------------------------------------------------------------------------
    IndividualTask& IndividualTask::operator=(const IndividualTask &rhs)
    //--------------------------------------------------------------------------
    {
      // should never be called
      assert(false);
      return *this;
    }

    //--------------------------------------------------------------------------
    void IndividualTask::activate(void)
    //--------------------------------------------------------------------------
    {
      DETAILED_PROFILER(runtime, ACTIVATE_INDIVIDUAL_CALL);
      activate_individual_task(); 
    }

    //--------------------------------------------------------------------------
    void IndividualTask::activate_individual_task(void)
    //--------------------------------------------------------------------------
    {
      activate_single();
      future_store = NULL;
      future_size = 0;
      predicate_false_result = NULL;
      predicate_false_size = 0;
      orig_task = this;
      remote_owner_uid = 0;
      remote_completion_event = get_completion_event();
      remote_unique_id = get_unique_id();
      sent_remotely = false;
      remote_replicate = false;
      top_level_task = false;
      need_intra_task_alias_analysis = true;
    }

    //--------------------------------------------------------------------------
    void IndividualTask::deactivate(void)
    //--------------------------------------------------------------------------
    {
      DETAILED_PROFILER(runtime, DEACTIVATE_INDIVIDUAL_CALL);
      deactivate_individual_task(); 
      runtime->free_individual_task(this);
    }

    //--------------------------------------------------------------------------
    void IndividualTask::deactivate_individual_task(void)
    //--------------------------------------------------------------------------
    {
      deactivate_single();
      if (future_store != NULL)
      {
        legion_free(FUTURE_RESULT_ALLOC, future_store, future_size);
        future_store = NULL;
        future_size = 0;
      }
      if (predicate_false_result != NULL)
      {
        legion_free(PREDICATE_ALLOC, predicate_false_result, 
                    predicate_false_size);
        predicate_false_result = NULL;
        predicate_false_size = 0;
      }
      // Remove our reference on the future
      result = Future();
      predicate_false_future = Future();
      privilege_paths.clear();
      version_infos.clear();
      restrict_infos.clear();
      if (!acquired_instances.empty())
        release_acquired_instances(acquired_instances); 
      acquired_instances.clear();
      restrict_postconditions.clear();
    }

    //--------------------------------------------------------------------------
    Future IndividualTask::initialize_task(TaskContext *ctx,
                                           const TaskLauncher &launcher,
                                           bool check_privileges,
                                           bool track /*=true*/)
    //--------------------------------------------------------------------------
    {
      parent_ctx = ctx;
      task_id = launcher.task_id;
      indexes = launcher.index_requirements;
      regions = launcher.region_requirements;
      futures = launcher.futures;
      // Can't update these here in case we get restricted postconditions
      grants = launcher.grants;
      wait_barriers = launcher.wait_barriers;
      arrive_barriers = launcher.arrive_barriers;
      arglen = launcher.argument.get_size();
      if (arglen > 0)
      {
        args = legion_malloc(TASK_ARGS_ALLOC, arglen);
        memcpy(args,launcher.argument.get_ptr(),arglen);
      }
      map_id = launcher.map_id;
      tag = launcher.tag;
      index_point = launcher.point;
      index_domain = Domain(index_point, index_point);
      is_index_space = false;
      initialize_base_task(ctx, track, launcher.static_dependences,
                           launcher.predicate, task_id);
      remote_owner_uid = ctx->get_unique_id();
      need_intra_task_alias_analysis = !launcher.independent_requirements;
      if (launcher.predicate != Predicate::TRUE_PRED)
      {
        if (launcher.predicate_false_future.impl != NULL)
          predicate_false_future = launcher.predicate_false_future;
        else
        {
          predicate_false_size = launcher.predicate_false_result.get_size();
          if (predicate_false_size == 0)
          {
            // TODO: Put this check back in
#if 0
            if (variants->return_size > 0)
              log_run.error("Predicated task launch for task %s "
                                  "in parent task %s (UID %lld) has non-void "
                                  "return type but no default value for its "
                                  "future if the task predicate evaluates to "
                                  "false.  Please set either the "
                                  "'predicate_false_result' or "
                                  "'predicate_false_future' fields of the "
                                  "TaskLauncher struct.",
                                  get_task_name(), ctx->get_task_name(),
                                  ctx->get_unique_id())
#endif
          }
          else
          {
            // TODO: Put this check back in
#ifdef PERFORM_PREDICATE_SIZE_CHECKS
            if (predicate_false_size != variants->return_size)
              REPORT_LEGION_ERROR(ERROR_PREDICATED_TASK_LAUNCH,
                            "Predicated task launch for task %s "
                                 "in parent task %s (UID %lld) has predicated "
                                 "false return type of size %ld bytes, but the "
                                 "expected return size is %ld bytes.",
                                 get_task_name(), parent_ctx->get_task_name(),
                                 parent_ctx->get_unique_id(),
                                 predicate_false_size, variants->return_size)
#endif
#ifdef DEBUG_LEGION
            assert(predicate_false_result == NULL);
#endif
            predicate_false_result = 
              legion_malloc(PREDICATE_ALLOC, predicate_false_size);
            memcpy(predicate_false_result, 
                   launcher.predicate_false_result.get_ptr(),
                   predicate_false_size);
          }
        }
      }
      if (check_privileges)
        perform_privilege_checks();
      // Get a future from the parent context to use as the result
      result = Future(new FutureImpl(runtime, true/*register*/,
            runtime->get_available_distributed_id(!top_level_task), 
            runtime->address_space, this));
      check_empty_field_requirements(); 
      if (Runtime::legion_spy_enabled)
      {
        LegionSpy::log_individual_task(parent_ctx->get_unique_id(),
                                       unique_op_id,
                                       task_id, get_task_name());
        for (std::vector<PhaseBarrier>::const_iterator it = 
              launcher.wait_barriers.begin(); it !=
              launcher.wait_barriers.end(); it++)
        {
          ApEvent e = Runtime::get_previous_phase(it->phase_barrier);
          LegionSpy::log_phase_barrier_wait(unique_op_id, e);
        }
        LegionSpy::log_future_creation(unique_op_id, 
              result.impl->get_ready_event(), index_point);
      }
      return result;
    }

    //--------------------------------------------------------------------------
    void IndividualTask::set_top_level(void)
    //--------------------------------------------------------------------------
    {
      this->top_level_task = true;
      // Top-level tasks never do dependence analysis, so we
      // need to complete those stages now
      resolve_speculation();
    } 

    //--------------------------------------------------------------------------
    void IndividualTask::trigger_prepipeline_stage(void)
    //--------------------------------------------------------------------------
    {
      // First compute the parent indexes
      compute_parent_indexes();
      privilege_paths.resize(regions.size());
      for (unsigned idx = 0; idx < regions.size(); idx++)
        initialize_privilege_path(privilege_paths[idx], regions[idx]);
      update_no_access_regions();
      if (!options_selected)
      {
        const bool inline_task = select_task_options();
        if (inline_task) 
        {
          REPORT_LEGION_WARNING(LEGION_WARNING_MAPPER_REQUESTED_INLINE,
                          "Mapper %s requested to inline task %s "
                          "(UID %lld) but the 'enable_inlining' option was "
                          "not set on the task launcher so the request is "
                          "being ignored", mapper->get_mapper_name(),
                          get_task_name(), get_unique_id());
        }
      }
      // If we have a trace, it is unsound to do this until the dependence
      // analysis stage when all the operations are serialized in order
      if (need_intra_task_alias_analysis)
      {
        LegionTrace *local_trace = get_trace();
        if (local_trace == NULL)
          perform_intra_task_alias_analysis(false/*tracing*/, NULL/*trace*/,
                                            privilege_paths);
      }
      if (Runtime::legion_spy_enabled)
      {
        for (unsigned idx = 0; idx < regions.size(); idx++)
        {
          log_requirement(unique_op_id, idx, regions[idx]);
        }
      }
    }

    //--------------------------------------------------------------------------
    void IndividualTask::trigger_dependence_analysis(void)
    //--------------------------------------------------------------------------
    {
      perform_base_dependence_analysis();
      ProjectionInfo projection_info;
      for (unsigned idx = 0; idx < regions.size(); idx++)
      {
        runtime->forest->perform_dependence_analysis(this, idx, regions[idx], 
                                                     restrict_infos[idx],
                                                     version_infos[idx],
                                                     projection_info,
                                                     privilege_paths[idx]);
      }
    }

    //--------------------------------------------------------------------------
    void IndividualTask::perform_base_dependence_analysis(void)
    //--------------------------------------------------------------------------
    {
#ifdef DEBUG_LEGION
      assert(privilege_paths.size() == regions.size());
#endif
      // If we have a trace we do our alias analysis now
      if (need_intra_task_alias_analysis)
      {
        LegionTrace *local_trace = get_trace();
        if (local_trace != NULL)
          perform_intra_task_alias_analysis(is_tracing(), local_trace,
                                            privilege_paths);
      }
      // To be correct with the new scheduler we also have to 
      // register mapping dependences on futures
      for (std::vector<Future>::const_iterator it = futures.begin();
            it != futures.end(); it++)
      {
#ifdef DEBUG_LEGION
        assert(it->impl != NULL);
#endif
        it->impl->register_dependence(this);
#ifdef LEGION_SPY
        if (it->impl->producer_op != NULL)
          LegionSpy::log_mapping_dependence(
              parent_ctx->get_unique_id(), it->impl->producer_uid, 0,
              get_unique_id(), 0, TRUE_DEPENDENCE);
#endif
      }
      if (predicate_false_future.impl != NULL)
      {
        predicate_false_future.impl->register_dependence(this);
#ifdef LEGION_SPY
        if (predicate_false_future.impl->producer_op != NULL)
          LegionSpy::log_mapping_dependence(
              parent_ctx->get_unique_id(), 
              predicate_false_future.impl->producer_uid, 0,
              get_unique_id(), 0, TRUE_DEPENDENCE);
#endif
      }
      // Also have to register any dependences on our predicate
      register_predicate_dependence();
      restrict_infos.resize(regions.size());
      version_infos.resize(regions.size());
    }

    //--------------------------------------------------------------------------
    void IndividualTask::trigger_ready(void)
    //--------------------------------------------------------------------------
    {
      // Dumb case for must epoch operations, we need these to 
      // be mapped immediately, mapper be damned
      if (must_epoch != NULL)
      {
        ProcessorManager::TriggerTaskArgs trigger_args;
        trigger_args.op = this;
        runtime->issue_runtime_meta_task(trigger_args, 
                                         LG_THROUGHPUT_PRIORITY, this);
      }
      // Figure out whether this task is local or remote
      else if (!runtime->is_local(target_proc))
      {
        // We can only send it away if it is not locally mapped
        // otherwise it has to stay here until it is fully mapped
        if (!is_locally_mapped())
          runtime->send_task(this);
        else
          enqueue_ready_task(false/*use target*/);
      }
      else
        enqueue_ready_task(true/*use target*/);
    }

    //--------------------------------------------------------------------------
    RtEvent IndividualTask::perform_versioning_analysis(void)
    //--------------------------------------------------------------------------
    {
#ifdef DEBUG_LEGION
      assert(regions.size() == version_infos.size());
#endif
      std::set<RtEvent> ready_events;
      // If we're remote we're going to have to recompute our privilege
      // paths otherwise we can use our existing privilege paths
      if (is_remote())
      {
        // If we're remote and locally mapped, then we are already done
        if (is_locally_mapped())
          return RtEvent::NO_RT_EVENT;
        for (unsigned idx = 0; idx < regions.size(); idx++)
        {
          if (early_mapped_regions.find(idx) != early_mapped_regions.end())
            continue;
          VersionInfo &version_info = version_infos[idx];
          if (version_info.has_physical_states())
            continue;
          RegionTreePath privilege_path;
          initialize_privilege_path(privilege_path, regions[idx]);
          runtime->forest->perform_versioning_analysis(this, idx, regions[idx],
                                                       privilege_path,
                                                       version_info,
                                                       ready_events);
        }
      }
      else
      {
        for (unsigned idx = 0; idx < regions.size(); idx++)
        {
          if (early_mapped_regions.find(idx) != early_mapped_regions.end())
            continue;
          VersionInfo &version_info = version_infos[idx];
          if (version_info.has_physical_states())
            continue;
          runtime->forest->perform_versioning_analysis(this, idx, regions[idx],
                                                       privilege_paths[idx],
                                                       version_info,
                                                       ready_events);
        }
      }
      if (!ready_events.empty())
        return Runtime::merge_events(ready_events);
      return RtEvent::NO_RT_EVENT;
    }

    //--------------------------------------------------------------------------
    void IndividualTask::report_interfering_requirements(unsigned idx1, 
                                                         unsigned idx2)
    //--------------------------------------------------------------------------
    {
#if 1
      REPORT_LEGION_ERROR(ERROR_ALIASED_INTERFERING_REGION,
                    "Aliased and interfering region requirements for "
                    "individual tasks are not permitted. Region requirements "
                    "%d and %d of task %s (UID %lld) in parent task %s "
                    "(UID %lld) are interfering.", idx1, idx2, get_task_name(),
                    get_unique_id(), parent_ctx->get_task_name(),
                    parent_ctx->get_unique_id())
#else
      REPORT_LEGION_WARNING(LEGION_WARNING_REGION_REQUIREMENTS_INDIVIDUAL,
                      "Region requirements %d and %d of individual task "
                      "%s (UID %lld) in parent task %s (UID %lld) are "
                      "interfering.  This behavior is currently "
                      "undefined. You better really know what you are "
                      "doing.", idx1, idx2, get_task_name(), 
                      get_unique_id(), parent_ctx->get_task_name(), 
                      parent_ctx->get_unique_id())
#endif
    }

    //--------------------------------------------------------------------------
    std::map<PhysicalManager*,std::pair<unsigned,bool> >* 
                                IndividualTask::get_acquired_instances_ref(void)
    //--------------------------------------------------------------------------
    {
      return &acquired_instances;
    }

    //--------------------------------------------------------------------------
    void IndividualTask::record_restrict_postcondition(ApEvent postcondition)
    //--------------------------------------------------------------------------
    {
      restrict_postconditions.insert(postcondition);
    }

    //--------------------------------------------------------------------------
    void IndividualTask::resolve_false(bool speculated, bool launched)
    //--------------------------------------------------------------------------
    {
      // If we already launched, then return, otherwise continue
      // through and do the work to clean up the task 
      if (launched)
        return;
      // Set the future to the false result
      RtEvent execution_condition;
      if (predicate_false_future.impl != NULL)
      {
        ApEvent wait_on = predicate_false_future.impl->get_ready_event();
        if (wait_on.has_triggered())
        {
          const size_t result_size = 
            check_future_size(predicate_false_future.impl);
          if (result_size > 0)
            result.impl->set_result(
                predicate_false_future.impl->get_untyped_result(true),
                result_size, false/*own*/);
        }
        else
        {
          // Add references so they aren't garbage collected
          result.impl->add_base_gc_ref(DEFERRED_TASK_REF, this);
          predicate_false_future.impl->add_base_gc_ref(DEFERRED_TASK_REF, this);
          Runtime::DeferredFutureSetArgs args;
          args.target = result.impl;
          args.result = predicate_false_future.impl;
          args.task_op = this;
          execution_condition = 
            runtime->issue_runtime_meta_task(args, LG_LATENCY_PRIORITY, this, 
                                             Runtime::protect_event(wait_on));
        }
      }
      else
      {
        if (predicate_false_size > 0)
          result.impl->set_result(predicate_false_result,
                                  predicate_false_size, false/*own*/);
      }
      // Then clean up this task instance
      complete_mapping();
      complete_execution(execution_condition);
      resolve_speculation();
      trigger_children_complete();
    }

    //--------------------------------------------------------------------------
    void IndividualTask::early_map_task(void)
    //--------------------------------------------------------------------------
    {
      // Nothing to do for now
    }

    //--------------------------------------------------------------------------
    bool IndividualTask::distribute_task(void)
    //--------------------------------------------------------------------------
    {
      if (target_proc.exists() && (target_proc != current_proc))
      {
        runtime->send_task(this);
        return false;
      }
      return true;
    }

    //--------------------------------------------------------------------------
    RtEvent IndividualTask::perform_must_epoch_version_analysis(
                                                             MustEpochOp *owner)
    //--------------------------------------------------------------------------
    {
      // No need to do anything here, we'll do it as part of perform_mapping
      return RtEvent::NO_RT_EVENT;
    }

    //--------------------------------------------------------------------------
    RtEvent IndividualTask::perform_mapping(
                                         MustEpochOp *must_epoch_owner/*=NULL*/)
    //--------------------------------------------------------------------------
    {
      DETAILED_PROFILER(runtime, INDIVIDUAL_PERFORM_MAPPING_CALL);
      // See if we need to do any versioning computations first
      RtEvent version_ready_event = perform_versioning_analysis();
      if (version_ready_event.exists() && !version_ready_event.has_triggered())
        return defer_perform_mapping(version_ready_event, must_epoch_owner);
      // Now try to do the mapping, we can just use our completion
      // event since we know this task will object will be active
      // throughout the duration of the computation
      map_all_regions(get_task_completion(), must_epoch_owner);
      // If we mapped, then we are no longer stealable
      stealable = false;
      // Also flush out physical regions
      for (unsigned idx = 0; idx < version_infos.size(); idx++)
        if (!virtual_mapped[idx] && !no_access_regions[idx])
          version_infos[idx].apply_mapping(map_applied_conditions);
      // We can now apply any arrives or releases
      if (!arrive_barriers.empty() || !grants.empty())
      {
        ApEvent done_event = get_task_completion();
        if (!restrict_postconditions.empty())
        {
          restrict_postconditions.insert(done_event);
          done_event = Runtime::merge_events(restrict_postconditions);
        }
        for (unsigned idx = 0; idx < grants.size(); idx++)
          grants[idx].impl->register_operation(done_event);
        for (std::vector<PhaseBarrier>::const_iterator it = 
              arrive_barriers.begin(); it != arrive_barriers.end(); it++)
          Runtime::phase_barrier_arrive(*it, 1/*count*/, done_event);
      }
      // If we succeeded in mapping and everything was mapped
      // then we get to mark that we are done mapping
      if ((shard_manager == NULL) && is_leaf() && !has_virtual_instances())
      {
        RtEvent applied_condition;
        if (!map_applied_conditions.empty())
        {
          applied_condition = Runtime::merge_events(map_applied_conditions);
          map_applied_conditions.clear();
        }
        if (is_remote())
        {
          // Send back the message saying that we finished mapping
          Serializer rez;
          // Only need to send back the pointer to the task instance
          rez.serialize(orig_task);
          rez.serialize(applied_condition);
          // Special case for control replication when we have to 
          // also return the version numbers for broadcast
          if (remote_replicate)
            pack_remote_versions(rez);
          runtime->send_individual_remote_mapped(orig_proc, rez);
        }
        // Mark that we have completed mapping
        complete_mapping(applied_condition);
        if (!acquired_instances.empty())
          release_acquired_instances(acquired_instances);
      }
      return RtEvent::NO_RT_EVENT;
    }

    //--------------------------------------------------------------------------
    bool IndividualTask::is_stealable(void) const
    //--------------------------------------------------------------------------
    {
      return ((!map_locally) && stealable);
    }

    //--------------------------------------------------------------------------
    bool IndividualTask::has_restrictions(unsigned idx, LogicalRegion handle)
    //--------------------------------------------------------------------------
    {
#ifdef DEBUG_LEGION
      assert(idx < restrict_infos.size());
#endif
      // We know that if there are any restrictions they directly apply
      return restrict_infos[idx].has_restrictions();
    }

    //--------------------------------------------------------------------------
    bool IndividualTask::can_early_complete(ApUserEvent &chain_event)
    //--------------------------------------------------------------------------
    {
      if (is_remote())
        return false;
      if (!restrict_postconditions.empty())
        return false;
      // Otherwise we're going to do it mark that we
      // don't need to trigger the underlying completion event.
      // Note we need to do this now to avoid any race condition.
      need_completion_trigger = false;
      chain_event = completion_event;
      return true;
    }

    //--------------------------------------------------------------------------
    VersionInfo& IndividualTask::get_version_info(unsigned idx)
    //--------------------------------------------------------------------------
    {
#ifdef DEBUG_LEGION
      assert(idx < version_infos.size());
#endif
      return version_infos[idx];
    }

    //--------------------------------------------------------------------------
    RestrictInfo& IndividualTask::get_restrict_info(unsigned idx)
    //--------------------------------------------------------------------------
    {
#ifdef DEBUG_LEGION
      assert(idx < restrict_infos.size());
#endif
      return restrict_infos[idx];
    }

    //--------------------------------------------------------------------------
    const ProjectionInfo* IndividualTask::get_projection_info(unsigned idx)
    //--------------------------------------------------------------------------
    {
      return NULL;
    }

    //--------------------------------------------------------------------------
    const std::vector<VersionInfo>* IndividualTask::get_version_infos(void)
    //--------------------------------------------------------------------------
    {
      return &version_infos;
    }

    //--------------------------------------------------------------------------
    const std::vector<RestrictInfo>* IndividualTask::get_restrict_infos(void)
    //--------------------------------------------------------------------------
    {
      return &restrict_infos;
    }

    //--------------------------------------------------------------------------
    RegionTreePath& IndividualTask::get_privilege_path(unsigned idx)
    //--------------------------------------------------------------------------
    {
#ifdef DEBUG_LEGION
      assert(idx < privilege_paths.size());
#endif
      return privilege_paths[idx];
    }

    //--------------------------------------------------------------------------
    ApEvent IndividualTask::get_task_completion(void) const
    //--------------------------------------------------------------------------
    {
      if (is_remote())
        return remote_completion_event;
      else
        return completion_event;
    }

    //--------------------------------------------------------------------------
    TaskOp::TaskKind IndividualTask::get_task_kind(void) const
    //--------------------------------------------------------------------------
    {
      return INDIVIDUAL_TASK_KIND;
    } 

    //--------------------------------------------------------------------------
    void IndividualTask::trigger_task_complete(void)
    //--------------------------------------------------------------------------
    {
      DETAILED_PROFILER(runtime, INDIVIDUAL_TRIGGER_COMPLETE_CALL);
      // Remove profiling our guard and trigger the profiling event if necessary
      if ((__sync_add_and_fetch(&outstanding_profiling_requests, -1) == 0) &&
          profiling_reported.exists())
        Runtime::trigger_event(profiling_reported);
      // Release any restrictions we might have had
      if ((execution_context != NULL) && execution_context->has_restrictions())
        execution_context->release_restrictions();
      // For remote cases we have to keep track of the events for
      // returning any created logical state, we can't commit until
      // it is returned or we might prematurely release the references
      // that we hold on the version state objects
      if (!is_remote())
      {
        // Pass back our created and deleted operations
        if (!top_level_task && (execution_context != NULL))
          execution_context->return_privilege_state(parent_ctx);
        // The future has already been set so just trigger it
        result.impl->complete_future();
      }
      else
      {
        Serializer rez;
        pack_remote_complete(rez);
        runtime->send_individual_remote_complete(orig_proc,rez);
      }
      // Invalidate any state that we had if we didn't already
      if (execution_context != NULL)
        execution_context->invalidate_region_tree_contexts();
      // See if we need to trigger that our children are complete
      // Note it is only safe to do this if we were not sent remotely
      bool need_commit = false;
      if (!sent_remotely && (execution_context != NULL))
        need_commit = execution_context->attempt_children_commit();
      if (must_epoch != NULL)
        must_epoch->notify_subop_complete(this);
      // Mark that this operation is complete
      complete_operation();
      if (need_commit)
        trigger_children_committed();
    }

    //--------------------------------------------------------------------------
    void IndividualTask::trigger_task_commit(void)
    //--------------------------------------------------------------------------
    {
      DETAILED_PROFILER(runtime, INDIVIDUAL_TRIGGER_COMMIT_CALL);
      if (is_remote())
      {
        Serializer rez;
        pack_remote_commit(rez);
        runtime->send_individual_remote_commit(orig_proc,rez);
      }
      // We can release our version infos now
      for (std::vector<VersionInfo>::iterator it = version_infos.begin();
            it != version_infos.end(); it++)
      {
        it->clear();
      }
      if (must_epoch != NULL)
        must_epoch->notify_subop_commit(this);
      commit_operation(true/*deactivate*/, profiling_reported);
    }

    //--------------------------------------------------------------------------
    void IndividualTask::handle_future(const void *res, size_t res_size,
                                       bool owned)
    //--------------------------------------------------------------------------
    {
      // Save our future value so we can set it or send it back later
      if (is_remote())
      {
        if (owned)
        {
          future_store = const_cast<void*>(res);
          future_size = res_size;
        }
        else
        {
          future_size = res_size;
          future_store = legion_malloc(FUTURE_RESULT_ALLOC, future_size);
          memcpy(future_store,res,future_size);
        }
      }
      else
      {
        // Set our future, but don't trigger it yet
        if (must_epoch == NULL)
          result.impl->set_result(res, res_size, owned);
        else
          must_epoch->set_future(index_point, res, res_size, owned);
      }
    }

    //--------------------------------------------------------------------------
    void IndividualTask::handle_post_mapped(RtEvent mapped_precondition)
    //--------------------------------------------------------------------------
    {
      DETAILED_PROFILER(runtime, INDIVIDUAL_POST_MAPPED_CALL);
      // If this is a remote task then
      // we need to wait before completing our mapping
      if (!mapped_precondition.has_triggered())
      {
        SingleTask::DeferredPostMappedArgs args;
        args.task = this;
        runtime->issue_runtime_meta_task(args, LG_LATENCY_PRIORITY,
                                         this, mapped_precondition);
        return;
      }
      if (Runtime::legion_spy_enabled && (execution_context != NULL))
        execution_context->log_created_requirements();
      // We used to have to apply our virtual state here, but that is now
      // done when the virtual instances are returned in return_virtual_task
      // If we have any virtual instances then we need to apply
      // the changes for them now
      if (!is_remote())
      {
        if (!acquired_instances.empty())
          release_acquired_instances(acquired_instances);
        if (!map_applied_conditions.empty())
          complete_mapping(Runtime::merge_events(map_applied_conditions));
        else 
          complete_mapping();
        return;
      }
      RtEvent applied_condition;
      if (!map_applied_conditions.empty())
        applied_condition = Runtime::merge_events(map_applied_conditions);
      // Send back the message saying that we finished mapping
      Serializer rez;
      // Only need to send back the pointer to the task instance
      rez.serialize(orig_task);
      rez.serialize(applied_condition);
      // Special case for control replication when we have to 
      // also return the version numbers for broadcast
      if (remote_replicate)
        pack_remote_versions(rez);
      runtime->send_individual_remote_mapped(orig_proc, rez);
      // Now we can complete this task
      if (!acquired_instances.empty())
        release_acquired_instances(acquired_instances);
      complete_mapping(applied_condition);
    } 

    //--------------------------------------------------------------------------
    void IndividualTask::handle_misspeculation(void)
    //--------------------------------------------------------------------------
    {
      // First thing: increment the meta-task counts since we decremented
      // them in case we didn't end up running
#ifdef DEBUG_LEGION
      runtime->increment_total_outstanding_tasks(
          MisspeculationTaskArgs::TASK_ID, true/*meta*/);
#else
      runtime->increment_total_outstanding_tasks();
#endif
#ifdef DEBUG_SHUTDOWN_HANG
      __sync_fetch_and_add(
            &runtime->outstanding_counts[MisspeculationTaskArgs::TASK_ID],1);
#endif
      // Pretend like we executed the task
      execution_context->begin_task();
      if (predicate_false_future.impl != NULL)
      {
        // Wait for the future to be ready
        ApEvent wait_on = predicate_false_future.impl->get_ready_event();
        wait_on.lg_wait();
        void *ptr = predicate_false_future.impl->get_untyped_result(true);
        size_t size = predicate_false_future.impl->get_untyped_size();
        execution_context->end_task(ptr, size, false/*owned*/); 
      }
      else
        execution_context->end_task(predicate_false_result,
                                    predicate_false_size, false/*owned*/);
    }

    //--------------------------------------------------------------------------
    void IndividualTask::record_reference_mutation_effect(RtEvent event)
    //--------------------------------------------------------------------------
    {
      map_applied_conditions.insert(event);
    }

    //--------------------------------------------------------------------------
    void IndividualTask::perform_physical_traversal(unsigned idx, 
                                      RegionTreeContext ctx, InstanceSet &valid)
    //--------------------------------------------------------------------------
    {
      runtime->forest->physical_premap_only(this, idx, regions[idx], 
                                            version_infos[idx], valid);
    }

    //--------------------------------------------------------------------------
    bool IndividualTask::pack_task(Serializer &rez, Processor target)
    //--------------------------------------------------------------------------
    {
      DETAILED_PROFILER(runtime, INDIVIDUAL_PACK_TASK_CALL);
      // Check to see if we are stealable, if not and we have not
      // yet been sent remotely, then send the state now
      AddressSpaceID addr_target = runtime->find_address_space(target);
      RezCheck z(rez);
      pack_single_task(rez, addr_target);
      rez.serialize(orig_task);
      rez.serialize(remote_completion_event);
      rez.serialize(remote_unique_id);
      rez.serialize(remote_owner_uid);
      rez.serialize(top_level_task);
      rez.serialize<bool>(is_repl_individual_task());
      if (!is_locally_mapped())
      {
        // have to pack all version info (e.g. split masks)
        std::vector<bool> full_version_infos(regions.size(), true);
        pack_version_infos(rez, version_infos, full_version_infos);
      }
      else
        pack_version_infos(rez, version_infos, virtual_mapped);
      pack_restrict_infos(rez, restrict_infos);
      if (predicate_false_future.impl != NULL)
        rez.serialize(predicate_false_future.impl->did);
      else
        rez.serialize<DistributedID>(0);
      rez.serialize(predicate_false_size);
      if (predicate_false_size > 0)
        rez.serialize(predicate_false_result, predicate_false_size);
      // Mark that we sent this task remotely
      sent_remotely = true;
      // If this task is remote, then deactivate it, otherwise
      // we're local so we don't want to be deactivated for when
      // return messages get sent back.
      return is_remote();
    }

    //--------------------------------------------------------------------------
    bool IndividualTask::unpack_task(Deserializer &derez, Processor current,
                                     std::set<RtEvent> &ready_events)
    //--------------------------------------------------------------------------
    {
      DETAILED_PROFILER(runtime, INDIVIDUAL_UNPACK_TASK_CALL);
      DerezCheck z(derez);
      unpack_single_task(derez, ready_events);
      derez.deserialize(orig_task);
      derez.deserialize(remote_completion_event);
      derez.deserialize(remote_unique_id);
      set_current_proc(current);
      derez.deserialize(remote_owner_uid);
      derez.deserialize(top_level_task);
      derez.deserialize(remote_replicate);
      unpack_version_infos(derez, version_infos, ready_events);
      unpack_restrict_infos(derez, restrict_infos, ready_events);
      // Quick check to see if we've been sent back to our original node
      if (!is_remote())
      {
#ifdef DEBUG_LEGION
        // Need to make the deserializer happy in debug mode
        derez.advance_pointer(derez.get_remaining_bytes());
#endif
        // If we were sent back then mark that we are no longer remote
        sent_remotely = false;
        // Put the original instance back on the mapping queue and
        // deactivate this version of the task
        runtime->add_to_ready_queue(current_proc, orig_task);
        deactivate();
        return false;
      }
      // Unpack the predicate false infos
      DistributedID pred_false_did;
      derez.deserialize(pred_false_did);
      if (pred_false_did != 0)
      {
        WrapperReferenceMutator mutator(ready_events);
        predicate_false_future = Future( 
          runtime->find_or_create_future(pred_false_did, &mutator));
      }
      derez.deserialize(predicate_false_size);
      if (predicate_false_size > 0)
      {
#ifdef DEBUG_LEGION
        assert(predicate_false_result == NULL);
#endif
        predicate_false_result = malloc(predicate_false_size);
        derez.deserialize(predicate_false_result, predicate_false_size);
      }
      // Figure out what our parent context is
      parent_ctx = runtime->find_context(remote_owner_uid);
      // Set our parent task for the user
      parent_task = parent_ctx->get_task();
      // Check to see if we had no virtual mappings and everything
      // was pre-mapped and we're remote then we can mark this
      // task as being mapped
      if (is_locally_mapped() && is_leaf())
        complete_mapping();
      // Have to do this before resolving speculation in case
      // we get cleaned up after the resolve speculation call
      if (Runtime::legion_spy_enabled)
      {
        LegionSpy::log_point_point(remote_unique_id, get_unique_id());
#ifdef LEGION_SPY
        LegionSpy::log_event_dependence(completion_event, 
                                        remote_completion_event);
#endif
      }
      // If we're remote, we've already resolved speculation for now
      resolve_speculation();
      // Return true to add ourselves to the ready queue
      return true;
    }

    //--------------------------------------------------------------------------
    void IndividualTask::pack_as_shard_task(Serializer &rez,AddressSpace target)
    //--------------------------------------------------------------------------
    {
      pack_single_task(rez, target);
      // We know we are mapped so pack the version infos and restrictions
      pack_version_infos(rez, version_infos, virtual_mapped);
      pack_restrict_infos(rez, restrict_infos);
      // Finally pack our context information
      rez.serialize(remote_owner_uid);
    }

    //--------------------------------------------------------------------------
    void IndividualTask::perform_inlining(void)
    //--------------------------------------------------------------------------
    {
      // See if there is anything that we need to wait on before running
      std::set<ApEvent> wait_on_events;
      for (unsigned idx = 0; idx < futures.size(); idx++)
      {
        FutureImpl *impl = futures[idx].impl; 
        wait_on_events.insert(impl->ready_event);
      }
      for (unsigned idx = 0; idx < grants.size(); idx++)
      {
        GrantImpl *impl = grants[idx].impl;
        wait_on_events.insert(impl->acquire_grant());
      }
      for (unsigned idx = 0; idx < wait_barriers.size(); idx++)
      {
        ApEvent e = 
          Runtime::get_previous_phase(wait_barriers[idx].phase_barrier);
        wait_on_events.insert(e);
      }
      // Merge together all the events for the start condition 
      ApEvent start_condition = Runtime::merge_events(wait_on_events); 
      // Get the processor that we will be running on
      Processor current = parent_ctx->get_executing_processor();
      // Select the variant to use
      VariantImpl *variant = parent_ctx->select_inline_variant(this);
      if (!Runtime::unsafe_mapper)
      {
        MapperManager *mapper = runtime->find_mapper(current, map_id);
        validate_variant_selection(mapper, variant, "select_task_variant");
      }
      // Now make an inline context to use for the execution
      InlineContext *inline_ctx = new InlineContext(runtime, parent_ctx, this);
      // Save this for when we are done executing
      TaskContext *enclosing = parent_ctx;
      // Set the context to be the current inline context
      parent_ctx = inline_ctx;
      // See if we need to wait for anything
      if (start_condition.exists())
        start_condition.lg_wait();
      variant->dispatch_inline(current, inline_ctx); 
      // Return any created privilege state
      inline_ctx->return_privilege_state(enclosing);
      // Then delete the inline context
      delete inline_ctx;
    }

    //--------------------------------------------------------------------------
    void IndividualTask::end_inline_task(const void *res, 
                                         size_t res_size, bool owned) 
    //--------------------------------------------------------------------------
    {
      // Save the future result and trigger it
      result.impl->set_result(res, res_size, owned);
      result.impl->complete_future();
      // Trigger our completion event
      Runtime::trigger_event(completion_event);
      // Now we're done, someone else will deactivate us
    }

    //--------------------------------------------------------------------------
    void IndividualTask::unpack_remote_versions(Deserializer &derez)
    //--------------------------------------------------------------------------
    {
      // Should only be called by inheriting classes like ReplIndividualTask
      assert(false);
    }

    //--------------------------------------------------------------------------
    void IndividualTask::pack_remote_versions(Serializer &rez)
    //--------------------------------------------------------------------------
    {
#ifdef DEBUG_LEGION
      assert(is_remote());
      assert(remote_replicate);
#endif
      std::vector<unsigned> write_indexes;
      for (unsigned idx = 0; idx < regions.size(); idx++)
      {
        if (!IS_WRITE(regions[idx]))
          continue;
        write_indexes.push_back(idx);
      }
      rez.serialize<size_t>(write_indexes.size());
      if (!write_indexes.empty())
      {
        for (unsigned idx = 0; idx < write_indexes.size(); idx++)
        {
          const unsigned index = write_indexes[idx];
          rez.serialize(index);
          LegionMap<DistributedID,FieldMask>::aligned advance_states;
          version_infos[index].capture_base_advance_states(advance_states);
          rez.serialize<size_t>(advance_states.size());
          for (LegionMap<DistributedID,FieldMask>::aligned::const_iterator 
                it = advance_states.begin(); it != advance_states.end(); it++)
          {
            rez.serialize(it->first);
            rez.serialize(it->second);
          }
        }
      }
    }

    //--------------------------------------------------------------------------
    void IndividualTask::unpack_remote_mapped(Deserializer &derez)
    //--------------------------------------------------------------------------
    {
      RtEvent applied;
      derez.deserialize(applied);
      if (applied.exists())
        map_applied_conditions.insert(applied);
      if (is_repl_individual_task())
        unpack_remote_versions(derez);
      if (!map_applied_conditions.empty())
        complete_mapping(Runtime::merge_events(map_applied_conditions));
      else
        complete_mapping();
    } 

    //--------------------------------------------------------------------------
    void IndividualTask::pack_remote_complete(Serializer &rez)
    //--------------------------------------------------------------------------
    {
      DETAILED_PROFILER(runtime, INDIVIDUAL_PACK_REMOTE_COMPLETE_CALL);
      AddressSpaceID target = runtime->find_address_space(orig_proc);
      if (execution_context->has_created_requirements())
        execution_context->send_back_created_state(target); 
      // Send back the pointer to the task instance, then serialize
      // everything else that needs to be sent back
      rez.serialize(orig_task);
      RezCheck z(rez);
      // Pack the privilege state
      execution_context->pack_privilege_state(rez, target, true/*returning*/);
      // Then pack the future result
      {
        RezCheck z2(rez);
        rez.serialize(future_size);
        rez.serialize(future_store,future_size);
      }
    }
    
    //--------------------------------------------------------------------------
    void IndividualTask::unpack_remote_complete(Deserializer &derez)
    //--------------------------------------------------------------------------
    {
      DETAILED_PROFILER(runtime, INDIVIDUAL_UNPACK_REMOTE_COMPLETE_CALL);
      DerezCheck z(derez);
      // First unpack the privilege state
      ResourceTracker::unpack_privilege_state(derez, parent_ctx);
      // Unpack the future result
      {
        DerezCheck z2(derez);
        size_t future_size;
        derez.deserialize(future_size);
        const void *future_ptr = derez.get_current_pointer();
        handle_future(future_ptr, future_size, false/*owned*/); 
        derez.advance_pointer(future_size);
      }
      // Mark that we have both finished executing and that our
      // children are complete
      complete_execution();
      trigger_children_complete();
    }

    //--------------------------------------------------------------------------
    void IndividualTask::pack_remote_commit(Serializer &rez)
    //--------------------------------------------------------------------------
    {
      // Only need to send back the pointer to the task instance
      rez.serialize(orig_task);
    }

    //--------------------------------------------------------------------------
    void IndividualTask::unpack_remote_commit(Deserializer &derez)
    //--------------------------------------------------------------------------
    {
      trigger_children_committed();
    }
    
    //--------------------------------------------------------------------------
    /*static*/ void IndividualTask::process_unpack_remote_mapped(
                                                            Deserializer &derez)
    //--------------------------------------------------------------------------
    {
      IndividualTask *task;
      derez.deserialize(task);
      task->unpack_remote_mapped(derez);
    }

    //--------------------------------------------------------------------------
    /*static*/ void IndividualTask::process_unpack_remote_complete(
                                                            Deserializer &derez)
    //--------------------------------------------------------------------------
    {
      IndividualTask *task;
      derez.deserialize(task);
      task->unpack_remote_complete(derez);
    }

    //--------------------------------------------------------------------------
    /*static*/ void IndividualTask::process_unpack_remote_commit(
                                                            Deserializer &derez)
    //--------------------------------------------------------------------------
    {
      IndividualTask *task;
      derez.deserialize(task);
      task->unpack_remote_commit(derez);
    }

    /////////////////////////////////////////////////////////////
    // Point Task 
    /////////////////////////////////////////////////////////////

    //--------------------------------------------------------------------------
    PointTask::PointTask(Runtime *rt)
      : SingleTask(rt)
    //--------------------------------------------------------------------------
    {
    }

    //--------------------------------------------------------------------------
    PointTask::PointTask(const PointTask &rhs)
      : SingleTask(NULL)
    //--------------------------------------------------------------------------
    {
      // should never be called
      assert(false);
    }

    //--------------------------------------------------------------------------
    PointTask::~PointTask(void)
    //--------------------------------------------------------------------------
    {
    }

    //--------------------------------------------------------------------------
    PointTask& PointTask::operator=(const PointTask &rhs)
    //--------------------------------------------------------------------------
    {
      // should never be called
      assert(false);
      return *this;
    }

    //--------------------------------------------------------------------------
    void PointTask::activate(void)
    //--------------------------------------------------------------------------
    {
      DETAILED_PROFILER(runtime, POINT_ACTIVATE_CALL);
      activate_single();
      // Point tasks never have to resolve speculation
      resolve_speculation();
      slice_owner = NULL;
      point_termination = ApUserEvent::NO_AP_USER_EVENT;
    }

    //--------------------------------------------------------------------------
    void PointTask::deactivate(void)
    //--------------------------------------------------------------------------
    {
      DETAILED_PROFILER(runtime, POINT_DEACTIVATE_CALL);
      if (runtime->profiler != NULL)
        runtime->profiler->register_slice_owner(
            this->slice_owner->get_unique_op_id(),
            this->get_unique_op_id());
      deactivate_single();
      version_infos.clear();
      restrict_postconditions.clear();
      runtime->free_point_task(this);
    }

    //--------------------------------------------------------------------------
    void PointTask::perform_versioning_analysis(std::set<RtEvent> &ready_events)
    //--------------------------------------------------------------------------
    {
#ifdef DEBUG_LEGION
      assert(version_infos.empty());
#endif
      // Copy the version info information over from our slice owner
      version_infos = slice_owner->version_infos;
#ifdef DEBUG_LEGION
      assert(version_infos.size() == regions.size());
#endif
      // We have to walk down the tree from the upper bound node
      // to where we are asking for privileges, along the way we
      // first have to check to see if the tree is open, and then
      // again to see if it has been advanced if we are going to 
      // be writing/reducing below in the tree
      const LegionMap<unsigned,FieldMask>::aligned empty_dirty_previous;
      const UniqueID logical_context_uid = parent_ctx->get_context_uid();
      for (unsigned idx = 0; idx < regions.size(); idx++)
      {
        if (IS_NO_ACCESS(regions[idx]))
          continue;
        // If this is an early mapped region then we don't need to do anything
        if (early_mapped_regions.find(idx) != early_mapped_regions.end())
          continue;
        ProjectionInfo &proj_info = slice_owner->projection_infos[idx]; 
        RegionTreeNode *parent_node;
        const RegionRequirement &slice_req = slice_owner->regions[idx];
        if (slice_req.handle_type == PART_PROJECTION)
          parent_node = runtime->forest->get_node(slice_req.partition);
        else
          parent_node = runtime->forest->get_node(slice_req.region);
#ifdef DEBUG_LEGION
        assert(regions[idx].handle_type == SINGULAR);
#endif
        RegionTreeNode *child_node = 
          runtime->forest->get_node(regions[idx].region);
        // If they are the same node, we are already done
        if (child_node == parent_node)
          continue;
        // Compute our privilege full projection path 
        RegionTreePath projection_path;
        runtime->forest->initialize_path(child_node->get_row_source(),
                       parent_node->get_row_source(), projection_path);
        // Any opens/advances have already been generated to the
        // upper bound node, so we don't have to handle that node, 
        // therefore all our paths must start at one node below the
        // upper bound node
        RegionTreeNode *one_below = parent_node->get_tree_child(
                projection_path.get_child(parent_node->get_depth()));
        RegionTreePath one_below_path;
        one_below_path.initialize(projection_path.get_min_depth()+1, 
                                  projection_path.get_max_depth());
        for (unsigned idx2 = projection_path.get_min_depth()+1; 
              idx2 < projection_path.get_max_depth(); idx2++)
          one_below_path.register_child(idx2, projection_path.get_child(idx2));
        const LegionMap<ProjectionEpochID,FieldMask>::aligned &proj_epochs = 
          proj_info.get_projection_epochs();
        // Do the analysis to see if we've opened all the nodes to the child
        {
          for (LegionMap<ProjectionEpochID,FieldMask>::aligned::const_iterator
                it = proj_epochs.begin(); it != proj_epochs.end(); it++)
          {
            // Advance version numbers from one below the upper bound
            // all the way down to the child
            runtime->forest->advance_version_numbers(this, idx, 
                false/*update parent state*/, false/*doesn't matter*/,
                logical_context_uid, true/*dedup opens*/, 
                false/*dedup advance*/, it->first, 0/*id*/, one_below, 
                one_below_path, it->second, empty_dirty_previous, ready_events);
          }
        }
        // If we're doing something other than reading, we need
        // to also do the advance for anything open below, we do
        // this from the one below node to the node above the child node
        // The exception is if we are reducing in which case we go from
        // the all the way to the bottom so that the first reduction
        // point bumps the version number appropriately. Another exception is 
        // for dirty reductions where we know that there is already a write 
        // at the base level so we don't need to do an advance to get our 
        // reduction registered with the parent VersionState object

        if (!IS_READ_ONLY(regions[idx]) && 
            ((one_below != child_node) || 
             (IS_REDUCE(regions[idx]) && !proj_info.is_dirty_reduction())))
        {
          RegionTreePath advance_path;
          // If we're a reduction we go all the way to the bottom
          // otherwise if we're read-write we go to the level above
          // because our version_analysis call will do the advance
          // at the destination node.           
          if (IS_REDUCE(regions[idx]) && !proj_info.is_dirty_reduction())
          {
#ifdef DEBUG_LEGION
            assert((one_below->get_depth() < child_node->get_depth()) ||
                   (one_below == child_node)); 
#endif
            advance_path = one_below_path;
          }
          else
          {
#ifdef DEBUG_LEGION
            assert(one_below->get_depth() < child_node->get_depth()); 
#endif
            advance_path.initialize(one_below_path.get_min_depth(), 
                                    one_below_path.get_max_depth()-1);
            for (unsigned idx2 = one_below_path.get_min_depth(); 
                  idx2 < (one_below_path.get_max_depth()-1); idx2++)
              advance_path.register_child(idx2, one_below_path.get_child(idx2));
          }
          const bool parent_is_upper_bound = 
            (slice_req.handle_type != PART_PROJECTION) && 
            (slice_req.region == slice_req.parent);
          for (LegionMap<ProjectionEpochID,FieldMask>::aligned::const_iterator
                it = proj_epochs.begin(); it != proj_epochs.end(); it++)
          {
            // Advance version numbers from the upper bound to one above
            // the target child for split version numbers
            runtime->forest->advance_version_numbers(this, idx, 
                true/*update parent state*/, parent_is_upper_bound,
                logical_context_uid, false/*dedup opens*/, 
                true/*dedup advances*/, 0/*id*/, it->first, one_below, 
                advance_path, it->second, empty_dirty_previous, ready_events);
          }
        }
        // Now we can record our version numbers just like everyone else
        // We can skip the check for virtual version information because
        // our owner slice already did it
        runtime->forest->perform_versioning_analysis(this, idx, regions[idx],
                                      one_below_path, version_infos[idx], 
                                      ready_events, false/*partial*/, 
                                      NULL/*filter*/, one_below, 
                                      logical_context_uid, &proj_epochs, 
                                      true/*skip parent check*/);
      }
    }

    //--------------------------------------------------------------------------
    void PointTask::trigger_dependence_analysis(void)
    //--------------------------------------------------------------------------
    {
      // should never be called
      assert(false);
    }

    //--------------------------------------------------------------------------
    void PointTask::report_interfering_requirements(unsigned idx1,
                                                    unsigned idx2)
    //--------------------------------------------------------------------------
    {
      switch (index_point.get_dim())
      {
        case 1:
          {
            REPORT_LEGION_ERROR(ERROR_ALIASED_REGION_REQUIREMENTS,
                    "Aliased and interfering region requirements for "
                    "point tasks are not permitted. Region requirements "
                    "%d and %d of point %lld of index space task %s (UID %lld) "
                    "in parent task %s (UID %lld) are interfering.", 
                    idx1, idx2, index_point[0], get_task_name(),
                    get_unique_id(), parent_ctx->get_task_name(),
                    parent_ctx->get_unique_id());
            break;
          }
        case 2:
          {
            REPORT_LEGION_ERROR(ERROR_ALIASED_REGION_REQUIREMENTS,
                    "Aliased and interfering region requirements for "
                    "point tasks are not permitted. Region requirements "
                    "%d and %d of point (%lld,%lld) of index space task %s "
                    "(UID %lld) in parent task %s (UID %lld) are interfering.",
                    idx1, idx2, index_point[0], index_point[1], 
                    get_task_name(), get_unique_id(), 
                    parent_ctx->get_task_name(), parent_ctx->get_unique_id());
            break;
          }
        case 3:
          {
            REPORT_LEGION_ERROR(ERROR_ALIASED_REGION_REQUIREMENTS,
                    "Aliased and interfering region requirements for "
                    "point tasks are not permitted. Region requirements "
                    "%d and %d of point (%lld,%lld,%lld) of index space task %s"
                    " (UID %lld) in parent task %s (UID %lld) are interfering.",
                    idx1, idx2, index_point[0], index_point[1], 
                    index_point[2], get_task_name(), get_unique_id(), 
                    parent_ctx->get_task_name(), parent_ctx->get_unique_id());
            break;
          }
        default:
          assert(false);
      }
    }

    //--------------------------------------------------------------------------
    void PointTask::resolve_false(bool speculated, bool launched)
    //--------------------------------------------------------------------------
    {
      // should never be called
      assert(false);
    }

    //--------------------------------------------------------------------------
    void PointTask::early_map_task(void)
    //--------------------------------------------------------------------------
    {
      // Point tasks are always done with early mapping
    }

    //--------------------------------------------------------------------------
    bool PointTask::distribute_task(void)
    //--------------------------------------------------------------------------
    {
      // Point tasks are never sent anywhere
      return true;
    }

    //--------------------------------------------------------------------------
    RtEvent PointTask::perform_must_epoch_version_analysis(MustEpochOp *owner)
    //--------------------------------------------------------------------------
    {
      // See if we've done our slice version analysis yet
      return slice_owner->perform_must_epoch_version_analysis(owner);
    }

    //--------------------------------------------------------------------------
    RtEvent PointTask::perform_mapping(MustEpochOp *must_epoch_owner/*=NULL*/)
    //--------------------------------------------------------------------------
    {
      // Our versioning analysis was done with our slice
      
      // For point tasks we use the point termination event which as the
      // end event for this task since point tasks can be moved and
      // the completion event is therefore not guaranteed to survive
      // the length of the task's execution
      map_all_regions(point_termination, must_epoch_owner);
      // Flush out the state for any mapped region requirements
      for (unsigned idx = 0; idx < version_infos.size(); idx++)
        if (!virtual_mapped[idx] && !no_access_regions[idx])
          version_infos[idx].apply_mapping(map_applied_conditions);
      // If we succeeded in mapping and had no virtual mappings
      // then we are done mapping
      if (is_leaf() && !has_virtual_instances() && (shard_manager == NULL))
      {
        if (!map_applied_conditions.empty())
        {
          RtEvent done = Runtime::merge_events(map_applied_conditions);
          if (!restrict_postconditions.empty())
          {
            ApEvent restrict_post = 
              Runtime::merge_events(restrict_postconditions);
            slice_owner->record_child_mapped(done, restrict_post);
          }
          else
            slice_owner->record_child_mapped(done, ApEvent::NO_AP_EVENT);
          complete_mapping(done);
        }
        else
        {
          // Tell our owner that we mapped
          if (!restrict_postconditions.empty())
          {
            ApEvent restrict_post = 
              Runtime::merge_events(restrict_postconditions);
            slice_owner->record_child_mapped(RtEvent::NO_RT_EVENT, 
                                             restrict_post);
          }
          else
            slice_owner->record_child_mapped(RtEvent::NO_RT_EVENT,
                                             ApEvent::NO_AP_EVENT);
          // Mark that we ourselves have mapped
          complete_mapping();
        }
      }
      return RtEvent::NO_RT_EVENT;
    }

    //--------------------------------------------------------------------------
    bool PointTask::is_stealable(void) const
    //--------------------------------------------------------------------------
    {
      // should never be called
      assert(false);
      return false;
    }

    //--------------------------------------------------------------------------
    bool PointTask::has_restrictions(unsigned idx, LogicalRegion handle)
    //--------------------------------------------------------------------------
    {
      return slice_owner->has_restrictions(idx, handle);
    }

    //--------------------------------------------------------------------------
    bool PointTask::can_early_complete(ApUserEvent &chain_event)
    //--------------------------------------------------------------------------
    {
      chain_event = point_termination;
      return true;
    }

    //--------------------------------------------------------------------------
    VersionInfo& PointTask::get_version_info(unsigned idx)
    //--------------------------------------------------------------------------
    {
      // See if we've copied over the versions from our slice
      // if not we can just use our slice owner
      if (idx < version_infos.size())
        return version_infos[idx];
      return slice_owner->get_version_info(idx);
    }

    //--------------------------------------------------------------------------
    RestrictInfo& PointTask::get_restrict_info(unsigned idx)
    //--------------------------------------------------------------------------
    {
      return slice_owner->get_restrict_info(idx);
    }

    //--------------------------------------------------------------------------
    const ProjectionInfo* PointTask::get_projection_info(unsigned idx)
    //--------------------------------------------------------------------------
    {
      return slice_owner->get_projection_info(idx);
    }

    //--------------------------------------------------------------------------
    const std::vector<VersionInfo>* PointTask::get_version_infos(void)
    //--------------------------------------------------------------------------
    {
      return &version_infos;
    }

    //--------------------------------------------------------------------------
    const std::vector<RestrictInfo>* PointTask::get_restrict_infos(void)
    //--------------------------------------------------------------------------
    {
      return slice_owner->get_restrict_infos();
    }

    //--------------------------------------------------------------------------
    ApEvent PointTask::get_task_completion(void) const
    //--------------------------------------------------------------------------
    {
      return point_termination;
    }

    //--------------------------------------------------------------------------
    TaskOp::TaskKind PointTask::get_task_kind(void) const
    //--------------------------------------------------------------------------
    {
      return POINT_TASK_KIND;
    }

    //--------------------------------------------------------------------------
    void PointTask::perform_inlining(void)
    //--------------------------------------------------------------------------
    {
      // Should never be called
      assert(false);
    }

    //--------------------------------------------------------------------------
    std::map<PhysicalManager*,std::pair<unsigned,bool> >* 
                                     PointTask::get_acquired_instances_ref(void)
    //--------------------------------------------------------------------------
    {
      return slice_owner->get_acquired_instances_ref();
    }

    //--------------------------------------------------------------------------
    void PointTask::record_restrict_postcondition(ApEvent postcondition)
    //--------------------------------------------------------------------------
    {
      restrict_postconditions.insert(postcondition);
    }

    //--------------------------------------------------------------------------
    void PointTask::trigger_task_complete(void)
    //--------------------------------------------------------------------------
    {
      DETAILED_PROFILER(runtime, POINT_TASK_COMPLETE_CALL);
      // Remove profiling our guard and trigger the profiling event if necessary
      if ((__sync_add_and_fetch(&outstanding_profiling_requests, -1) == 0) &&
          profiling_reported.exists())
        Runtime::trigger_event(profiling_reported);
      // Release any restrictions we might have had
      if (execution_context->has_restrictions())
        execution_context->release_restrictions();
      // Pass back our created and deleted operations 
      slice_owner->return_privileges(execution_context);
      slice_owner->record_child_complete();
      // Since this point is now complete we know
      // that we can trigger it. Note we don't need to do
      // this if we're a leaf task with no virtual mappings
      // because we would have performed the leaf task
      // early complete chaining operation.
      if (!is_leaf() || has_virtual_instances())
        Runtime::trigger_event(point_termination);

      // Invalidate any context that we had so that the child
      // operations can begin committing
      execution_context->invalidate_region_tree_contexts();
      // See if we need to trigger that our children are complete
      const bool need_commit = execution_context->attempt_children_commit();
      // Mark that this operation is now complete
      complete_operation();
      if (need_commit)
        trigger_children_committed();
    }

    //--------------------------------------------------------------------------
    void PointTask::trigger_task_commit(void)
    //--------------------------------------------------------------------------
    {
      DETAILED_PROFILER(runtime, POINT_TASK_COMMIT_CALL);
      // Commit this operation
      // Don't deactivate ourselves, our slice will do that for us
      commit_operation(false/*deactivate*/, profiling_reported);
      // If we still have to report profiling information then we must
      // block here to avoid a race with the slice owner deactivating
      // us before we are done with this object
      if (profiling_reported.exists())
        profiling_reported.lg_wait();
      // Then tell our slice owner that we're done
      slice_owner->record_child_committed();
    }

    //--------------------------------------------------------------------------
    void PointTask::perform_physical_traversal(unsigned idx,
                                      RegionTreeContext ctx, InstanceSet &valid)
    //--------------------------------------------------------------------------
    {
      runtime->forest->physical_premap_only(this, idx, regions[idx], 
                                            version_infos[idx], valid);
    }

    //--------------------------------------------------------------------------
    bool PointTask::pack_task(Serializer &rez, Processor target)
    //--------------------------------------------------------------------------
    {
      DETAILED_PROFILER(runtime, POINT_PACK_TASK_CALL);
      RezCheck z(rez);
      pack_single_task(rez, runtime->find_address_space(target));
      rez.serialize(point_termination); 
#ifdef DEBUG_LEGION
      assert(is_locally_mapped()); // should be locally mapped if we're here
#endif
      pack_version_infos(rez, version_infos, virtual_mapped);
      // Return false since point tasks should always be deactivated
      // once they are sent to a remote node
      return false;
    }

    //--------------------------------------------------------------------------
    bool PointTask::unpack_task(Deserializer &derez, Processor current,
                                std::set<RtEvent> &ready_events)
    //--------------------------------------------------------------------------
    {
      DETAILED_PROFILER(runtime, POINT_UNPACK_TASK_CALL);
      DerezCheck z(derez);
      unpack_single_task(derez, ready_events);
      derez.deserialize(point_termination);
      unpack_version_infos(derez, version_infos, ready_events);
      set_current_proc(current);
      // Get the context information from our slice owner
      parent_ctx = slice_owner->get_context();
      parent_task = parent_ctx->get_task();
      // Check to see if we are locally mapped and we are a leaf with no
      // virtual instances in which case we are already known to be mapped
      if (is_locally_mapped() && is_leaf() && !has_virtual_instances())
      {
        slice_owner->record_child_mapped(RtEvent::NO_RT_EVENT,
                                         ApEvent::NO_AP_EVENT);
        complete_mapping();
      }
#ifdef LEGION_SPY
      LegionSpy::log_event_dependence(completion_event, point_termination);
#endif
      return false;
    }

    //--------------------------------------------------------------------------
    void PointTask::pack_as_shard_task(Serializer &rez, AddressSpace target)
    //--------------------------------------------------------------------------
    {
      pack_single_task(rez, target);
      // We know we are mapped so pack the version infos and restrictions
      pack_version_infos(rez, version_infos, virtual_mapped);
      pack_restrict_infos(rez, *get_restrict_infos());
      // Finally pack our context information
      rez.serialize(slice_owner->get_remote_owner_uid());
    }

    //--------------------------------------------------------------------------
    void PointTask::handle_future(const void *res, size_t res_size, bool owner)
    //--------------------------------------------------------------------------
    {
      slice_owner->handle_future(index_point, res, res_size, owner);
    }

    //--------------------------------------------------------------------------
    void PointTask::handle_post_mapped(RtEvent mapped_precondition)
    //--------------------------------------------------------------------------
    {
      DETAILED_PROFILER(runtime, POINT_TASK_POST_MAPPED_CALL);
      if (!mapped_precondition.has_triggered())
      {
        SingleTask::DeferredPostMappedArgs args;
        args.task = this;
        runtime->issue_runtime_meta_task(args, LG_LATENCY_PRIORITY,
                                         this, mapped_precondition);
        return;
      }
      if (Runtime::legion_spy_enabled)
        execution_context->log_created_requirements();
      if (!map_applied_conditions.empty())
      {
        RtEvent done = Runtime::merge_events(map_applied_conditions);
        if (!restrict_postconditions.empty())
        {
          ApEvent restrict_post = 
            Runtime::merge_events(restrict_postconditions);
          slice_owner->record_child_mapped(done, restrict_post);
        }
        else
          slice_owner->record_child_mapped(done, ApEvent::NO_AP_EVENT);
        complete_mapping(done);
      }
      else
      {
        if (!restrict_postconditions.empty())
        {
          ApEvent restrict_post = 
            Runtime::merge_events(restrict_postconditions);
          slice_owner->record_child_mapped(RtEvent::NO_RT_EVENT,  
                                           restrict_post);
        }
        else
          slice_owner->record_child_mapped(RtEvent::NO_RT_EVENT,
                                           ApEvent::NO_AP_EVENT);
        // Now we can complete this point task
        complete_mapping();
      }
    }

    //--------------------------------------------------------------------------
    void PointTask::handle_misspeculation(void)
    //--------------------------------------------------------------------------
    {
      // First thing: increment the meta-task counts since we decremented
      // them in case we didn't end up running
#ifdef DEBUG_LEGION
      runtime->increment_total_outstanding_tasks(
          MisspeculationTaskArgs::TASK_ID, true/*meta*/);
#else
      runtime->increment_total_outstanding_tasks();
#endif
#ifdef DEBUG_SHUTDOWN_HANG
      __sync_fetch_and_add(
            &runtime->outstanding_counts[MisspeculationTaskArgs::TASK_ID],1);
#endif
      // Pretend like we executed the task
      execution_context->begin_task();
      size_t result_size;
      const void *result = slice_owner->get_predicate_false_result(result_size);
      execution_context->end_task(result, result_size, false/*owned*/);
    }

    //--------------------------------------------------------------------------
    void PointTask::record_reference_mutation_effect(RtEvent event)
    //--------------------------------------------------------------------------
    {
      map_applied_conditions.insert(event);
    }

    //--------------------------------------------------------------------------
    const DomainPoint& PointTask::get_domain_point(void) const
    //--------------------------------------------------------------------------
    {
      return index_point;
    }

    //--------------------------------------------------------------------------
    void PointTask::set_projection_result(unsigned idx, LogicalRegion result)
    //--------------------------------------------------------------------------
    {
#ifdef DEBUG_LEGION
      assert(idx < regions.size());
#endif
      RegionRequirement &req = regions[idx];
#ifdef DEBUG_LEGION
      assert(req.handle_type != SINGULAR);
#endif
      req.region = result;
      req.handle_type = SINGULAR;
      // Check to see if the region is a NO_REGION,
      // if it is then switch the privilege to NO_ACCESS
      if (req.region == LogicalRegion::NO_REGION)
        req.privilege = NO_ACCESS;
      else if (has_restrictions(idx, req.region))
        req.flags |= RESTRICTED_FLAG;
    }

    //--------------------------------------------------------------------------
    void PointTask::initialize_point(SliceTask *owner, const DomainPoint &point,
                                     const FutureMap &point_arguments)
    //--------------------------------------------------------------------------
    {
      slice_owner = owner;
      // Get our point
      index_point = point;
      // Get our argument
      if (point_arguments.impl != NULL)
      {
        Future f = point_arguments.impl->get_future(point, true/*allow empty*/);
        if (f.impl != NULL)
        {
          ApEvent ready = f.impl->get_ready_event();
          ready.lg_wait();
          local_arglen = f.impl->get_untyped_size();
          // Have to make a local copy since the point takes ownership
          if (local_arglen > 0)
          {
            local_args = malloc(local_arglen);
            memcpy(local_args, f.impl->get_untyped_result(), local_arglen);
          }
        }
      }
      // Make a new termination event for this point
      point_termination = Runtime::create_ap_user_event();
    }

    //--------------------------------------------------------------------------
    void PointTask::send_back_created_state(AddressSpaceID target)
    //--------------------------------------------------------------------------
    {
      if (execution_context->has_created_requirements())
        execution_context->send_back_created_state(target);
    } 

    /////////////////////////////////////////////////////////////
    // Shard Task 
    /////////////////////////////////////////////////////////////

    //--------------------------------------------------------------------------
    ShardTask::ShardTask(Runtime *rt, ShardManager *manager,
                         ShardID id, Processor proc)
      : SingleTask(rt), shard_id(id)
    //--------------------------------------------------------------------------
    {
      activate_single();
      target_proc = proc;
      current_proc = proc;
      shard_manager = manager;
      if (manager->original_task != NULL)
        remote_owner_uid = 
          manager->original_task->get_context()->get_unique_id();
    }
    
    //--------------------------------------------------------------------------
    ShardTask::ShardTask(const ShardTask &rhs)
      : SingleTask(NULL), shard_id(0)
    //--------------------------------------------------------------------------
    {
      // should never be called
      assert(false);
    }

    //--------------------------------------------------------------------------
    ShardTask::~ShardTask(void)
    //--------------------------------------------------------------------------
    {
      // Set our shard manager to NULL since we are not supposed to delete it
      shard_manager = NULL;
      deactivate_single();
    }

    //--------------------------------------------------------------------------
    ShardTask& ShardTask::operator=(const ShardTask &rhs)
    //--------------------------------------------------------------------------
    {
      // should never be called
      assert(false);
      return *this;
    }

    //--------------------------------------------------------------------------
    void ShardTask::activate(void)
    //--------------------------------------------------------------------------
    {
<<<<<<< HEAD
      assert(false);
=======
      DETAILED_PROFILER(runtime, INDEX_ACTIVATE_CALL);
      activate_multi();
      launch_space = IndexSpace::NO_SPACE;
      reduction_op = NULL;
      serdez_redop_fns = NULL;
      slice_fraction = Fraction<long long>(0,1); // empty fraction
      total_points = 0;
      mapped_points = 0;
      complete_points = 0;
      committed_points = 0;
      need_intra_task_alias_analysis = true;
>>>>>>> fdf44089
    }

    //--------------------------------------------------------------------------
    void ShardTask::deactivate(void)
    //--------------------------------------------------------------------------
    {
      assert(false);
    }

    //--------------------------------------------------------------------------
    void ShardTask::trigger_dependence_analysis(void)
    //--------------------------------------------------------------------------
    {
      assert(false);
    }

    //--------------------------------------------------------------------------
    void ShardTask::resolve_false(bool speculated, bool launched)
    //--------------------------------------------------------------------------
    {
      assert(false);
    }

    //--------------------------------------------------------------------------
    void ShardTask::early_map_task(void)
    //--------------------------------------------------------------------------
    {
      assert(false);
    }

    //--------------------------------------------------------------------------
    bool ShardTask::distribute_task(void)
    //--------------------------------------------------------------------------
    {
      assert(false);
      return false;
    }

    //--------------------------------------------------------------------------
    RtEvent ShardTask::perform_must_epoch_version_analysis(MustEpochOp *own)
    //--------------------------------------------------------------------------
    {
      assert(false);
      return RtEvent::NO_RT_EVENT;
    }

    //--------------------------------------------------------------------------
    RtEvent ShardTask::perform_mapping(MustEpochOp *owner)
    //--------------------------------------------------------------------------
    {
      assert(false);
      return RtEvent::NO_RT_EVENT;
    }
    
    //--------------------------------------------------------------------------
    bool ShardTask::is_stealable(void) const
    //--------------------------------------------------------------------------
    {
      return false;
    }

    //--------------------------------------------------------------------------
    bool ShardTask::has_restrictions(unsigned idx, LogicalRegion handle)
    //--------------------------------------------------------------------------
    {
#ifdef DEBUG_LEGION
      assert(idx < restrict_infos.size());
#endif
      // We know that if there are any restrictions they directly apply
      return restrict_infos[idx].has_restrictions();
    }

    //--------------------------------------------------------------------------
    bool ShardTask::can_early_complete(ApUserEvent &chain_event)
    //--------------------------------------------------------------------------
    {
      // no point for early completion for shard tasks
      return false;
    }

    //--------------------------------------------------------------------------
    ApEvent ShardTask::get_task_completion(void) const
    //--------------------------------------------------------------------------
    {
      return get_completion_event();
    }

    //--------------------------------------------------------------------------
    TaskOp::TaskKind ShardTask::get_task_kind(void) const
    //--------------------------------------------------------------------------
    {
      return SHARD_TASK_KIND;
    }

    //--------------------------------------------------------------------------
    void ShardTask::trigger_mapping(void)
    //--------------------------------------------------------------------------
    {
      assert(false);
    }

    //--------------------------------------------------------------------------
    void ShardTask::trigger_task_complete(void)
    //--------------------------------------------------------------------------
    {
      // First invoke the method on the shard manager 
      shard_manager->trigger_task_complete(true/*local*/);
      // Then do the normal clean-up operations
      // Remove profiling our guard and trigger the profiling event if necessary
      if ((__sync_add_and_fetch(&outstanding_profiling_requests, -1) == 0) &&
          profiling_reported.exists())
        Runtime::trigger_event(profiling_reported);
      // Release any restrictions we might have had
      if (execution_context->has_restrictions())
        execution_context->release_restrictions();
      // Invalidate any context that we had so that the child
      // operations can begin committing
      execution_context->invalidate_region_tree_contexts();
      // See if we need to trigger that our children are complete
      const bool need_commit = execution_context->attempt_children_commit();
      // Mark that this operation is complete
      complete_operation();
      if (need_commit)
        trigger_children_committed();
    }

    //--------------------------------------------------------------------------
    void ShardTask::trigger_task_commit(void)
    //--------------------------------------------------------------------------
    {
      // Commit this operation
      // Dont' deactivate ourselves, the shard manager will do that for us
      commit_operation(false/*deactivate*/, profiling_reported);
      // If we still have to report profiling information then we must
      // block here to avoid a race with the shard manager deactivating
      // us before we are done with this object
      if (profiling_reported.exists() && !profiling_reported.has_triggered())
        profiling_reported.lg_wait();
      // Lastly invoke the method on the shard manager, this could
      // delete us so it has to be last
      shard_manager->trigger_task_commit(true/*local*/);
    }

    //--------------------------------------------------------------------------
    VersionInfo& ShardTask::get_version_info(unsigned idx)
    //--------------------------------------------------------------------------
    {
#ifdef DEBUG_LEGION
      assert(idx < version_infos.size());
#endif
      return version_infos[idx];
    }

    //--------------------------------------------------------------------------
    RestrictInfo& ShardTask::get_restrict_info(unsigned idx)
    //--------------------------------------------------------------------------
    {
#ifdef DEBUG_LEGION
      assert(idx < restrict_infos.size());
#endif
      return restrict_infos[idx];
    }

    //--------------------------------------------------------------------------
    const std::vector<VersionInfo>* ShardTask::get_version_infos(void)
    //--------------------------------------------------------------------------
    {
      return &version_infos;
    }

    //--------------------------------------------------------------------------
    const std::vector<RestrictInfo>* ShardTask::get_restrict_infos(void)
    //--------------------------------------------------------------------------
    {
      return &restrict_infos;
    }

    //--------------------------------------------------------------------------
    void ShardTask::perform_physical_traversal(unsigned idx,
                                      RegionTreeContext ctx, InstanceSet &valid)
    //--------------------------------------------------------------------------
    {
      assert(false);
    }

    //--------------------------------------------------------------------------
    bool ShardTask::pack_task(Serializer &rez, Processor target)
    //--------------------------------------------------------------------------
    {
      AddressSpaceID addr_target = runtime->find_address_space(target);
      RezCheck z(rez);
      pack_single_task(rez, addr_target);
      rez.serialize(remote_owner_uid);
      // have to pack all version info (e.g. split masks)
      std::vector<bool> full_version_infos(regions.size(), true);
      pack_version_infos(rez, version_infos, full_version_infos);
      pack_restrict_infos(rez, restrict_infos);
      return false;
    }

    //--------------------------------------------------------------------------
    bool ShardTask::unpack_task(Deserializer &derez, Processor current,
                                std::set<RtEvent> &ready_events)
    //--------------------------------------------------------------------------
    {
      DerezCheck z(derez);
      unpack_single_task(derez, ready_events);
      derez.deserialize(remote_owner_uid);
      unpack_version_infos(derez, version_infos, ready_events);
      unpack_restrict_infos(derez, restrict_infos, ready_events);
      // Figure out what our parent context is
      parent_ctx = runtime->find_context(remote_owner_uid);
      // Set our parent task for the user
      parent_task = parent_ctx->get_task();
      return false;
    }

    //--------------------------------------------------------------------------
    void ShardTask::pack_as_shard_task(Serializer &rez, AddressSpace target)
    //--------------------------------------------------------------------------
    {
      pack_single_task(rez, target);
      // We know we are mapped so pack the version infos and restrictions
      pack_version_infos(rez, version_infos, virtual_mapped);
      pack_restrict_infos(rez, restrict_infos);
      // Finally pack our context information
      rez.serialize(remote_owner_uid);
    }

    //--------------------------------------------------------------------------
    RtEvent ShardTask::unpack_shard_task(Deserializer &derez)
    //--------------------------------------------------------------------------
    {
      std::set<RtEvent> ready_events; 
      unpack_single_task(derez, ready_events);
      unpack_version_infos(derez, version_infos, ready_events);
      unpack_restrict_infos(derez, restrict_infos, ready_events);
      derez.deserialize(remote_owner_uid);
      // Figure out our parent context
      parent_ctx = runtime->find_context(remote_owner_uid);
      // Set our parent task
      parent_task = parent_ctx->get_task();
      if (!ready_events.empty())
        return Runtime::merge_events(ready_events);
      else
        return RtEvent::NO_RT_EVENT;
    }

    //--------------------------------------------------------------------------
    void ShardTask::perform_inlining(void)
    //--------------------------------------------------------------------------
    {
      assert(false);
    }

    //--------------------------------------------------------------------------
    void ShardTask::handle_future(const void *res, size_t res_size, bool owned)
    //--------------------------------------------------------------------------
    {
      shard_manager->handle_future(res, res_size, owned);
    }

    //--------------------------------------------------------------------------
    void ShardTask::handle_post_mapped(RtEvent mapped_precondition)
    //--------------------------------------------------------------------------
    {
      if (!mapped_precondition.has_triggered())
      {
        SingleTask::DeferredPostMappedArgs args;
        args.task = this;
        runtime->issue_runtime_meta_task(args, LG_LATENCY_PRIORITY,
                                         this, mapped_precondition);
        return;
      }
      shard_manager->handle_post_mapped(true/*local*/);
      if (Runtime::legion_spy_enabled)
        execution_context->log_created_requirements();
      // Now we can complete this shard task
      complete_mapping();
    }

    //--------------------------------------------------------------------------
    void ShardTask::handle_misspeculation(void)
    //--------------------------------------------------------------------------
    {
      // TODO: figure out how misspeculation works with control replication
      assert(false);
    }

    //--------------------------------------------------------------------------
    InnerContext* ShardTask::initialize_inner_execution_context(VariantImpl *v)
    //--------------------------------------------------------------------------
    {
      if (Runtime::legion_spy_enabled)
        LegionSpy::log_shard(shard_manager->repl_id, shard_id, get_unique_id());
      // Check to see if we are control replicated or not
      if (shard_manager->control_replicated)
      {
        // If we have a control replication context then we do the special path
        ReplicateContext *repl_ctx = new ReplicateContext(runtime, this,
            v->is_inner(), regions, parent_req_indexes,
            virtual_mapped, unique_op_id, shard_manager);
        if (mapper == NULL)
          mapper = runtime->find_mapper(current_proc, map_id);
        repl_ctx->configure_context(mapper);
        // Save the execution context early since we'll need it
        execution_context = repl_ctx;
        // Wait until all the other shards are ready too
        shard_manager->complete_startup_initialization();
        // The replicate contexts all need to sync up to exchange resources 
        repl_ctx->exchange_common_resources();
        return repl_ctx;
      }
      else // No control replication so do the normal thing
        return SingleTask::initialize_inner_execution_context(v);
    }

    //--------------------------------------------------------------------------
    void ShardTask::launch_shard(void)
    //--------------------------------------------------------------------------
    {
      // If it is a leaf then we can mark it mapped right now, 
      // otherwise wait for the call back, note we already know
      // that it has no virtual instances because it is a 
      // replicated task
      if (is_leaf())
        complete_mapping();
      // Speculation can always be resolved here
      resolve_speculation();
      // Then launch the task for execution
      launch_task();
    }

    //--------------------------------------------------------------------------
    void ShardTask::extract_event_preconditions(
                                   const std::deque<InstanceSet> &all_instances)
    //--------------------------------------------------------------------------
    {
#ifdef DEBUG_LEGION
      assert(all_instances.size() == physical_instances.size());
#endif
      for (unsigned region_idx = 0; 
            region_idx < physical_instances.size(); region_idx++)
      {
        InstanceSet &local_instances = physical_instances[region_idx];
        const InstanceSet &instances = all_instances[region_idx];
        for (unsigned idx1 = 0; idx1 < local_instances.size(); idx1++)
        {
          InstanceRef &ref = local_instances[idx1];
#ifdef DEBUG_LEGION
          bool found = false;
#endif
          for (unsigned idx2 = 0; idx2 < instances.size(); idx2++)
          {
            const InstanceRef &other_ref = instances[idx2];
            if (ref.get_manager() != other_ref.get_manager())
              continue;
            ref.set_ready_event(other_ref.get_ready_event());
#ifdef DEBUG_LEGION
            found = true;
#endif
            break;
          }
#ifdef DEBUG_LEGION
          assert(found);
#endif
        }
      }
    }

    //--------------------------------------------------------------------------
    void ShardTask::return_privilege_state(ResourceTracker *target)
    //--------------------------------------------------------------------------
    {
#ifdef DEBUG_LEGION
      assert(execution_context != NULL);
#endif
      execution_context->return_privilege_state(target);
    }

    //--------------------------------------------------------------------------
    void ShardTask::handle_collective_message(Deserializer &derez)
    //--------------------------------------------------------------------------
    {
#ifdef DEBUG_LEGION
      assert(execution_context != NULL);
      ReplicateContext *repl_ctx = 
        dynamic_cast<ReplicateContext*>(execution_context);
      assert(repl_ctx != NULL);
#else
      ReplicateContext *repl_ctx = 
        static_cast<ReplicateContext*>(execution_context);
#endif
      repl_ctx->handle_collective_message(derez);
    }

    //--------------------------------------------------------------------------
    void ShardTask::handle_future_map_request(Deserializer &derez)
    //--------------------------------------------------------------------------
    {
#ifdef DEBUG_LEGION
      assert(execution_context != NULL);
      ReplicateContext *repl_ctx = 
        dynamic_cast<ReplicateContext*>(execution_context);
      assert(repl_ctx != NULL);
#else
      ReplicateContext *repl_ctx = 
        static_cast<ReplicateContext*>(execution_context);
#endif
      repl_ctx->handle_future_map_request(derez);
    }

    //--------------------------------------------------------------------------
    void ShardTask::handle_composite_view_request(Deserializer &derez)
    //--------------------------------------------------------------------------
    {
#ifdef DEBUG_LEGION
      assert(execution_context != NULL);
      ReplicateContext *repl_ctx = 
        dynamic_cast<ReplicateContext*>(execution_context);
      assert(repl_ctx != NULL);
#else
      ReplicateContext *repl_ctx = 
        static_cast<ReplicateContext*>(execution_context);
#endif
      repl_ctx->handle_composite_view_request(derez);
    }

    //--------------------------------------------------------------------------
    InstanceView* ShardTask::create_instance_top_view(PhysicalManager *manager,
                                                      AddressSpaceID source)
    //--------------------------------------------------------------------------
    {
#ifdef DEBUG_LEGION
      assert(execution_context != NULL);
      ReplicateContext *repl_ctx = 
        dynamic_cast<ReplicateContext*>(execution_context);
      assert(repl_ctx != NULL);
#else
      ReplicateContext *repl_ctx = 
        static_cast<ReplicateContext*>(execution_context);
#endif
      return repl_ctx->create_replicate_instance_top_view(manager, source);
    }

    /////////////////////////////////////////////////////////////
    // Index Task 
    /////////////////////////////////////////////////////////////

    //--------------------------------------------------------------------------
    IndexTask::IndexTask(Runtime *rt)
      : MultiTask(rt)
    //--------------------------------------------------------------------------
    {
    }

    //--------------------------------------------------------------------------
    IndexTask::IndexTask(const IndexTask &rhs)
      : MultiTask(NULL)
    //--------------------------------------------------------------------------
    {
      // should never be called
      assert(false);
    }

    //--------------------------------------------------------------------------
    IndexTask::~IndexTask(void)
    //--------------------------------------------------------------------------
    {
    }

    //--------------------------------------------------------------------------
    IndexTask& IndexTask::operator=(const IndexTask &rhs)
    //--------------------------------------------------------------------------
    {
      // should never be called
      assert(false);
      return *this;
    }

    //--------------------------------------------------------------------------
    void IndexTask::activate(void)
    //--------------------------------------------------------------------------
    {
      DETAILED_PROFILER(runtime, INDEX_ACTIVATE_CALL);
      activate_index_task(); 
    }

    //--------------------------------------------------------------------------
    void IndexTask::activate_index_task(void)
    //--------------------------------------------------------------------------
    {
      activate_multi();
      reduction_op = NULL;
      serdez_redop_fns = NULL;
      slice_fraction = Fraction<long long>(0,1); // empty fraction
      total_points = 0;
      mapped_points = 0;
      complete_points = 0;
      committed_points = 0;
      complete_received = false;
      commit_received = false;
      need_intra_task_alias_analysis = true;
    }

    //--------------------------------------------------------------------------
    void IndexTask::deactivate(void)
    //--------------------------------------------------------------------------
    {
      DETAILED_PROFILER(runtime, INDEX_DEACTIVATE_CALL);
      deactivate_index_task(); 
      runtime->free_index_task(this);
    }

    //--------------------------------------------------------------------------
    void IndexTask::deactivate_index_task(void)
    //--------------------------------------------------------------------------
    {
      deactivate_multi();
      privilege_paths.clear();
      if (!locally_mapped_slices.empty())
      {
        for (std::deque<SliceTask*>::const_iterator it = 
              locally_mapped_slices.begin(); it != 
              locally_mapped_slices.end(); it++)
        {
          (*it)->deactivate();
        }
        locally_mapped_slices.clear();
      } 
      // Remove our reference to the future map
      future_map = FutureMap(); 
      // Remove our reference to the reduction future
      reduction_future = Future();
      map_applied_conditions.clear();
      completion_preconditions.clear();
#ifdef DEBUG_LEGION
      interfering_requirements.clear();
      assert(acquired_instances.empty());
#endif
      acquired_instances.clear();
    }

    //--------------------------------------------------------------------------
    FutureMap IndexTask::initialize_task(TaskContext *ctx,
                                         const IndexTaskLauncher &launcher,
                                         IndexSpace launch_sp,
                                         bool check_privileges,
                                         bool track /*= true*/)
    //--------------------------------------------------------------------------
    {
      parent_ctx = ctx;
      task_id = launcher.task_id;
      indexes = launcher.index_requirements;
      regions = launcher.region_requirements;
      futures = launcher.futures;
      update_grants(launcher.grants);
      wait_barriers = launcher.wait_barriers;
      update_arrival_barriers(launcher.arrive_barriers);
      arglen = launcher.global_arg.get_size();
      if (arglen > 0)
      {
#ifdef DEBUG_LEGION
        assert(arg_manager == NULL);
#endif
        arg_manager = new AllocManager(arglen);
        arg_manager->add_reference();
        args = arg_manager->get_allocation();
        memcpy(args, launcher.global_arg.get_ptr(), arglen);
      }
      point_arguments = 
        FutureMap(launcher.argument_map.impl->freeze(parent_ctx));
      map_id = launcher.map_id;
      tag = launcher.tag;
      is_index_space = true;
      launch_space = launch_sp;
      if (!launcher.launch_domain.exists())
        runtime->forest->find_launch_space_domain(launch_space, index_domain);
      else
        index_domain = launcher.launch_domain;
      internal_space = launch_space;
      need_intra_task_alias_analysis = !launcher.independent_requirements;
      initialize_base_task(ctx, track, launcher.static_dependences,
                           launcher.predicate, task_id);
      if (launcher.predicate != Predicate::TRUE_PRED)
        initialize_predicate(launcher.predicate_false_future,
                             launcher.predicate_false_result);
      future_map = FutureMap(create_future_map(ctx));
#ifdef DEBUG_LEGION
      future_map.impl->add_valid_domain(index_domain);
#endif
      check_empty_field_requirements(); 
      if (check_privileges)
        perform_privilege_checks();
      if (Runtime::legion_spy_enabled)
      {
        LegionSpy::log_index_task(parent_ctx->get_unique_id(),
                                  unique_op_id, task_id,
                                  get_task_name());
        for (std::vector<PhaseBarrier>::const_iterator it = 
              launcher.wait_barriers.begin(); it !=
              launcher.wait_barriers.end(); it++)
        {
          ApEvent e = Runtime::get_previous_phase(it->phase_barrier);
          LegionSpy::log_phase_barrier_wait(unique_op_id, e);
        }
      }
      return future_map;
    }

    //--------------------------------------------------------------------------
    Future IndexTask::initialize_task(TaskContext *ctx,
                                      const IndexTaskLauncher &launcher,
                                      IndexSpace launch_sp,
                                      ReductionOpID redop_id, 
                                      bool check_privileges,
                                      bool track /*= true*/)
    //--------------------------------------------------------------------------
    {
      parent_ctx = ctx;
      task_id = launcher.task_id;
      indexes = launcher.index_requirements;
      regions = launcher.region_requirements;
      futures = launcher.futures;
      update_grants(launcher.grants);
      wait_barriers = launcher.wait_barriers;
      update_arrival_barriers(launcher.arrive_barriers);
      arglen = launcher.global_arg.get_size();
      if (arglen > 0)
      {
#ifdef DEBUG_LEGION
        assert(arg_manager == NULL);
#endif
        arg_manager = new AllocManager(arglen);
        arg_manager->add_reference();
        args = arg_manager->get_allocation();
        memcpy(args, launcher.global_arg.get_ptr(), arglen);
      }
      point_arguments = 
        FutureMap(launcher.argument_map.impl->freeze(parent_ctx));
      map_id = launcher.map_id;
      tag = launcher.tag;
      is_index_space = true;
      launch_space = launch_sp;
      if (!launcher.launch_domain.exists())
        runtime->forest->find_launch_space_domain(launch_space, index_domain);
      else
        index_domain = launcher.launch_domain;
      internal_space = launch_space;
      need_intra_task_alias_analysis = !launcher.independent_requirements;
      redop = redop_id;
      reduction_op = Runtime::get_reduction_op(redop);
      serdez_redop_fns = Runtime::get_serdez_redop_fns(redop);
      if (!reduction_op->is_foldable)
        REPORT_LEGION_ERROR(ERROR_REDUCTION_OPERATION_INDEX,
                      "Reduction operation %d for index task launch %s "
                      "(ID %lld) is not foldable.",
                      redop, get_task_name(), get_unique_id())
      else
        initialize_reduction_state();
      initialize_base_task(ctx, track, launcher.static_dependences,
                           launcher.predicate, task_id);
      if (launcher.predicate != Predicate::TRUE_PRED)
        initialize_predicate(launcher.predicate_false_future,
                             launcher.predicate_false_result);
      reduction_future = Future(new FutureImpl(runtime,
            true/*register*/, runtime->get_available_distributed_id(true), 
            runtime->address_space, this));
      check_empty_field_requirements();
      if (check_privileges)
        perform_privilege_checks();
      if (Runtime::legion_spy_enabled)
      {
        LegionSpy::log_index_task(parent_ctx->get_unique_id(),
                                  unique_op_id, task_id,
                                  get_task_name());
        for (std::vector<PhaseBarrier>::const_iterator it = 
              launcher.wait_barriers.begin(); it !=
              launcher.wait_barriers.end(); it++)
        {
          ApEvent e = Runtime::get_previous_phase(it->phase_barrier);
          LegionSpy::log_phase_barrier_wait(unique_op_id, e);
        }
        LegionSpy::log_future_creation(unique_op_id, 
              reduction_future.impl->get_ready_event(), index_point);
      }
      return reduction_future;
    }

    //--------------------------------------------------------------------------
    void IndexTask::initialize_predicate(const Future &pred_future,
                                         const TaskArgument &pred_arg)
    //--------------------------------------------------------------------------
    {
      if (pred_future.impl != NULL)
        predicate_false_future = pred_future;
      else
      {
        predicate_false_size = pred_arg.get_size();
        if (predicate_false_size == 0)
        {
          // TODO: Reenable this error if we want to track predicate defaults
#if 0
          if (variants->return_size > 0)
            log_run.error("Predicated index task launch for task %s "
                          "in parent task %s (UID %lld) has non-void "
                          "return type but no default value for its "
                          "future if the task predicate evaluates to "
                          "false.  Please set either the "
                          "'predicate_false_result' or "
                          "'predicate_false_future' fields of the "
                          "IndexTaskLauncher struct.",
                          get_task_name(), parent_ctx->get_task_name(),
                          parent_ctx->get_unique_id())
          }
#endif
        }
        else
        {
          // TODO: Reenable this error if we want to track predicate defaults
#ifdef PERFORM_PREDICATE_SIZE_CHECKS
          if (predicate_false_size != variants->return_size)
            REPORT_LEGION_ERROR(ERROR_PREDICATED_INDEX_TASK,
                          "Predicated index task launch for task %s "
                          "in parent task %s (UID %lld) has predicated "
                          "false return type of size %ld bytes, but the "
                          "expected return size is %ld bytes.",
                          get_task_name(), parent_ctx->get_task_name(),
                          parent_ctx->get_unique_id(),
                          predicate_false_size, variants->return_size)
#endif
#ifdef DEBUG_LEGION
          assert(predicate_false_result == NULL);
#endif
          predicate_false_result = 
            legion_malloc(PREDICATE_ALLOC, predicate_false_size);
          memcpy(predicate_false_result, pred_arg.get_ptr(),
                 predicate_false_size);
        }
      }
    }

    //--------------------------------------------------------------------------
    void IndexTask::trigger_prepipeline_stage(void)
    //--------------------------------------------------------------------------
    {
      // First compute the parent indexes
      compute_parent_indexes();
      // Annotate any regions which are going to need to be early mapped
      for (unsigned idx = 0; idx < regions.size(); idx++)
      {
        if (!IS_WRITE(regions[idx]))
          continue;
        if (regions[idx].handle_type == SINGULAR)
          regions[idx].flags |= MUST_PREMAP_FLAG;
        else if (regions[idx].handle_type == REG_PROJECTION)
        {
          ProjectionFunction *function = runtime->find_projection_function(
                                                    regions[idx].projection);
          if (function->depth == 0)
            regions[idx].flags |= MUST_PREMAP_FLAG;
        }
      }
      // Initialize the privilege paths
      privilege_paths.resize(regions.size());
      for (unsigned idx = 0; idx < regions.size(); idx++)
        initialize_privilege_path(privilege_paths[idx], regions[idx]);
      if (!options_selected)
      {
        const bool inline_task = select_task_options();
        if (inline_task) 
        {
          REPORT_LEGION_WARNING(LEGION_WARNING_MAPPER_REQUESTED_INLINE,
                          "Mapper %s requested to inline task %s "
                          "(UID %lld) but the 'enable_inlining' option was "
                          "not set on the task launcher so the request is "
                          "being ignored", mapper->get_mapper_name(),
                          get_task_name(), get_unique_id());
        }
      }
      if (need_intra_task_alias_analysis)
      {
        // If we don't have a trace, we do our alias analysis now
        LegionTrace *local_trace = get_trace();
        if (local_trace == NULL)
          perform_intra_task_alias_analysis(false/*tracing*/, NULL/*trace*/,
                                            privilege_paths);
      }
      if (Runtime::legion_spy_enabled)
      { 
        for (unsigned idx = 0; idx < regions.size(); idx++)
          TaskOp::log_requirement(unique_op_id, idx, regions[idx]);
        runtime->forest->log_launch_space(launch_space, unique_op_id);
      }
    }

    //--------------------------------------------------------------------------
    void IndexTask::trigger_dependence_analysis(void)
    //--------------------------------------------------------------------------
    {
      perform_base_dependence_analysis();
      for (unsigned idx = 0; idx < regions.size(); idx++)
      {
        projection_infos[idx] = 
          ProjectionInfo(runtime, regions[idx], launch_space);
        runtime->forest->perform_dependence_analysis(this, idx, regions[idx], 
                                                     restrict_infos[idx],
                                                     version_infos[idx],
                                                     projection_infos[idx],
                                                     privilege_paths[idx]);
      }
    }

    //--------------------------------------------------------------------------
    void IndexTask::perform_base_dependence_analysis(void)
    //--------------------------------------------------------------------------
    {
#ifdef DEBUG_LEGION
      assert(privilege_paths.size() == regions.size());
#endif 
      if (need_intra_task_alias_analysis)
      {
        // If we have a trace we do our alias analysis now
        LegionTrace *local_trace = get_trace();
        if (local_trace != NULL)
          perform_intra_task_alias_analysis(is_tracing(), local_trace,
                                            privilege_paths);
      }
      // To be correct with the new scheduler we also have to 
      // register mapping dependences on futures
      for (std::vector<Future>::const_iterator it = futures.begin();
            it != futures.end(); it++)
      {
#ifdef DEBUG_LEGION
        assert(it->impl != NULL);
#endif
        it->impl->register_dependence(this);
#ifdef LEGION_SPY
        if (it->impl->producer_op != NULL)
          LegionSpy::log_mapping_dependence(
              parent_ctx->get_unique_id(), it->impl->producer_uid, 0,
              get_unique_id(), 0, TRUE_DEPENDENCE);
#endif
      }
      if (predicate_false_future.impl != NULL)
      {
        predicate_false_future.impl->register_dependence(this);
#ifdef LEGION_SPY
        if (predicate_false_future.impl->producer_op != NULL)
          LegionSpy::log_mapping_dependence(
              parent_ctx->get_unique_id(), 
              predicate_false_future.impl->producer_uid, 0,
              get_unique_id(), 0, TRUE_DEPENDENCE);
#endif
      }
      // Also have to register any dependences on our predicate
      register_predicate_dependence();
      version_infos.resize(regions.size());
      restrict_infos.resize(regions.size());
      projection_infos.resize(regions.size());
    }

    //--------------------------------------------------------------------------
    void IndexTask::report_interfering_requirements(unsigned idx1,unsigned idx2)
    //--------------------------------------------------------------------------
    {
#if 0
      REPORT_LEGION_ERROR(ERROR_ALIASED_REGION_REQUIREMENTS,
                          "Aliased region requirements for index tasks "
                          "are not permitted. Region requirements %d and %d "
                          "of task %s (UID %lld) in parent task %s (UID %lld) "
                          "are interfering.", idx1, idx2, get_task_name(),
                          get_unique_id(), parent_ctx->get_task_name(),
                          parent_ctx->get_unique_id())
#else
      REPORT_LEGION_WARNING(LEGION_WARNING_REGION_REQUIREMENTS_INDEX,
                      "Region requirements %d and %d of index task %s "
                      "(UID %lld) in parent task %s (UID %lld) are potentially "
                      "interfering.  It's possible that this is a false "
                      "positive if there are projection region requirements "
                      "and each of the point tasks are non-interfering. "
                      "If the runtime is built in debug mode then it will "
                      "check that the region requirements of all points are "
                      "actually non-interfering. If you see no further error "
                      "messages for this index task launch then everything "
                      "is good.", idx1, idx2, get_task_name(), get_unique_id(),
                      parent_ctx->get_task_name(), parent_ctx->get_unique_id())
#endif
#ifdef DEBUG_LEGION
      interfering_requirements.insert(std::pair<unsigned,unsigned>(idx1,idx2));
#endif
    }

    //--------------------------------------------------------------------------
    RegionTreePath& IndexTask::get_privilege_path(unsigned idx)
    //--------------------------------------------------------------------------
    {
#ifdef DEBUG_LEGION
      assert(idx < privilege_paths.size());
#endif
      return privilege_paths[idx];
    }

    //--------------------------------------------------------------------------
    void IndexTask::resolve_false(bool speculated, bool launched)
    //--------------------------------------------------------------------------
    {
      // If we already launched, then we can just return
      // otherwise continue through to do the cleanup work
      if (launched)
        return;
      RtEvent execution_condition;
      // Fill in the index task map with the default future value
      if (redop == 0)
      {
        // Handling the future map case
        if (predicate_false_future.impl != NULL)
        {
          ApEvent wait_on = predicate_false_future.impl->get_ready_event();
          if (wait_on.has_triggered())
          {
            const size_t result_size = 
              check_future_size(predicate_false_future.impl);
            const void *result = 
              predicate_false_future.impl->get_untyped_result(true);
            for (Domain::DomainPointIterator itr(index_domain); itr; itr++)
            {
              Future f = future_map.get_future(itr.p);
              if (result_size > 0)
                f.impl->set_result(result, result_size, false/*own*/);
            }
          }
          else
          {
            // Add references so things won't be prematurely collected
            future_map.impl->add_base_resource_ref(DEFERRED_TASK_REF);
            predicate_false_future.impl->add_base_gc_ref(DEFERRED_TASK_REF,
                                                         this);
            Runtime::DeferredFutureMapSetArgs args;
            args.future_map = future_map.impl;
            args.result = predicate_false_future.impl;
            args.domain = index_domain;
            args.task_op = this;
            execution_condition = 
              runtime->issue_runtime_meta_task(args, LG_LATENCY_PRIORITY, this, 
                                               Runtime::protect_event(wait_on));
          }
        }
        else
        {
          for (Domain::DomainPointIterator itr(index_domain); itr; itr++)
          {
            Future f = future_map.get_future(itr.p);
            if (predicate_false_size > 0)
              f.impl->set_result(predicate_false_result,
                                 predicate_false_size, false/*own*/);
          }
        }
      }
      else
      {
        // Handling a reduction case
        if (predicate_false_future.impl != NULL)
        {
          ApEvent wait_on = predicate_false_future.impl->get_ready_event();
          if (wait_on.has_triggered())
          {
            const size_t result_size = 
                        check_future_size(predicate_false_future.impl);
            if (result_size > 0)
              reduction_future.impl->set_result(
                  predicate_false_future.impl->get_untyped_result(true),
                  result_size, false/*own*/);
          }
          else
          {
            // Add references so they aren't garbage collected 
            reduction_future.impl->add_base_gc_ref(DEFERRED_TASK_REF, this);
            predicate_false_future.impl->add_base_gc_ref(DEFERRED_TASK_REF, 
                                                         this);
            Runtime::DeferredFutureSetArgs args;
            args.target = reduction_future.impl;
            args.result = predicate_false_future.impl;
            args.task_op = this;
            execution_condition = 
              runtime->issue_runtime_meta_task(args, LG_LATENCY_PRIORITY, this, 
                                               Runtime::protect_event(wait_on));
          }
        }
        else
        {
          if (predicate_false_size > 0)
            reduction_future.impl->set_result(predicate_false_result,
                                  predicate_false_size, false/*own*/);
        }
      }
      // Then clean up this task execution
      complete_mapping();
      complete_execution(execution_condition);
      resolve_speculation();
      trigger_children_complete();
      trigger_children_committed();
    }

    //--------------------------------------------------------------------------
    void IndexTask::early_map_task(void)
    //--------------------------------------------------------------------------
    {
      DETAILED_PROFILER(runtime, INDEX_EARLY_MAP_TASK_CALL);
      std::vector<unsigned> early_map_indexes;
      for (unsigned idx = 0; idx < regions.size(); idx++)
      {
        const RegionRequirement &req = regions[idx];
        if (req.must_premap())
          early_map_indexes.push_back(idx);
      }
      if (!early_map_indexes.empty())
      {
        early_map_regions(map_applied_conditions, early_map_indexes);
        if (!acquired_instances.empty())
          release_acquired_instances(acquired_instances);
      }
    }

    //--------------------------------------------------------------------------
    bool IndexTask::distribute_task(void)
    //--------------------------------------------------------------------------
    {
      DETAILED_PROFILER(runtime, INDEX_DISTRIBUTE_CALL);
      if (is_locally_mapped())
      {
        // This will only get called if we had slices that couldn't map, but
        // they have now all mapped
#ifdef DEBUG_LEGION
        assert(slices.empty());
#endif
        // We're never actually run
        return false;
      }
      else
      {
        if (!is_sliced() && target_proc.exists() && 
            (target_proc != current_proc))
        {
          // Make a slice copy and send it away
          SliceTask *clone = clone_as_slice_task(launch_space, target_proc,
                                                 true/*needs slice*/,
                                                 stealable, 1LL);
          runtime->send_task(clone);
          return false; // We have now been sent away
        }
        else
          return true; // Still local so we can be sliced
      }
    }

    //--------------------------------------------------------------------------
    RtEvent IndexTask::perform_mapping(MustEpochOp *owner/*=NULL*/)
    //--------------------------------------------------------------------------
    {
      DETAILED_PROFILER(runtime, INDEX_PERFORM_MAPPING_CALL);
      // This will only get called if we had slices that failed to map locally
#ifdef DEBUG_LEGION
      assert(!slices.empty());
#endif
      for (std::list<SliceTask*>::iterator it = slices.begin();
            it != slices.end(); /*nothing*/)
      {
        (*it)->trigger_mapping();
        it = slices.erase(it);
      }
      return RtEvent::NO_RT_EVENT;
    }

    //--------------------------------------------------------------------------
    void IndexTask::launch_task(void)
    //--------------------------------------------------------------------------
    {
      // should never be called
      assert(false);
    }

    //--------------------------------------------------------------------------
    bool IndexTask::is_stealable(void) const
    //--------------------------------------------------------------------------
    {
      // Index space tasks are never stealable, they must first be
      // split into slices which can then be stolen.  Note that slicing
      // always happens after premapping so we know stealing is safe.
      return false;
    }

    //--------------------------------------------------------------------------
    bool IndexTask::has_restrictions(unsigned idx, LogicalRegion handle)
    //--------------------------------------------------------------------------
    {
      // Handle the case of inline tasks
      if (restrict_infos.empty())
        return false;
#ifdef DEBUG_LEGION
      assert(idx < restrict_infos.size());
#endif
      return restrict_infos[idx].has_restrictions();
    }

    //--------------------------------------------------------------------------
    void IndexTask::map_and_launch(void)
    //--------------------------------------------------------------------------
    {
      // This should only ever be called if we had slices which failed to map
#ifdef DEBUG_LEGION
      assert(is_sliced());
      assert(!slices.empty());
#endif
      trigger_slices();
    }

    //--------------------------------------------------------------------------
    ApEvent IndexTask::get_task_completion(void) const
    //--------------------------------------------------------------------------
    {
      return get_completion_event();
    }

    //--------------------------------------------------------------------------
    TaskOp::TaskKind IndexTask::get_task_kind(void) const
    //--------------------------------------------------------------------------
    {
      return INDEX_TASK_KIND;
    }

    //--------------------------------------------------------------------------
    void IndexTask::trigger_task_complete(void)
    //--------------------------------------------------------------------------
    {
      DETAILED_PROFILER(runtime, INDEX_COMPLETE_CALL);
      // Trigger all the futures or set the reduction future result
      // and then trigger it
      if (redop != 0)
      {
        // Set the future if we actually ran the task or we speculated
        if ((speculation_state != RESOLVE_FALSE_STATE) || false_guard.exists())
          reduction_future.impl->set_result(reduction_state,
                                            reduction_state_size, 
                                            false/*owner*/);
        reduction_future.impl->complete_future();
      }
      else
        future_map.impl->complete_all_futures();
      if (must_epoch != NULL)
        must_epoch->notify_subop_complete(this);
      if (!completion_preconditions.empty())
      {
        ApEvent done = Runtime::merge_events(completion_preconditions);
        need_completion_trigger = false;
        Runtime::trigger_event(completion_event, done);
      }
      complete_operation();
#ifdef LEGION_SPY
      LegionSpy::log_operation_events(unique_op_id, ApEvent::NO_AP_EVENT,
                                      completion_event);
#endif
    }

    //--------------------------------------------------------------------------
    void IndexTask::trigger_task_commit(void)
    //--------------------------------------------------------------------------
    {
      DETAILED_PROFILER(runtime, INDEX_COMMIT_CALL);
      // We can release our version infos now
      for (std::vector<VersionInfo>::iterator it = version_infos.begin();
            it != version_infos.end(); it++)
      {
        it->clear();
      }
      if (must_epoch != NULL)
        must_epoch->notify_subop_commit(this);
      // Mark that this operation is now committed
      commit_operation(true/*deactivate*/);
    }

    //--------------------------------------------------------------------------
    bool IndexTask::pack_task(Serializer &rez, Processor target)
    //--------------------------------------------------------------------------
    {
      // should never be called
      assert(false);
      return false;
    }

    //--------------------------------------------------------------------------
    bool IndexTask::unpack_task(Deserializer &derez, Processor current,
                                std::set<RtEvent> &ready_events)
    //--------------------------------------------------------------------------
    {
      // should never be called
      assert(false);
      return false;
    }

    //--------------------------------------------------------------------------
    void IndexTask::perform_inlining(void)
    //--------------------------------------------------------------------------
    {
      DETAILED_PROFILER(runtime, INDEX_PERFORM_INLINING_CALL);
      // See if there is anything to wait for
      std::set<ApEvent> wait_on_events;
      for (unsigned idx = 0; idx < futures.size(); idx++)
      {
        FutureImpl *impl = futures[idx].impl; 
        wait_on_events.insert(impl->ready_event);
      }
      for (unsigned idx = 0; idx < grants.size(); idx++)
      {
        GrantImpl *impl = grants[idx].impl;
        wait_on_events.insert(impl->acquire_grant());
      }
      for (unsigned idx = 0; idx < wait_barriers.size(); idx++)
      {
	ApEvent e = 
          Runtime::get_previous_phase(wait_barriers[idx].phase_barrier);
        wait_on_events.insert(e);
      }
      // Merge together all the events for the start condition 
      ApEvent start_condition = Runtime::merge_events(wait_on_events); 
      // Enumerate all of the points of our index space and run
      // the task for each one of them either saving or reducing their futures
      Processor current = parent_ctx->get_executing_processor();
      // Select the variant to use
      VariantImpl *variant = parent_ctx->select_inline_variant(this);
      // See if we need to wait for anything
      if (start_condition.exists())
        start_condition.lg_wait();
      // Save this for when things are being returned
      TaskContext *enclosing = parent_ctx;
      // Make a copy of our region requirements
      std::vector<RegionRequirement> copy_requirements(regions.size());
      for (unsigned idx = 0; idx < regions.size(); idx++)
        copy_requirements[idx] = regions[idx];
      bool first = true;
      for (Domain::DomainPointIterator itr(index_domain); itr; itr++)
      {
        // If this is not the first we have to restore the region
        // requirements from copy that we made before hand
        if (!first)
        {
          for (unsigned idx = 0; idx < regions.size(); idx++)
            regions[idx] = copy_requirements[idx];
        }
        else
          first = false;
        index_point = itr.p; 
        // Get our local args
        Future local_arg = point_arguments.impl->get_future(index_point);
        if (local_arg.impl != NULL)
        {
          local_args = local_arg.impl->get_untyped_result(true);
          local_arglen = local_arg.impl->get_untyped_size();
        }
        else
        {
          local_args = NULL;
          local_arglen = 0;
        }
        compute_point_region_requirements();
        InlineContext *inline_ctx = new InlineContext(runtime, enclosing, this);
        // Save the inner context as the parent ctx
        parent_ctx = inline_ctx;
        variant->dispatch_inline(current, inline_ctx);
        // Return any created privilege state
        inline_ctx->return_privilege_state(enclosing);
        // Then we can delete the inline context
        delete inline_ctx;
      }
      if (redop == 0)
        future_map.impl->complete_all_futures();
      else
      {
        reduction_future.impl->set_result(reduction_state,
                                          reduction_state_size,false/*owner*/);
        reduction_future.impl->complete_future();
      }
      // Trigger all our events event
      Runtime::trigger_event(completion_event);
    }

    //--------------------------------------------------------------------------
    void IndexTask::end_inline_task(const void *res, size_t res_size,bool owned)
    //--------------------------------------------------------------------------
    {
      if (redop == 0)
      {
        Future f = future_map.impl->get_future(index_point);
        f.impl->set_result(res, res_size, owned);
      }
      else
        fold_reduction_future(res, res_size, owned, true/*exclusive*/);
    }

    //--------------------------------------------------------------------------
    std::map<PhysicalManager*,std::pair<unsigned,bool> >* 
                                     IndexTask::get_acquired_instances_ref(void)
    //--------------------------------------------------------------------------
    {
      return &acquired_instances;
    }

    //--------------------------------------------------------------------------
    SliceTask* IndexTask::clone_as_slice_task(IndexSpace is, Processor p,
                                              bool recurse, bool stealable,
                                              long long scale_denominator)
    //--------------------------------------------------------------------------
    {
      DETAILED_PROFILER(runtime, INDEX_CLONE_AS_SLICE_CALL);
      SliceTask *result = runtime->get_available_slice_task(false); 
      result->initialize_base_task(parent_ctx, false/*track*/, NULL/*deps*/,
                                   Predicate::TRUE_PRED, this->task_id);
      result->clone_multi_from(this, is, p, recurse, stealable);
      result->index_complete = this->completion_event;
      result->denominator = scale_denominator;
      result->index_owner = this;
      result->remote_owner_uid = parent_ctx->get_unique_id();
      if (Runtime::legion_spy_enabled)
        LegionSpy::log_index_slice(get_unique_id(), 
                                   result->get_unique_id());
      if (runtime->profiler != NULL)
        runtime->profiler->register_slice_owner(get_unique_op_id(),
                                                result->get_unique_op_id());
      return result;
    }

    //--------------------------------------------------------------------------
    void IndexTask::handle_future(const DomainPoint &point, const void *result,
                                  size_t result_size, bool owner)
    //--------------------------------------------------------------------------
    {
      DETAILED_PROFILER(runtime, INDEX_HANDLE_FUTURE);
      // Need to hold the lock when doing this since it could
      // be going in parallel with other users
      if (reduction_op != NULL)
        fold_reduction_future(result, result_size, owner, false/*exclusive*/);
      else
      {
        if (must_epoch == NULL)
        {
          Future f = future_map.get_future(point);
          f.impl->set_result(result, result_size, owner);
        }
        else
          must_epoch->set_future(point, result, result_size, owner);
      }
    }

    //--------------------------------------------------------------------------
    void IndexTask::register_must_epoch(void)
    //--------------------------------------------------------------------------
    {
      // should never be called
      assert(false);
    }

    //--------------------------------------------------------------------------
    FutureMapImpl* IndexTask::create_future_map(TaskContext *ctx) 
    //--------------------------------------------------------------------------
    {
      return new FutureMapImpl(ctx, this, runtime,
            runtime->get_available_distributed_id(true/*needs continuation*/),
            runtime->address_space);
    }

    //--------------------------------------------------------------------------
    void IndexTask::record_reference_mutation_effect(RtEvent event)
    //--------------------------------------------------------------------------
    {
      map_applied_conditions.insert(event);
    }

    //--------------------------------------------------------------------------
    void IndexTask::record_locally_mapped_slice(SliceTask *local_slice)
    //--------------------------------------------------------------------------
    {
      AutoLock o_lock(op_lock);
      locally_mapped_slices.push_back(local_slice);
    }

    //--------------------------------------------------------------------------
    void IndexTask::return_slice_mapped(unsigned points, long long denom,
                               RtEvent applied_condition, ApEvent restrict_post)
    //--------------------------------------------------------------------------
    {
      DETAILED_PROFILER(runtime, INDEX_RETURN_SLICE_MAPPED_CALL);
      bool need_trigger = false;
      bool trigger_children_completed = false;
      bool trigger_children_commit = false;
      {
        AutoLock o_lock(op_lock);
        total_points += points;
        mapped_points += points;
        slice_fraction.add(Fraction<long long>(1,denom));
        if (applied_condition.exists())
          map_applied_conditions.insert(applied_condition);
        if (restrict_post.exists())
          completion_preconditions.insert(restrict_post);
        // Already know that mapped points is the same as total points
        if (slice_fraction.is_whole())
        {
          need_trigger = true;
          if ((complete_points == total_points) &&
              !children_complete_invoked)
          {
            trigger_children_completed = true;
            children_complete_invoked = true;
          }
          if ((committed_points == total_points) &&
              !children_commit_invoked)
          {
            trigger_children_commit = true;
            children_commit_invoked = true;
          }
        }
      }
      if (need_trigger)
      {
        // Get the mapped precondition note we can now access this
        // without holding the lock because we know we've seen
        // all the responses so no one else will be mutating it.
        if (!map_applied_conditions.empty())
        {
          RtEvent map_condition = Runtime::merge_events(map_applied_conditions);
          complete_mapping(map_condition);
        }
        else
          complete_mapping();
      }
      if (trigger_children_completed)
        trigger_children_complete();
      if (trigger_children_commit)
        trigger_children_committed();
    }

    //--------------------------------------------------------------------------
    void IndexTask::return_slice_complete(unsigned points, 
                                          ApEvent slice_postcondition)
    //--------------------------------------------------------------------------
    {
      DETAILED_PROFILER(runtime, INDEX_RETURN_SLICE_COMPLETE_CALL);
      bool trigger_execution = false;
      bool need_trigger = false;
      {
        AutoLock o_lock(op_lock);
        complete_points += points;
        // Always add it if we're doing legion spy validation
#ifndef LEGION_SPY
        if (!slice_postcondition.has_triggered())
#endif
          completion_preconditions.insert(slice_postcondition);
#ifdef DEBUG_LEGION
        assert(!complete_received);
        assert(complete_points <= total_points);
#endif
        if (slice_fraction.is_whole() && 
            (complete_points == total_points))
        {
          trigger_execution = true;
          if (!children_complete_invoked)
          {
            need_trigger = true;
            children_complete_invoked = true;
          }
        }
      }
      if (trigger_execution)
        complete_execution();
      if (need_trigger)
        trigger_children_complete();
    }

    //--------------------------------------------------------------------------
    void IndexTask::return_slice_commit(unsigned points)
    //--------------------------------------------------------------------------
    {
      DETAILED_PROFILER(runtime, INDEX_RETURN_SLICE_COMMIT_CALL);
      bool need_trigger = false;
      {
        AutoLock o_lock(op_lock);
        committed_points += points;
#ifdef DEBUG_LEGION
        assert(committed_points <= total_points);
#endif
        if (slice_fraction.is_whole() &&
            (committed_points == total_points) && 
            !children_commit_invoked)
        {
          need_trigger = true;
          children_commit_invoked = true;
        }
      }
      if (need_trigger)
        trigger_children_committed();
    } 

    //--------------------------------------------------------------------------
    void IndexTask::unpack_slice_mapped(Deserializer &derez, 
                                        AddressSpaceID source)
    //--------------------------------------------------------------------------
    {
      DerezCheck z(derez);
      size_t points;
      derez.deserialize(points);
      long long denom;
      derez.deserialize(denom);
      RtEvent applied_condition;
      derez.deserialize(applied_condition);
      ApEvent restrict_postcondition;
      derez.deserialize(restrict_postcondition);
      for (unsigned idx = 0; idx < regions.size(); idx++)
      {
        if (!IS_WRITE(regions[idx]))
          continue;
        if (regions[idx].handle_type != SINGULAR)
        {
          std::vector<LogicalRegion> handles(points); 
          for (unsigned pidx = 0; pidx < points; pidx++)
            derez.deserialize(handles[pidx]);
        }
        // otherwise it was locally mapped so we are already done
      }
#ifdef DEBUG_LEGION
      if (!is_locally_mapped())
      {
        std::map<DomainPoint,std::vector<LogicalRegion> > local_requirements;
        for (unsigned idx = 0; idx < points; idx++)
        {
          DomainPoint point;
          derez.deserialize(point);
          std::vector<LogicalRegion> &reqs = local_requirements[point];
          reqs.resize(regions.size());
          for (unsigned idx2 = 0; idx2 < regions.size(); idx2++)
            derez.deserialize(reqs[idx2]);
        }
        check_point_requirements(local_requirements);
      }
#endif
      return_slice_mapped(points, denom, applied_condition, 
                          restrict_postcondition);
    }

    //--------------------------------------------------------------------------
    void IndexTask::unpack_slice_complete(Deserializer &derez)
    //--------------------------------------------------------------------------
    {
      DerezCheck z(derez);
      size_t points;
      derez.deserialize(points);
      ApEvent slice_postcondition;
      derez.deserialize(slice_postcondition);
      ResourceTracker::unpack_privilege_state(derez, parent_ctx);
      if (redop != 0)
      {
#ifdef DEBUG_LEGION
        assert(reduction_op != NULL);
        assert(reduction_state_size == reduction_op->sizeof_rhs);
#endif
        const void *reduc_ptr = derez.get_current_pointer();
        DomainPoint dummy_point;
        handle_future(dummy_point, reduc_ptr, 
                      reduction_state_size, false/*owner*/);
        // Advance the pointer on the deserializer
        derez.advance_pointer(reduction_state_size);
      }
      else
      {
        for (unsigned idx = 0; idx < points; idx++)
        {
          DomainPoint p;
          derez.deserialize(p);
          DerezCheck z2(derez);
          size_t future_size;
          derez.deserialize(future_size);
          const void *future_ptr = derez.get_current_pointer();
          handle_future(p, future_ptr, future_size, false/*owner*/);
          // Advance the pointer on the deserializer
          derez.advance_pointer(future_size);
        }
      }
      return_slice_complete(points, slice_postcondition);
    }

    //--------------------------------------------------------------------------
    void IndexTask::unpack_slice_commit(Deserializer &derez)
    //--------------------------------------------------------------------------
    {
      DerezCheck z(derez);
      size_t points;
      derez.deserialize(points);
      return_slice_commit(points);
    }

    //--------------------------------------------------------------------------
    /*static*/ void IndexTask::process_slice_mapped(Deserializer &derez,
                                                    AddressSpaceID source)
    //--------------------------------------------------------------------------
    {
      IndexTask *task;
      derez.deserialize(task);
      task->unpack_slice_mapped(derez, source);
    }

    //--------------------------------------------------------------------------
    /*static*/ void IndexTask::process_slice_complete(Deserializer &derez)
    //--------------------------------------------------------------------------
    {
      IndexTask *task;
      derez.deserialize(task);
      task->unpack_slice_complete(derez);
    }

    //--------------------------------------------------------------------------
    /*static*/ void IndexTask::process_slice_commit(Deserializer &derez)
    //--------------------------------------------------------------------------
    {
      IndexTask *task;
      derez.deserialize(task);
      task->unpack_slice_commit(derez);
    }

#ifdef DEBUG_LEGION
    //--------------------------------------------------------------------------
    void IndexTask::check_point_requirements(
            const std::map<DomainPoint,std::vector<LogicalRegion> > &point_reqs)
    //--------------------------------------------------------------------------
    {
      // Handle any region requirements that interfere with itself
      for (unsigned idx = 0; idx < regions.size(); idx++)
      {
        if (!IS_WRITE(regions[idx]))
          continue;
        interfering_requirements.insert(std::pair<unsigned,unsigned>(idx,idx));
      }
      // Nothing to do if there are no interfering requirements
      if (interfering_requirements.empty())
        return;
      std::map<DomainPoint,std::vector<LogicalRegion> > point_requirements;
      for (std::map<DomainPoint,std::vector<LogicalRegion> >::const_iterator 
            pit = point_reqs.begin(); pit != point_reqs.end(); pit++)
      {
        // Add it to the set of point requirements
        point_requirements.insert(*pit);
        const std::vector<LogicalRegion> &point_reqs = pit->second;
        for (std::map<DomainPoint,std::vector<LogicalRegion> >::const_iterator
              oit = point_requirements.begin(); 
              oit != point_requirements.end(); oit++)
        {
          const std::vector<LogicalRegion> &other_reqs = oit->second;
          const bool same_point = (pit->first == oit->first);
          // Now check for interference with any other points
          for (std::set<std::pair<unsigned,unsigned> >::const_iterator it =
                interfering_requirements.begin(); it !=
                interfering_requirements.end(); it++)
          {
            // Skip same region requireemnt for same point
            if (same_point && (it->first == it->second))
              continue;
            // If either one are the NO_REGION then there is no interference
            if (!point_reqs[it->first].exists() || 
                !other_reqs[it->second].exists())
              continue;
            if (!runtime->forest->are_disjoint(
                  point_reqs[it->first].get_index_space(), 
                  other_reqs[it->second].get_index_space()))
            {
              if (pit->first.get_dim() <= 1) 
              {
                REPORT_LEGION_ERROR(ERROR_INDEX_SPACE_TASK,
                              "Index space task launch has intefering "
                              "region requirements %d of point %lld and region "
                              "requirement %d of point %lld of %s (UID %lld) "
                              "in parent task %s (UID %lld) are interfering.",
                              it->first, pit->first[0], it->second,
                              oit->first[0], get_task_name(), get_unique_id(),
                              parent_ctx->get_task_name(),
                              parent_ctx->get_unique_id());
              } 
              else if (pit->first.get_dim() == 2) 
              {
                REPORT_LEGION_ERROR(ERROR_INDEX_SPACE_TASK,
                              "Index space task launch has intefering "
                              "region requirements %d of point (%lld,%lld) and "
                              "region requirement %d of point (%lld,%lld) of "
                              "%s (UID %lld) in parent task %s (UID %lld) are "
                              "interfering.", it->first, pit->first[0],
                              pit->first[1], it->second, oit->first[0],
                              oit->first[1], get_task_name(), get_unique_id(),
                              parent_ctx->get_task_name(),
                              parent_ctx->get_unique_id());
              } 
              else if (pit->first.get_dim() == 3) 
              {
                REPORT_LEGION_ERROR(ERROR_INDEX_SPACE_TASK,
                              "Index space task launch has intefering "
                              "region requirements %d of point (%lld,%lld,%lld)"
                              " and region requirement %d of point "
                              "(%lld,%lld,%lld) of %s (UID %lld) in parent "
                              "task %s (UID %lld) are interfering.", it->first,
                              pit->first[0], pit->first[1], pit->first[2],
                              it->second, oit->first[0], oit->first[1],
                              oit->first[2], get_task_name(), get_unique_id(),
                              parent_ctx->get_task_name(),
                              parent_ctx->get_unique_id());
              }
              assert(false);
            }
          }
        }
      }
    }
#endif

    /////////////////////////////////////////////////////////////
    // Slice Task 
    /////////////////////////////////////////////////////////////

    //--------------------------------------------------------------------------
    SliceTask::SliceTask(Runtime *rt)
      : MultiTask(rt)
    //--------------------------------------------------------------------------
    {
    }

    //--------------------------------------------------------------------------
    SliceTask::SliceTask(const SliceTask &rhs)
      : MultiTask(NULL)
    //--------------------------------------------------------------------------
    {
      // should never be called
      assert(false);
    }

    //--------------------------------------------------------------------------
    SliceTask::~SliceTask(void)
    //--------------------------------------------------------------------------
    {
    }

    //--------------------------------------------------------------------------
    SliceTask& SliceTask::operator=(const SliceTask &rhs)
    //--------------------------------------------------------------------------
    {
      // should never be called
      assert(false);
      return *this;
    }

    //--------------------------------------------------------------------------
    void SliceTask::activate(void)
    //--------------------------------------------------------------------------
    {
      DETAILED_PROFILER(runtime, SLICE_ACTIVATE_CALL);
      activate_multi();
      // Slice tasks never have to resolve speculation
      resolve_speculation();
      index_complete = ApEvent::NO_AP_EVENT;
      num_unmapped_points = 0;
      num_uncomplete_points = 0;
      num_uncommitted_points = 0;
      denominator = 0;
      index_owner = NULL;
      remote_owner_uid = 0;
      remote_unique_id = get_unique_id();
      locally_mapped = false;
      need_versioning_analysis = true;
    }

    //--------------------------------------------------------------------------
    void SliceTask::deactivate(void)
    //--------------------------------------------------------------------------
    {
      DETAILED_PROFILER(runtime, SLICE_DEACTIVATE_CALL);
      version_infos.clear();
      deactivate_multi();
      // Deactivate all our points 
      for (std::vector<PointTask*>::const_iterator it = points.begin();
            it != points.end(); it++)
      {
        (*it)->deactivate(); 
      }
      points.clear();
      for (std::map<DomainPoint,std::pair<void*,size_t> >::const_iterator it = 
            temporary_futures.begin(); it != temporary_futures.end(); it++)
      {
        legion_free(FUTURE_RESULT_ALLOC, it->second.first, it->second.second);
      }
      temporary_futures.clear();
      if (!acquired_instances.empty())
        release_acquired_instances(acquired_instances);
      acquired_instances.clear();
      map_applied_conditions.clear();
      restrict_postconditions.clear();
      created_regions.clear();
      created_fields.clear();
      created_field_spaces.clear();
      created_index_spaces.clear();
      created_index_partitions.clear();
      deleted_regions.clear();
      deleted_fields.clear();
      deleted_field_spaces.clear();
      deleted_index_spaces.clear();
      deleted_index_partitions.clear();
      runtime->free_slice_task(this);
    }

    //--------------------------------------------------------------------------
    void SliceTask::trigger_dependence_analysis(void)
    //--------------------------------------------------------------------------
    {
      // should never be called
      assert(false);
    }

    //--------------------------------------------------------------------------
    void SliceTask::resolve_false(bool speculated, bool launched)
    //--------------------------------------------------------------------------
    {
      // should never be called
      assert(false);
    }

    //--------------------------------------------------------------------------
    void SliceTask::early_map_task(void)
    //--------------------------------------------------------------------------
    {
      // Slices are already done with early mapping 
    }

    //--------------------------------------------------------------------------
    RtEvent SliceTask::perform_must_epoch_version_analysis(MustEpochOp *owner)
    //--------------------------------------------------------------------------
    {
      bool first = false;
      RtUserEvent result = 
        owner->find_slice_versioning_event(unique_op_id, first);
      // If we're first, then we do the analysis
      // and chain the events
      if (first)
      {
        RtEvent versioning_done = perform_versioning_analysis();
        Runtime::trigger_event(result, versioning_done);
      }
      return result;
    }

    //--------------------------------------------------------------------------
    RtEvent SliceTask::perform_versioning_analysis(void)
    //--------------------------------------------------------------------------
    {
#ifdef DEBUG_LEGION
      assert(!points.empty());
      assert(need_versioning_analysis);
      assert(regions.size() == version_infos.size());
#endif
      // Once we return from this function we'll be done with versioning
      need_versioning_analysis = false;
      // If we're locally mapped and already remote then we know
      // we are done mapping so there is no need to do any
      // versioning computation
      if (is_remote() && is_locally_mapped())
        return RtEvent::NO_RT_EVENT;
      std::set<RtEvent> ready_events;
      for (unsigned idx = 0; idx < regions.size(); idx++)
      {
        // If this was early mapped, then we can skip it
        if (early_mapped_regions.find(idx) != early_mapped_regions.end())
          continue;
        VersionInfo &version_info = version_infos[idx];
        // If we already have physical state for it then we've 
        // done this before so there is no need to do it again
        if (version_info.has_physical_states())
          continue;
        ProjectionInfo &proj_info = projection_infos[idx];
        const bool partial_traversal = 
          (proj_info.projection_type == PART_PROJECTION) ||
          ((proj_info.projection_type != SINGULAR) && 
           (proj_info.projection->depth > 0));
        RegionTreePath privilege_path;
        initialize_privilege_path(privilege_path, regions[idx]);
        runtime->forest->perform_versioning_analysis(this, idx, regions[idx],
                                                     privilege_path,
                                                     version_info,
                                                     ready_events,
                                                     partial_traversal);
      }
      // Now do the analysis for each of our points
      for (unsigned idx = 0; idx < points.size(); idx++)
        points[idx]->perform_versioning_analysis(ready_events);
      if (!ready_events.empty())
        return Runtime::merge_events(ready_events);
      return RtEvent::NO_RT_EVENT;
    }

    //--------------------------------------------------------------------------
    std::map<PhysicalManager*,std::pair<unsigned,bool> >* 
                                     SliceTask::get_acquired_instances_ref(void)
    //--------------------------------------------------------------------------
    {
      return &acquired_instances;
    }

    //--------------------------------------------------------------------------
    void SliceTask::check_target_processors(void) const
    //--------------------------------------------------------------------------
    {
#ifdef DEBUG_LEGION
      assert(!points.empty());
#endif
      if (points.size() == 1)
        return;
      const AddressSpaceID target_space = 
        runtime->find_address_space(points[0]->target_proc);
      for (unsigned idx = 1; idx < points.size(); idx++)
      {
        if (target_space != 
            runtime->find_address_space(points[idx]->target_proc))
          REPORT_LEGION_ERROR(ERROR_INVALID_MAPPER_OUTPUT,
                      "Invalid mapper output: two different points in one "
                      "slice of %s (UID %lld) mapped to processors in two"
                      "different address spaces (%d and %d) which is illegal.",
                      get_task_name(), get_unique_id(), target_space,
                      runtime->find_address_space(points[idx]->target_proc))
      }
    }

    //--------------------------------------------------------------------------
    void SliceTask::update_target_processor(void)
    //--------------------------------------------------------------------------
    {
      if (points.empty())
        return;
#ifdef DEBUG_LEGION
      check_target_processors();
#endif
      this->target_proc = points[0]->target_proc;
    }

    //--------------------------------------------------------------------------
    bool SliceTask::distribute_task(void)
    //--------------------------------------------------------------------------
    {
      DETAILED_PROFILER(runtime, SLICE_DISTRIBUTE_CALL);
      update_target_processor();
      if (target_proc.exists() && (target_proc != current_proc))
      {
        runtime->send_task(this);
        // The runtime will deactivate this task
        // after it has been sent
        return false;
      }
      return true;
    }

    //--------------------------------------------------------------------------
    RtEvent SliceTask::perform_mapping(MustEpochOp *epoch_owner/*=NULL*/)
    //--------------------------------------------------------------------------
    {
      DETAILED_PROFILER(runtime, SLICE_PERFORM_MAPPING_CALL);
      // Check to see if we already enumerated all the points, if
      // not then do so now
      if (points.empty())
        enumerate_points();
      // See if we have to do our versioning computation first
      if (need_versioning_analysis)
      {
        RtEvent version_ready_event = perform_versioning_analysis();
        if (version_ready_event.exists() && 
            !version_ready_event.has_triggered())
          return defer_perform_mapping(version_ready_event, epoch_owner);
      }
      
      std::set<RtEvent> mapped_events;
      for (unsigned idx = 0; idx < points.size(); idx++)
      {
        RtEvent map_event = points[idx]->perform_mapping(epoch_owner);
        if (map_event.exists())
          mapped_events.insert(map_event);
      }
      // If we succeeded in mapping we are no longer stealable
      stealable = false;
      if (!mapped_events.empty())
        return Runtime::merge_events(mapped_events);
      return RtEvent::NO_RT_EVENT;
    }

    //--------------------------------------------------------------------------
    void SliceTask::launch_task(void)
    //--------------------------------------------------------------------------
    {
      DETAILED_PROFILER(runtime, SLICE_LAUNCH_CALL);
#ifdef DEBUG_LEGION
      assert(!points.empty());
#endif
      // Launch all of our child points
      for (unsigned idx = 0; idx < points.size(); idx++)
        points[idx]->launch_task();
    }

    //--------------------------------------------------------------------------
    bool SliceTask::is_stealable(void) const
    //--------------------------------------------------------------------------
    {
      return ((!map_locally) && stealable);
    }

    //--------------------------------------------------------------------------
    bool SliceTask::has_restrictions(unsigned idx, LogicalRegion handle)
    //--------------------------------------------------------------------------
    {
      if (is_remote())
      {
#ifdef DEBUG_LEGION
        assert(idx < restrict_infos.size());
#endif
        return restrict_infos[idx].has_restrictions();
      }
      else
        return index_owner->has_restrictions(idx, handle);
    }

    //--------------------------------------------------------------------------
    void SliceTask::map_and_launch(void)
    //--------------------------------------------------------------------------
    {
      DETAILED_PROFILER(runtime, SLICE_MAP_AND_LAUNCH_CALL);
      // First enumerate all of our points if we haven't already done so
      if (points.empty())
        enumerate_points();
      // See if we have to do our versioning computation first
      if (need_versioning_analysis)
      {
        RtEvent version_ready_event = perform_versioning_analysis();
        if (version_ready_event.exists() && 
            !version_ready_event.has_triggered())
        {
          defer_map_and_launch(version_ready_event);
          return;
        }
      }
      // Mark that this task is no longer stealable.  Once we start
      // executing things onto a specific processor slices cannot move.
      stealable = false;
#ifdef DEBUG_LEGION
      assert(!points.empty());
#endif
      // Now try mapping and then launching all the points starting
      // at the index of the last known good index
      // Copy the points onto the stack to avoid them being
      // cleaned up while we are still iterating through the loop
      std::vector<PointTask*> local_points(points);
      for (std::vector<PointTask*>::const_iterator it = local_points.begin();
            it != local_points.end(); it++)
      {
        PointTask *next_point = *it;
        RtEvent map_event = next_point->perform_mapping();
        // Once we call this function on the last point it
        // is possible that this slice task object can be recycled
        if (map_event.exists() && !map_event.has_triggered())
          next_point->defer_launch_task(map_event);
        else
          next_point->launch_task();
      }
    }

    //--------------------------------------------------------------------------
    ApEvent SliceTask::get_task_completion(void) const
    //--------------------------------------------------------------------------
    {
      return index_complete;
    }

    //--------------------------------------------------------------------------
    TaskOp::TaskKind SliceTask::get_task_kind(void) const
    //--------------------------------------------------------------------------
    {
      return SLICE_TASK_KIND;
    }

    //--------------------------------------------------------------------------
    bool SliceTask::pack_task(Serializer &rez, Processor target)
    //--------------------------------------------------------------------------
    {
      DETAILED_PROFILER(runtime, SLICE_PACK_TASK_CALL);
      // Check to see if we are stealable or not yet fully sliced,
      // if both are false and we're not remote, then we can send the state
      // now or check to see if we are remotely mapped
      AddressSpaceID addr_target = runtime->find_address_space(target);
      RezCheck z(rez);
      // Preamble used in TaskOp::unpack
      rez.serialize(points.size());
      pack_multi_task(rez, addr_target);
      rez.serialize(denominator);
      rez.serialize(index_owner);
      rez.serialize(index_complete);
      rez.serialize(remote_unique_id);
      rez.serialize(locally_mapped);
      rez.serialize(remote_owner_uid);
      rez.serialize(internal_space);
      if (is_locally_mapped())
      {
        // If we've mapped everything and there are no virtual mappings
        // then we can just send the version numbers
        std::vector<bool> full_version_infos(regions.size(), false);
        pack_version_infos(rez, version_infos, full_version_infos);
      }
      else
      {
        // Otherwise we have to send all the version infos, we could try
        // and figure out which subset of region requirements have full
        // or partial virtual mappings, but that might be expensive
        std::vector<bool> full_version_infos(regions.size(), true);
        pack_version_infos(rez, version_infos, full_version_infos);
      }
      if (is_remote())
        pack_restrict_infos(rez, restrict_infos);
      else
        index_owner->pack_restrict_infos(rez, index_owner->restrict_infos);
      if (is_remote())
        pack_projection_infos(rez, projection_infos);
      else
        index_owner->pack_projection_infos(rez, index_owner->projection_infos);
      if (predicate_false_future.impl != NULL)
        rez.serialize(predicate_false_future.impl->did);
      else
        rez.serialize<DistributedID>(0);
      rez.serialize(predicate_false_size);
      if (predicate_false_size > 0)
        rez.serialize(predicate_false_result, predicate_false_size);
      for (unsigned idx = 0; idx < points.size(); idx++)
      {
        points[idx]->pack_task(rez, target);
      }
      // If we don't have any points, we have to pack up the argument map
      if (points.empty())
      {
        if (point_arguments.impl != NULL)
          rez.serialize(point_arguments.impl->did);
        else
          rez.serialize<DistributedID>(0);
      }
      bool deactivate_now = true;
      if (!is_remote() && is_locally_mapped())
      {
        // If we're not remote and locally mapped then we need
        // to hold onto these version infos until we are done
        // with the whole index space task, so tell our owner
        index_owner->record_locally_mapped_slice(this);
        deactivate_now = false;
      }
      else
      {
        // Release our version infos
        version_infos.clear();
      }
      // Always return true for slice tasks since they should
      // always be deactivated after they are sent somewhere else
      return deactivate_now;
    }
    
    //--------------------------------------------------------------------------
    bool SliceTask::unpack_task(Deserializer &derez, Processor current,
                                std::set<RtEvent> &ready_events)
    //--------------------------------------------------------------------------
    {
      DETAILED_PROFILER(runtime, SLICE_UNPACK_TASK_CALL);
      DerezCheck z(derez);
      size_t num_points;
      derez.deserialize(num_points);
      unpack_multi_task(derez, ready_events);
      set_current_proc(current);
      derez.deserialize(denominator);
      derez.deserialize(index_owner);
      derez.deserialize(index_complete);
      derez.deserialize(remote_unique_id); 
      derez.deserialize(locally_mapped);
      derez.deserialize(remote_owner_uid);
      derez.deserialize(internal_space);
      unpack_version_infos(derez, version_infos, ready_events);
      unpack_restrict_infos(derez, restrict_infos, ready_events);
      unpack_projection_infos(derez, projection_infos, launch_space);
      if (Runtime::legion_spy_enabled)
        LegionSpy::log_slice_slice(remote_unique_id, get_unique_id());
      if (runtime->profiler != NULL)
        runtime->profiler->register_slice_owner(remote_unique_id,
            get_unique_op_id());
      num_unmapped_points = num_points;
      num_uncomplete_points = num_points;
      num_uncommitted_points = num_points;
      // Check to see if we ended up back on the original node
      // We have to do this before unpacking the points
      if (is_remote())
        parent_ctx = runtime->find_context(remote_owner_uid);
      else
        parent_ctx = index_owner->parent_ctx;
      // Unpack the predicate false infos
      DistributedID pred_false_did;
      derez.deserialize(pred_false_did);
      if (pred_false_did != 0)
      {
        WrapperReferenceMutator mutator(ready_events);
        predicate_false_future = Future( 
          runtime->find_or_create_future(pred_false_did, &mutator));
      }
      derez.deserialize(predicate_false_size);
      if (predicate_false_size > 0)
      {
#ifdef DEBUG_LEGION
        assert(predicate_false_result == NULL);
#endif
        predicate_false_result = malloc(predicate_false_size);
        derez.deserialize(predicate_false_result, predicate_false_size);
      }
      for (unsigned idx = 0; idx < num_points; idx++)
      {
        PointTask *point = runtime->get_available_point_task(false); 
        point->slice_owner = this;
        point->unpack_task(derez, current, ready_events);
        point->parent_ctx = parent_ctx;
        points.push_back(point);
        if (Runtime::legion_spy_enabled)
          LegionSpy::log_slice_point(get_unique_id(), 
                                     point->get_unique_id(),
                                     point->index_point);
      }
      if (num_points == 0)
      {
        DistributedID future_map_did;
        derez.deserialize(future_map_did);
        if (future_map_did > 0)
        {
          WrapperReferenceMutator mutator(ready_events);
          point_arguments = 
            FutureMap(runtime->find_or_create_future_map(future_map_did, 
                                                         parent_ctx, &mutator));
        }
      }
      // Return true to add this to the ready queue
      return true;
    }

    //--------------------------------------------------------------------------
    void SliceTask::perform_inlining(void)
    //--------------------------------------------------------------------------
    {
      // should never be called
      assert(false);
    }

    //--------------------------------------------------------------------------
    SliceTask* SliceTask::clone_as_slice_task(IndexSpace is, Processor p,
                                              bool recurse, bool stealable,
                                              long long scale_denominator)
    //--------------------------------------------------------------------------
    {
      DETAILED_PROFILER(runtime, SLICE_CLONE_AS_SLICE_CALL);
      SliceTask *result = runtime->get_available_slice_task(false); 
      result->initialize_base_task(parent_ctx,  false/*track*/, NULL/*deps*/,
                                   Predicate::TRUE_PRED, this->task_id);
      result->clone_multi_from(this, is, p, recurse, stealable);
      result->index_complete = this->index_complete;
      result->denominator = this->denominator * scale_denominator;
      result->index_owner = this->index_owner;
      result->remote_owner_uid = this->remote_owner_uid;
      if (Runtime::legion_spy_enabled)
        LegionSpy::log_slice_slice(get_unique_id(), 
                                   result->get_unique_id());
      if (runtime->profiler != NULL)
        runtime->profiler->register_slice_owner(get_unique_op_id(),
            result->get_unique_op_id());
      return result;
    }

    //--------------------------------------------------------------------------
    void SliceTask::handle_future(const DomainPoint &point, const void *result,
                                  size_t result_size, bool owner)
    //--------------------------------------------------------------------------
    {
      DETAILED_PROFILER(runtime, SLICE_HANDLE_FUTURE_CALL);
      // If we're remote, just handle it ourselves, otherwise pass
      // it back to the enclosing index owner
      if (is_remote())
      {
        if (redop != 0)
          fold_reduction_future(result, result_size, owner, false/*exclusive*/);
        else
        {
          // Store it in our temporary futures
#ifdef DEBUG_LEGION
          assert(temporary_futures.find(point) == temporary_futures.end());
#endif
          if (owner)
          {
            // Hold the lock to protect the data structure
            AutoLock o_lock(op_lock);
            temporary_futures[point] = 
              std::pair<void*,size_t>(const_cast<void*>(result),result_size);
          }
          else
          {
            void *copy = legion_malloc(FUTURE_RESULT_ALLOC, result_size);
            memcpy(copy,result,result_size);
            // Hold the lock to protect the data structure
            AutoLock o_lock(op_lock);
            temporary_futures[point] = 
              std::pair<void*,size_t>(copy,result_size);
          }
        }
      }
      else
        index_owner->handle_future(point, result, result_size, owner);
    }

    //--------------------------------------------------------------------------
    void SliceTask::register_must_epoch(void)
    //--------------------------------------------------------------------------
    {
#ifdef DEBUG_LEGION
      assert(must_epoch != NULL);
#endif
      if (points.empty())
        enumerate_points();
      must_epoch->register_slice_task(this);
      for (unsigned idx = 0; idx < points.size(); idx++)
      {
        PointTask *point = points[idx];
        must_epoch->register_single_task(point, must_epoch_index);
      }
    }

    //--------------------------------------------------------------------------
    PointTask* SliceTask::clone_as_point_task(const DomainPoint &point)
    //--------------------------------------------------------------------------
    {
      DETAILED_PROFILER(runtime, SLICE_CLONE_AS_POINT_CALL);
      PointTask *result = runtime->get_available_point_task(false);
      result->initialize_base_task(parent_ctx, false/*track*/, NULL/*deps*/,
                                   Predicate::TRUE_PRED, this->task_id);
      result->clone_task_op_from(this, this->target_proc, 
                                 false/*stealable*/, true/*duplicate*/);
      result->is_index_space = true;
      result->must_epoch_task = this->must_epoch_task;
      result->index_domain = this->index_domain;
      // Now figure out our local point information
      result->initialize_point(this, point, point_arguments);
      if (Runtime::legion_spy_enabled)
        LegionSpy::log_slice_point(get_unique_id(), 
                                   result->get_unique_id(),
                                   result->index_point);
      return result;
    }

    //--------------------------------------------------------------------------
    void SliceTask::enumerate_points(void)
    //--------------------------------------------------------------------------
    {
      DETAILED_PROFILER(runtime, SLICE_ENUMERATE_POINTS_CALL);
      Domain internal_domain;
      runtime->forest->find_launch_space_domain(internal_space,internal_domain);
      size_t num_points = internal_domain.get_volume();
#ifdef DEBUG_LEGION
      assert(num_points > 0);
#endif
      unsigned point_idx = 0;
      points.resize(num_points);
      // Enumerate all the points in our slice and make point tasks
      for (Domain::DomainPointIterator itr(internal_domain); 
            itr; itr++, point_idx++)
        points[point_idx] = clone_as_point_task(itr.p);
      // Compute any projection region requirements
      for (unsigned idx = 0; idx < regions.size(); idx++)
      {
        if (regions[idx].handle_type == SINGULAR)
          continue;
        else 
        {
          ProjectionFunction *function = 
            runtime->find_projection_function(regions[idx].projection);
          function->project_points(regions[idx], idx, runtime, points);
        }
      }
      // Update the no access regions
      for (unsigned idx = 0; idx < points.size(); idx++)
        points[idx]->complete_point_projection();
      // Mark how many points we have
      num_unmapped_points = points.size();
      num_uncomplete_points = points.size();
      num_uncommitted_points = points.size();
    } 

    //--------------------------------------------------------------------------
    const void* SliceTask::get_predicate_false_result(size_t &result_size)
    //--------------------------------------------------------------------------
    {
      if (predicate_false_future.impl != NULL)
      {
        // Wait for the future to be ready
        ApEvent wait_on = predicate_false_future.impl->get_ready_event();
        wait_on.lg_wait(); 
        result_size = predicate_false_future.impl->get_untyped_size();
        return predicate_false_future.impl->get_untyped_result(true);
      }
      else
      {
        result_size = predicate_false_size;
        return predicate_false_result;
      }
    }

    //--------------------------------------------------------------------------
    void SliceTask::trigger_task_complete(void)
    //--------------------------------------------------------------------------
    {
      trigger_slice_complete();
    }

    //--------------------------------------------------------------------------
    void SliceTask::trigger_task_commit(void)
    //--------------------------------------------------------------------------
    {
      trigger_slice_commit();
    } 

    //--------------------------------------------------------------------------
    void SliceTask::record_reference_mutation_effect(RtEvent event)
    //--------------------------------------------------------------------------
    {
      map_applied_conditions.insert(event);
    }

    //--------------------------------------------------------------------------
    void SliceTask::return_privileges(TaskContext *point_context)
    //--------------------------------------------------------------------------
    {
      // If we're remote, pass our privileges back to ourself
      // otherwise pass them directly back to the index owner
      if (is_remote())
        point_context->return_privilege_state(this);
      else
        point_context->return_privilege_state(parent_ctx);
    }

    //--------------------------------------------------------------------------
    void SliceTask::record_child_mapped(RtEvent child_complete,
                                        ApEvent restrict_postcondition)
    //--------------------------------------------------------------------------
    {
      bool needs_trigger = false;
      {
        AutoLock o_lock(op_lock);
        if (child_complete.exists())
          map_applied_conditions.insert(child_complete);
        if (restrict_postcondition.exists())
          restrict_postconditions.insert(restrict_postcondition);
#ifdef DEBUG_LEGION
        assert(num_unmapped_points > 0);
#endif
        num_unmapped_points--;
        if (num_unmapped_points == 0)
          needs_trigger = true;
      }
      if (needs_trigger)
        trigger_slice_mapped();
    }

    //--------------------------------------------------------------------------
    void SliceTask::record_child_complete(void)
    //--------------------------------------------------------------------------
    {
      bool needs_trigger = false;
      {
        AutoLock o_lock(op_lock);
#ifdef DEBUG_LEGION
        assert(num_uncomplete_points > 0);
#endif
        num_uncomplete_points--;
        if ((num_uncomplete_points == 0) && !children_complete_invoked)
        {
          needs_trigger = true;
          children_complete_invoked = true;
        }
      }
      if (needs_trigger)
        trigger_children_complete();
    }

    //--------------------------------------------------------------------------
    void SliceTask::record_child_committed(void)
    //--------------------------------------------------------------------------
    {
      bool needs_trigger = false;
      {
        AutoLock o_lock(op_lock);
#ifdef DEBUG_LEGION
        assert(num_uncommitted_points > 0);
#endif
        num_uncommitted_points--;
        if ((num_uncommitted_points == 0) && !children_commit_invoked)
        {
          needs_trigger = true;
          children_commit_invoked = true;
        }
      }
      if (needs_trigger)
        trigger_children_committed();
    }

    //--------------------------------------------------------------------------
    void SliceTask::trigger_slice_mapped(void)
    //--------------------------------------------------------------------------
    {
      DETAILED_PROFILER(runtime, SLICE_MAPPED_CALL);
      RtEvent applied_condition;
      if (!map_applied_conditions.empty())
        applied_condition = Runtime::merge_events(map_applied_conditions);
      if (is_remote())
      {
        bool has_nonleaf_point = false;
        for (unsigned idx = 0; idx < points.size(); idx++)
        {
          if (!points[idx]->is_leaf())
          {
            has_nonleaf_point = true;
            break;
          }
        }

        // Only need to send something back if this wasn't mapped locally
        // wclee: also need to send back if there were some non-leaf point tasks
        // because they haven't recorded themselves as mapped
        if (!is_locally_mapped() || has_nonleaf_point)
        {
          Serializer rez;
          pack_remote_mapped(rez, applied_condition);
          runtime->send_slice_remote_mapped(orig_proc, rez);
        }
      }
      else
      {
        for (unsigned idx = 0; idx < regions.size(); idx++)
        {
          if (!IS_WRITE(regions[idx]))
            continue;
          if (regions[idx].handle_type != SINGULAR)
          {
            // Construct a set of regions for all the children
            std::vector<LogicalRegion> handles(points.size());
            for (unsigned pidx = 0; pidx < points.size(); pidx++)
              handles[pidx] = points[pidx]->regions[idx].region;
          }
          // otherwise it was locally mapped so we are already done
        }
#ifdef DEBUG_LEGION
        // In debug mode, get all our point region requirements and
        // then pass them back to the index space task
        std::map<DomainPoint,std::vector<LogicalRegion> > local_requirements;
        for (std::vector<PointTask*>::const_iterator it = 
              points.begin(); it != points.end(); it++)
        {
          std::vector<LogicalRegion> &reqs = 
            local_requirements[(*it)->index_point];
          reqs.resize(regions.size());
          for (unsigned idx = 0; idx < regions.size(); idx++)
            reqs[idx] = (*it)->regions[idx].region;
        }
        index_owner->check_point_requirements(local_requirements);
#endif
        if (!restrict_postconditions.empty())
        {
          ApEvent restrict_post = 
            Runtime::merge_events(restrict_postconditions);
          index_owner->return_slice_mapped(points.size(), denominator,
                                     applied_condition, restrict_post);
        }
        else
          index_owner->return_slice_mapped(points.size(), denominator, 
                             applied_condition, ApEvent::NO_AP_EVENT);
      }
      complete_mapping(applied_condition);
      if (!acquired_instances.empty())
        release_acquired_instances(acquired_instances);
      complete_execution();
    }

    //--------------------------------------------------------------------------
    void SliceTask::trigger_slice_complete(void)
    //--------------------------------------------------------------------------
    {
      DETAILED_PROFILER(runtime, SLICE_COMPLETE_CALL);
      // Compute the merge of all our point task completions 
      std::set<ApEvent> slice_postconditions;
      for (unsigned idx = 0; idx < points.size(); idx++)
      {
        ApEvent point_completion = points[idx]->get_task_completion();
#ifndef LEGION_SPY
        if (point_completion.has_triggered())
          continue;
#endif
        slice_postconditions.insert(point_completion);
      }
      ApEvent slice_postcondition = Runtime::merge_events(slice_postconditions);
      // For remote cases we have to keep track of the events for
      // returning any created logical state, we can't commit until
      // it is returned or we might prematurely release the references
      // that we hold on the version state objects
      if (is_remote())
      {
        // Send back the message saying that this slice is complete
        Serializer rez;
        pack_remote_complete(rez, slice_postcondition);
        runtime->send_slice_remote_complete(orig_proc, rez);
      }
      else
      {
        std::set<ApEvent> slice_postconditions;
        index_owner->return_slice_complete(points.size(), slice_postcondition);
      }
      complete_operation();
    }

    //--------------------------------------------------------------------------
    void SliceTask::trigger_slice_commit(void)
    //--------------------------------------------------------------------------
    {
      DETAILED_PROFILER(runtime, SLICE_COMMIT_CALL);
      if (is_remote())
      {
        Serializer rez;
        pack_remote_commit(rez);
        runtime->send_slice_remote_commit(orig_proc, rez);
      }
      else
      {
        // created and deleted privilege information already passed back
        // futures already sent back
        index_owner->return_slice_commit(points.size());
      }
      // We can release our version infos now
      version_infos.clear();
      commit_operation(true/*deactivate*/);
    }

    //--------------------------------------------------------------------------
    void SliceTask::pack_remote_mapped(Serializer &rez, 
                                       RtEvent applied_condition)
    //--------------------------------------------------------------------------
    {
      rez.serialize(index_owner);
      RezCheck z(rez);
      rez.serialize(points.size());
      rez.serialize(denominator);
      rez.serialize(applied_condition);
      if (!restrict_postconditions.empty())
      {
        ApEvent restrict_post = Runtime::merge_events(restrict_postconditions);
        rez.serialize(restrict_post);
      }
      else
        rez.serialize(ApEvent::NO_AP_EVENT);
      // Also pack up any regions names we need for doing invalidations
      for (unsigned idx = 0; idx < regions.size(); idx++)
      {
        if (!IS_WRITE(regions[idx]))
          continue;
        if (regions[idx].handle_type == SINGULAR)
          continue;
        for (unsigned pidx = 0; pidx < points.size(); pidx++)
          rez.serialize(points[pidx]->regions[idx].region);
      }
#ifdef DEBUG_LEGION
      if (!is_locally_mapped())
      {
        for (std::vector<PointTask*>::const_iterator it = 
              points.begin(); it != points.end(); it++)
        {
          rez.serialize((*it)->index_point);
          for (unsigned idx = 0; idx < regions.size(); idx++)
            rez.serialize((*it)->regions[idx].region);
        }
      }
#endif
    }

    //--------------------------------------------------------------------------
    void SliceTask::pack_remote_complete(Serializer &rez, 
                                         ApEvent slice_postcondition)
    //--------------------------------------------------------------------------
    {
      // Send back any created state that our point tasks made
      AddressSpaceID target = runtime->find_address_space(orig_proc);
      for (std::vector<PointTask*>::const_iterator it = points.begin();
            it != points.end(); it++)
        (*it)->send_back_created_state(target);
      rez.serialize(index_owner);
      RezCheck z(rez);
      rez.serialize<size_t>(points.size());
      rez.serialize(slice_postcondition);
      // Serialize the privilege state
      pack_privilege_state(rez, target, true/*returning*/); 
      // Now pack up the future results
      if (redop != 0)
      {
        // Don't need to pack the size since they already 
        // know it on the other side
        rez.serialize(reduction_state,reduction_state_size);
      }
      else
      {
        // Already know how many futures we are packing 
#ifdef DEBUG_LEGION
        assert(temporary_futures.size() == points.size());
#endif
        for (std::map<DomainPoint,std::pair<void*,size_t> >::const_iterator it =
              temporary_futures.begin(); it != temporary_futures.end(); it++)
        {
          rez.serialize(it->first);
          RezCheck z2(rez);
          rez.serialize(it->second.second);
          rez.serialize(it->second.first,it->second.second);
        }
      }
    }

    //--------------------------------------------------------------------------
    void SliceTask::pack_remote_commit(Serializer &rez)
    //--------------------------------------------------------------------------
    {
      rez.serialize(index_owner);
      RezCheck z(rez);
      rez.serialize(points.size());
    }

    //--------------------------------------------------------------------------
    RtEvent SliceTask::defer_map_and_launch(RtEvent precondition)
    //--------------------------------------------------------------------------
    {
      DeferMapAndLaunchArgs args;
      args.proxy_this = this;
      return runtime->issue_runtime_meta_task(args,
          LG_DEFERRED_THROUGHPUT_PRIORITY, this, precondition);
    }

    //--------------------------------------------------------------------------
    /*static*/ void SliceTask::handle_slice_return(Runtime *rt, 
                                                   Deserializer &derez)
    //--------------------------------------------------------------------------
    {
      DerezCheck z(derez);
      RtUserEvent ready_event;
      derez.deserialize(ready_event);
      Runtime::trigger_event(ready_event);
    }

    //--------------------------------------------------------------------------
    void SliceTask::register_region_creations(
                                            const std::set<LogicalRegion> &regs)
    //--------------------------------------------------------------------------
    {
      AutoLock o_lock(op_lock);
      for (std::set<LogicalRegion>::const_iterator it = regs.begin();
            it != regs.end(); it++)
      {
#ifdef DEBUG_LEGION
        assert(created_regions.find(*it) == created_regions.end());
#endif
        created_regions.insert(*it);
      }
    }

    //--------------------------------------------------------------------------
    void SliceTask::register_region_deletions(
                                            const std::set<LogicalRegion> &regs)
    //--------------------------------------------------------------------------
    {
      AutoLock o_lock(op_lock);
      for (std::set<LogicalRegion>::const_iterator it = regs.begin();
            it != regs.end(); it++)
        deleted_regions.insert(*it);
    } 

    //--------------------------------------------------------------------------
    void SliceTask::register_field_creations(
                     const std::map<std::pair<FieldSpace,FieldID>,bool> &fields)
    //--------------------------------------------------------------------------
    {
      AutoLock o_lock(op_lock);
      for (std::map<std::pair<FieldSpace,FieldID>,bool>::const_iterator it = 
            fields.begin(); it != fields.end(); it++)
      {
#ifdef DEBUG_LEGION
        assert(created_fields.find(it->first) == created_fields.end());
#endif
        created_fields.insert(*it);
      }
    }

    //--------------------------------------------------------------------------
    void SliceTask::register_field_deletions(
                        const std::set<std::pair<FieldSpace,FieldID> > &fields)
    //--------------------------------------------------------------------------
    {
      AutoLock o_lock(op_lock);
      for (std::set<std::pair<FieldSpace,FieldID> >::const_iterator it = 
            fields.begin(); it != fields.end(); it++)
        deleted_fields.insert(*it);
    }

    //--------------------------------------------------------------------------
    void SliceTask::register_field_space_creations(
                                            const std::set<FieldSpace> &spaces)
    //--------------------------------------------------------------------------
    {
      AutoLock o_lock(op_lock);
      for (std::set<FieldSpace>::const_iterator it = spaces.begin();
            it != spaces.end(); it++)
      {
#ifdef DEBUG_LEGION
        assert(created_field_spaces.find(*it) == created_field_spaces.end());
#endif
        created_field_spaces.insert(*it);
      }
    }

    //--------------------------------------------------------------------------
    void SliceTask::register_field_space_deletions(
                                            const std::set<FieldSpace> &spaces)
    //--------------------------------------------------------------------------
    {
      AutoLock o_lock(op_lock);
      for (std::set<FieldSpace>::const_iterator it = spaces.begin();
            it != spaces.end(); it++)
        deleted_field_spaces.insert(*it);
    }

    //--------------------------------------------------------------------------
    void SliceTask::register_index_space_creations(
                                            const std::set<IndexSpace> &spaces)
    //--------------------------------------------------------------------------
    {
      AutoLock o_lock(op_lock);
      for (std::set<IndexSpace>::const_iterator it = spaces.begin();
            it != spaces.end(); it++)
      {
#ifdef DEBUG_LEGION
        assert(created_index_spaces.find(*it) == created_index_spaces.end());
#endif
        created_index_spaces.insert(*it);
      }
    }

    //--------------------------------------------------------------------------
    void SliceTask::register_index_space_deletions(
                                            const std::set<IndexSpace> &spaces)
    //--------------------------------------------------------------------------
    {
      AutoLock o_lock(op_lock);
      for (std::set<IndexSpace>::const_iterator it = spaces.begin();
            it != spaces.end(); it++)
        deleted_index_spaces.insert(*it);
    }

    //--------------------------------------------------------------------------
    void SliceTask::register_index_partition_creations(
                                          const std::set<IndexPartition> &parts)
    //--------------------------------------------------------------------------
    {
      AutoLock o_lock(op_lock);
      for (std::set<IndexPartition>::const_iterator it = parts.begin();
            it != parts.end(); it++)
      {
#ifdef DEBUG_LEGION
        assert(created_index_partitions.find(*it) == 
               created_index_partitions.end());
#endif
        created_index_partitions.insert(*it);
      }
    }

    //--------------------------------------------------------------------------
    void SliceTask::register_index_partition_deletions(
                                          const std::set<IndexPartition> &parts)
    //--------------------------------------------------------------------------
    {
      AutoLock o_lock(op_lock);
      for (std::set<IndexPartition>::const_iterator it = parts.begin();
            it != parts.end(); it++)
        deleted_index_partitions.insert(*it);
    }

  }; // namespace Internal 
}; // namespace Legion 

#undef PRINT_REG

// EOF
<|MERGE_RESOLUTION|>--- conflicted
+++ resolved
@@ -6788,21 +6788,7 @@
     void ShardTask::activate(void)
     //--------------------------------------------------------------------------
     {
-<<<<<<< HEAD
       assert(false);
-=======
-      DETAILED_PROFILER(runtime, INDEX_ACTIVATE_CALL);
-      activate_multi();
-      launch_space = IndexSpace::NO_SPACE;
-      reduction_op = NULL;
-      serdez_redop_fns = NULL;
-      slice_fraction = Fraction<long long>(0,1); // empty fraction
-      total_points = 0;
-      mapped_points = 0;
-      complete_points = 0;
-      committed_points = 0;
-      need_intra_task_alias_analysis = true;
->>>>>>> fdf44089
     }
 
     //--------------------------------------------------------------------------
@@ -7303,8 +7289,6 @@
       mapped_points = 0;
       complete_points = 0;
       committed_points = 0;
-      complete_received = false;
-      commit_received = false;
       need_intra_task_alias_analysis = true;
     }
 
