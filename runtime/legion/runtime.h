--- conflicted
+++ resolved
@@ -293,15 +293,10 @@
       virtual void notify_invalid(ReferenceMutator *mutator);
       virtual void notify_inactive(ReferenceMutator *mutator);
     public:
-<<<<<<< HEAD
       virtual Future get_future(const DomainPoint &point, 
                                 bool allow_empty = false);
-      void set_future(const DomainPoint &point, FutureImpl *impl);
-=======
-      Future get_future(const DomainPoint &point, bool allow_empty = false);
       void set_future(const DomainPoint &point, FutureImpl *impl,
                       ReferenceMutator *mutator);
->>>>>>> 04306c67
       void get_void_result(const DomainPoint &point, 
                             bool silence_warnings = true);
       void wait_all_results(bool silence_warnings = true);
