/* Copyright 2017 Stanford University, NVIDIA Corporation
 *
 * Licensed under the Apache License, Version 2.0 (the "License");
 * you may not use this file except in compliance with the License.
 * You may obtain a copy of the License at
 *
 *     http://www.apache.org/licenses/LICENSE-2.0
 *
 * Unless required by applicable law or agreed to in writing, software
 * distributed under the License is distributed on an "AS IS" BASIS,
 * WITHOUT WARRANTIES OR CONDITIONS OF ANY KIND, either express or implied.
 * See the License for the specific language governing permissions and
 * limitations under the License.
 */

#include "legion.h"
#include "runtime.h"
#include "legion_ops.h"
#include "legion_tasks.h"
#include "region_tree.h"
#include "legion_spy.h"
#include "legion_profiling.h"
#include "legion_instances.h"
#include "legion_views.h"
#include "legion_analysis.h"
#include "legion_context.h"

namespace Legion {
  namespace Internal {

    LEGION_EXTERN_LOGGER_DECLARATIONS

    /////////////////////////////////////////////////////////////
    // LogicalView 
    /////////////////////////////////////////////////////////////

    //--------------------------------------------------------------------------
    LogicalView::LogicalView(RegionTreeForest *ctx, DistributedID did,
                             AddressSpaceID own_addr, AddressSpace loc_space,
                             RegionTreeNode *node, bool register_now)
      : DistributedCollectable(ctx->runtime, did, own_addr, loc_space, 
                               register_now), 
        context(ctx), logical_node(node), 
        view_lock(Reservation::create_reservation()) 
    //--------------------------------------------------------------------------
    {
    }

    //--------------------------------------------------------------------------
    LogicalView::~LogicalView(void)
    //--------------------------------------------------------------------------
    {
      if (is_owner() && registered_with_runtime)
        unregister_with_runtime(VIEW_VIRTUAL_CHANNEL);
      view_lock.destroy_reservation();
      view_lock = Reservation::NO_RESERVATION;
    }

    //--------------------------------------------------------------------------
    /*static*/ void LogicalView::delete_logical_view(LogicalView *view)
    //--------------------------------------------------------------------------
    {
      if (view->is_instance_view())
      {
        InstanceView *inst_view = view->as_instance_view();
        if (inst_view->is_materialized_view())
          legion_delete(inst_view->as_materialized_view());
        else if (inst_view->is_reduction_view())
          legion_delete(inst_view->as_reduction_view());
        else
          assert(false);
      }
      else if (view->is_deferred_view())
      {
        DeferredView *deferred_view = view->as_deferred_view();
        if (deferred_view->is_composite_view())
          legion_delete(deferred_view->as_composite_view());
        else if (deferred_view->is_fill_view())
          legion_delete(deferred_view->as_fill_view());
        else if (deferred_view->is_phi_view())
          legion_delete(deferred_view->as_phi_view());
        else
          assert(false);
      }
      else
        assert(false);
    }

    //--------------------------------------------------------------------------
    /*static*/ void LogicalView::handle_view_request(Deserializer &derez,
                                        Runtime *runtime, AddressSpaceID source)
    //--------------------------------------------------------------------------
    {
      DerezCheck z(derez);
      DistributedID did;
      derez.deserialize(did);
      DistributedCollectable *dc = runtime->find_distributed_collectable(did);
#ifdef DEBUG_LEGION
      LogicalView *view = dynamic_cast<LogicalView*>(dc);
      assert(view != NULL);
#else
      LogicalView *view = static_cast<LogicalView*>(dc);
#endif
      view->send_view(source);
    }

    //--------------------------------------------------------------------------
    void LogicalView::defer_collect_user(ApEvent term_event,
                                         ReferenceMutator *mutator) 
    //--------------------------------------------------------------------------
    {
      // The runtime will add the gc reference to this view when necessary
      runtime->defer_collect_user(this, term_event, mutator);
    }
 
    //--------------------------------------------------------------------------
    /*static*/ void LogicalView::handle_deferred_collect(LogicalView *view,
                                           const std::set<ApEvent> &term_events)
    //--------------------------------------------------------------------------
    {
      view->collect_users(term_events);
      // Then remove the gc reference on the object
      if (view->remove_base_gc_ref(PENDING_GC_REF))
        delete_logical_view(view);
    }

    /////////////////////////////////////////////////////////////
    // InstanceView 
    /////////////////////////////////////////////////////////////

    //--------------------------------------------------------------------------
    InstanceView::InstanceView(RegionTreeForest *ctx, DistributedID did,
                               AddressSpaceID owner_sp, AddressSpaceID local_sp,
                               AddressSpaceID log_own, RegionTreeNode *node, 
                               UniqueID own_ctx, bool register_now)
      : LogicalView(ctx, did, owner_sp, local_sp, node, register_now), 
        owner_context(own_ctx), logical_owner(log_own)
    //--------------------------------------------------------------------------
    {
    }

    //--------------------------------------------------------------------------
    InstanceView::~InstanceView(void)
    //--------------------------------------------------------------------------
    { 
    }

    //--------------------------------------------------------------------------
    /*static*/ void InstanceView::handle_view_update_request(
                   Deserializer &derez, Runtime *runtime, AddressSpaceID source)
    //--------------------------------------------------------------------------
    {
      DerezCheck z(derez);
      DistributedID did;
      derez.deserialize(did);
      RtUserEvent done_event;
      derez.deserialize(done_event);
      RtEvent ready = RtEvent::NO_RT_EVENT;
      LogicalView *view = runtime->find_or_request_logical_view(did, ready);
      if (ready.exists())
        ready.wait();
#ifdef DEBUG_LEGION
      assert(view->is_instance_view());
#endif
      InstanceView *inst_view = view->as_instance_view();
      inst_view->process_update_request(source, done_event, derez);
    }

    //--------------------------------------------------------------------------
    /*static*/ void InstanceView::handle_view_update_response(
                                          Deserializer &derez, Runtime *runtime)
    //--------------------------------------------------------------------------
    {
      DerezCheck z(derez);
      DistributedID did;
      derez.deserialize(did);
      RtUserEvent done_event;
      derez.deserialize(done_event);
      RtEvent ready = RtEvent::NO_RT_EVENT;
      LogicalView *view = runtime->find_or_request_logical_view(did, ready);
      if (ready.exists())
        ready.wait();
#ifdef DEBUG_LEGION
      assert(view->is_instance_view());
#endif
      InstanceView *inst_view = view->as_instance_view();
      inst_view->process_update_response(derez, done_event, runtime->forest);
    }

    //--------------------------------------------------------------------------
    /*static*/ void InstanceView::handle_view_remote_update(
                   Deserializer &derez, Runtime *runtime, AddressSpaceID source)
    //--------------------------------------------------------------------------
    {
      DerezCheck z(derez);
      DistributedID did;
      derez.deserialize(did);
      RtEvent ready = RtEvent::NO_RT_EVENT;
      LogicalView *view = runtime->find_or_request_logical_view(did, ready);
      if (ready.exists())
        ready.wait();
#ifdef DEBUG_LEGION
      assert(view->is_instance_view());
#endif
      InstanceView *inst_view = view->as_instance_view();
      inst_view->process_remote_update(derez, source, runtime->forest);
    }

    //--------------------------------------------------------------------------
    /*static*/ void InstanceView::handle_view_remote_invalidate(
                                          Deserializer &derez, Runtime *runtime)
    //--------------------------------------------------------------------------
    {
      DerezCheck z(derez);
      DistributedID did;
      derez.deserialize(did);
      FieldMask invalid_mask;
      derez.deserialize(invalid_mask);
      RtUserEvent done_event;
      derez.deserialize(done_event);
      RtEvent ready = RtEvent::NO_RT_EVENT;
      LogicalView *view = runtime->find_or_request_logical_view(did, ready);
      if (ready.exists())
        ready.wait();
#ifdef DEBUG_LEGION
      assert(view->is_instance_view());
#endif
      InstanceView *inst_view = view->as_instance_view();
      inst_view->process_remote_invalidate(invalid_mask, done_event);
    }

    /////////////////////////////////////////////////////////////
    // MaterializedView 
    /////////////////////////////////////////////////////////////

    //--------------------------------------------------------------------------
    MaterializedView::MaterializedView(
                               RegionTreeForest *ctx, DistributedID did,
                               AddressSpaceID own_addr, AddressSpaceID loc_addr,
                               AddressSpaceID log_own, RegionTreeNode *node, 
                               InstanceManager *man, MaterializedView *par, 
                               UniqueID own_ctx, bool register_now)
      : InstanceView(ctx, encode_materialized_did(did, par == NULL), own_addr, 
         loc_addr, log_own, node, own_ctx, register_now), 
        manager(man), parent(par), 
        disjoint_children(node->are_all_children_disjoint())
    //--------------------------------------------------------------------------
    {
      // Otherwise the instance lock will get filled in when we are unpacked
#ifdef DEBUG_LEGION
      assert(manager != NULL);
#endif
      logical_node->register_instance_view(manager, owner_context, this);
      // If we are either not a parent or we are a remote parent add 
      // a resource reference to avoid being collected
      if (parent != NULL)
        add_nested_resource_ref(parent->did);
      else 
        manager->add_nested_resource_ref(did);
#ifdef LEGION_GC
      log_garbage.info("GC Materialized View %lld %d %lld", 
          LEGION_DISTRIBUTED_ID_FILTER(did), local_space, 
          LEGION_DISTRIBUTED_ID_FILTER(manager->did)); 
#endif
    }

    //--------------------------------------------------------------------------
    MaterializedView::MaterializedView(const MaterializedView &rhs)
      : InstanceView(NULL, 0, 0, 0, 0, NULL, 0, false),
        manager(NULL), parent(NULL), disjoint_children(false)
    //--------------------------------------------------------------------------
    {
      // should never be called
      assert(false);
    }

    //--------------------------------------------------------------------------
    MaterializedView::~MaterializedView(void)
    //--------------------------------------------------------------------------
    {
      // Always unregister ourselves with the region tree node
      logical_node->unregister_instance_view(manager, owner_context);
      for (std::map<LegionColor,MaterializedView*>::const_iterator it = 
            children.begin(); it != children.end(); it++)
      {
        if (it->second->remove_nested_resource_ref(did))
          legion_delete(it->second);
      }
      if ((parent == NULL) && manager->remove_nested_resource_ref(did))
        delete manager;
      if (!atomic_reservations.empty())
      {
        // If this is the owner view, delete any atomic reservations
        if (is_owner())
        {
          for (std::map<FieldID,Reservation>::iterator it = 
                atomic_reservations.begin(); it != 
                atomic_reservations.end(); it++)
          {
            it->second.destroy_reservation();
          }
        }
        atomic_reservations.clear();
      }
      if (!initial_user_events.empty())
      {
        for (std::set<ApEvent>::const_iterator it = initial_user_events.begin();
              it != initial_user_events.end(); it++)
          filter_local_users(*it);
      }
#if !defined(LEGION_SPY) && !defined(EVENT_GRAPH_TRACE) && \
      defined(DEBUG_LEGION)
      // Don't forget to remove the initial user if there was one
      // before running these checks
      assert(current_epoch_users.empty());
      assert(previous_epoch_users.empty());
      assert(outstanding_gc_events.empty());
#endif
#ifdef LEGION_GC
      log_garbage.info("GC Deletion %lld %d", 
          LEGION_DISTRIBUTED_ID_FILTER(did), local_space);
#endif
    }

    //--------------------------------------------------------------------------
    MaterializedView& MaterializedView::operator=(const MaterializedView &rhs)
    //--------------------------------------------------------------------------
    {
      // should never be called
      assert(false);
      return *this;
    }

    //--------------------------------------------------------------------------
    void MaterializedView::add_remote_child(MaterializedView *child)
    //--------------------------------------------------------------------------
    {
#ifdef DEBUG_LEGION
      assert(manager == child->manager);
#endif
      LegionColor c = child->logical_node->get_color();
      AutoLock v_lock(view_lock);
      children[c] = child;
    }

    //--------------------------------------------------------------------------
    Memory MaterializedView::get_location(void) const
    //--------------------------------------------------------------------------
    {
      return manager->get_memory();
    }

    //--------------------------------------------------------------------------
    const FieldMask& MaterializedView::get_physical_mask(void) const
    //--------------------------------------------------------------------------
    {
      return manager->layout->allocated_fields;
    }

    //--------------------------------------------------------------------------
    bool MaterializedView::has_space(const FieldMask &space_mask) const
    //--------------------------------------------------------------------------
    {
      return !(space_mask - manager->layout->allocated_fields);
    }

    //--------------------------------------------------------------------------
    LogicalView* MaterializedView::get_subview(const LegionColor c)
    //--------------------------------------------------------------------------
    {
      return get_materialized_subview(c);
    }

    //--------------------------------------------------------------------------
    MaterializedView* MaterializedView::get_materialized_subview(
                                                            const LegionColor c)
    //--------------------------------------------------------------------------
    {
      // This is the common case we should already have it
      {
        AutoLock v_lock(view_lock, 1, false/*exclusive*/);
        std::map<LegionColor,MaterializedView*>::const_iterator finder = 
                                                            children.find(c);
        if (finder != children.end())
          return finder->second;
      }
      // If we don't have it, we have to make it
      if (is_owner())
      {
        RegionTreeNode *child_node = logical_node->get_tree_child(c);
        // Allocate the DID eagerly
        DistributedID child_did = 
          context->runtime->get_available_distributed_id(false);
        bool free_child_did = false;
        MaterializedView *child_view = NULL;
        {
          // Retake the lock and see if we lost the race
          AutoLock v_lock(view_lock);
          std::map<LegionColor,MaterializedView*>::const_iterator finder = 
                                                              children.find(c);
          if (finder != children.end())
          {
            child_view = finder->second;
            free_child_did = true;
          }
          else
          {
            // Otherwise we get to make it
            child_view = legion_new<MaterializedView>(context, child_did, 
                                              owner_space, local_space,
                                              logical_owner, child_node, 
                                              manager, this, owner_context,
                                              true/*reg now*/);
            children[c] = child_view;
          }
          if (free_child_did)
            context->runtime->free_distributed_id(child_did);
          return child_view;
        }
      }
      else
      {
        // Find the distributed ID for this child view
        volatile DistributedID child_did;
        RtUserEvent wait_on = Runtime::create_rt_user_event();
        Serializer rez;
        {
          RezCheck z(rez);
          rez.serialize(did);
          rez.serialize(c);
          rez.serialize(&child_did);
          rez.serialize(wait_on);
        }
        runtime->send_subview_did_request(owner_space, rez); 
        wait_on.wait();
        RtEvent ready;
        LogicalView *child_view = 
          context->runtime->find_or_request_logical_view(child_did, ready);
        if (ready.exists())
          ready.wait();
#ifdef DEBUG_LEGION
        assert(child_view->is_materialized_view());
#endif
        return child_view->as_materialized_view();
      }
    }

    //--------------------------------------------------------------------------
    /*static*/ void MaterializedView::handle_subview_did_request(
                   Deserializer &derez, Runtime *runtime, AddressSpaceID source)
    //--------------------------------------------------------------------------
    {
      DerezCheck z(derez);
      DistributedID parent_did;
      derez.deserialize(parent_did);
      LegionColor color;
      derez.deserialize(color);
      DistributedID *target;
      derez.deserialize(target);
      RtUserEvent to_trigger;
      derez.deserialize(to_trigger);
      DistributedCollectable *dc = 
        runtime->find_distributed_collectable(parent_did);
#ifdef DEBUG_LEGION
      MaterializedView *parent_view = dynamic_cast<MaterializedView*>(dc);
      assert(parent_view != NULL);
#else
      MaterializedView *parent_view = static_cast<MaterializedView*>(dc);
#endif
      MaterializedView *child_view = 
        parent_view->get_materialized_subview(color);
      Serializer rez;
      {
        RezCheck z(rez);
        rez.serialize(child_view->did);
        rez.serialize(target);
        rez.serialize(to_trigger);
      }
      runtime->send_subview_did_response(source, rez);
    }

    //--------------------------------------------------------------------------
    /*static*/ void MaterializedView::handle_subview_did_response(
                                                            Deserializer &derez)
    //--------------------------------------------------------------------------
    {
      DerezCheck z(derez);
      DistributedID result;
      derez.deserialize(result);
      DistributedID *target;
      derez.deserialize(target);
      RtUserEvent to_trigger;
      derez.deserialize(to_trigger);
      (*target) = result;
      Runtime::trigger_event(to_trigger);
    }

    //--------------------------------------------------------------------------
    MaterializedView* MaterializedView::get_materialized_parent_view(void) const
    //--------------------------------------------------------------------------
    {
      return parent;
    }

    //--------------------------------------------------------------------------
    void MaterializedView::copy_field(FieldID fid,
                              std::vector<Domain::CopySrcDstField> &copy_fields)
    //--------------------------------------------------------------------------
    {
      std::vector<FieldID> local_fields(1,fid);
      manager->compute_copy_offsets(local_fields, copy_fields); 
    }

    //--------------------------------------------------------------------------
    void MaterializedView::copy_to(const FieldMask &copy_mask,
                               std::vector<Domain::CopySrcDstField> &dst_fields,
                                   CopyAcrossHelper *across_helper)
    //--------------------------------------------------------------------------
    {
      if (across_helper == NULL)
        manager->compute_copy_offsets(copy_mask, dst_fields);
      else
        across_helper->compute_across_offsets(copy_mask, dst_fields);
    }

    //--------------------------------------------------------------------------
    void MaterializedView::copy_from(const FieldMask &copy_mask,
                               std::vector<Domain::CopySrcDstField> &src_fields)
    //--------------------------------------------------------------------------
    {
      manager->compute_copy_offsets(copy_mask, src_fields);
    }

    //--------------------------------------------------------------------------
    bool MaterializedView::reduce_to(ReductionOpID redop, 
                                     const FieldMask &copy_mask,
                               std::vector<Domain::CopySrcDstField> &dst_fields,
                                     CopyAcrossHelper *across_helper)
    //--------------------------------------------------------------------------
    {
      if (across_helper == NULL)
        manager->compute_copy_offsets(copy_mask, dst_fields);
      else
        across_helper->compute_across_offsets(copy_mask, dst_fields);
      return false; // not a fold
    }

    //--------------------------------------------------------------------------
    void MaterializedView::reduce_from(ReductionOpID redop,
                                       const FieldMask &reduce_mask, 
                               std::vector<Domain::CopySrcDstField> &src_fields)
    //--------------------------------------------------------------------------
    {
      manager->compute_copy_offsets(reduce_mask, src_fields);
    }

    //--------------------------------------------------------------------------
    void MaterializedView::accumulate_events(std::set<ApEvent> &all_events)
    //--------------------------------------------------------------------------
    {
      AutoLock v_lock(view_lock,1,false/*exclusive*/);
      all_events.insert(outstanding_gc_events.begin(),
                        outstanding_gc_events.end());
    } 

    //--------------------------------------------------------------------------
    void MaterializedView::find_copy_preconditions(ReductionOpID redop, 
                                                   bool reading, 
                                                   bool single_copy,
                                                   bool restrict_out,
                                                   const FieldMask &copy_mask,
                                                   VersionTracker *versions,
                                                   const UniqueID creator_op_id,
                                                   const unsigned index,
                                                   const AddressSpaceID source,
                           LegionMap<ApEvent,FieldMask>::aligned &preconditions,
                             std::set<RtEvent> &applied_events, bool can_filter)
    //--------------------------------------------------------------------------
    {
      ApEvent start_use_event = manager->get_use_event();
      if (start_use_event.exists())
      {
        LegionMap<ApEvent,FieldMask>::aligned::iterator finder = 
          preconditions.find(start_use_event);
        if (finder == preconditions.end())
          preconditions[start_use_event] = copy_mask;
        else
          finder->second |= copy_mask;
      }
      RegionNode *origin_node = logical_node->is_region() ? 
        logical_node->as_region_node() : 
        logical_node->as_partition_node()->parent;
      // If we can filter we can do the normal case, otherwise
      // we do the above case where we don't filter
      if (can_filter)
        find_local_copy_preconditions(redop, reading, single_copy, restrict_out,
                                      copy_mask, INVALID_COLOR, origin_node, 
                                      versions, creator_op_id, index, source, 
                                      preconditions, applied_events);
      else
        find_local_copy_preconditions_above(redop, reading, single_copy, 
                                      restrict_out, copy_mask, INVALID_COLOR, 
                                      origin_node, versions,creator_op_id,index,
                                      source, preconditions, applied_events);
      if ((parent != NULL) && !versions->is_upper_bound_node(logical_node))
      {
        const LegionColor local_point = logical_node->get_color();
        parent->find_copy_preconditions_above(redop, reading, single_copy,
                   restrict_out, copy_mask, local_point, origin_node, versions, 
                   creator_op_id, index, source, preconditions, applied_events);
      }
    }

    //--------------------------------------------------------------------------
    void MaterializedView::find_copy_preconditions_above(ReductionOpID redop,
                                                         bool reading,
                                                         bool single_copy,
                                                         bool restrict_out,
                                                     const FieldMask &copy_mask,
                                                  const LegionColor child_color,
                                                  RegionNode *origin_node,
                                                  VersionTracker *versions,
                                                  const UniqueID creator_op_id,
                                                  const unsigned index,
                                                  const AddressSpaceID source,
                           LegionMap<ApEvent,FieldMask>::aligned &preconditions,
                                              std::set<RtEvent> &applied_events)
    //--------------------------------------------------------------------------
    {
      find_local_copy_preconditions_above(redop, reading, single_copy, 
                  restrict_out, copy_mask, child_color, origin_node, versions, 
                  creator_op_id, index, source, preconditions, applied_events);
      if ((parent != NULL) && !versions->is_upper_bound_node(logical_node))
      {
        const LegionColor local_point = logical_node->get_color();
        parent->find_copy_preconditions_above(redop, reading, single_copy, 
                  restrict_out, copy_mask, local_point, origin_node, versions, 
                  creator_op_id, index, source, preconditions, applied_events);
      }
    }
    
    //--------------------------------------------------------------------------
    void MaterializedView::find_local_copy_preconditions(ReductionOpID redop,
                                                         bool reading,
                                                         bool single_copy,
                                                         bool restrict_out,
                                                     const FieldMask &copy_mask,
                                                  const LegionColor child_color,
                                                  RegionNode *origin_node,
                                                  VersionTracker *versions,
                                                  const UniqueID creator_op_id,
                                                  const unsigned index,
                                                  const AddressSpaceID source,
                           LegionMap<ApEvent,FieldMask>::aligned &preconditions,
                                              std::set<RtEvent> &applied_events)
    //--------------------------------------------------------------------------
    {
      DETAILED_PROFILER(context->runtime, 
                        MATERIALIZED_VIEW_FIND_LOCAL_COPY_PRECONDITIONS_CALL);
      // If we are not the logical owner, we need to see if we are up to date 
      if (!is_logical_owner())
      {
        // We are also reading if we are doing a reductions
        perform_remote_valid_check(copy_mask, versions,reading || (redop != 0));
      }
      FieldMask filter_mask;
      std::set<ApEvent> dead_events;
      LegionMap<ApEvent,FieldMask>::aligned filter_current_users, 
                                           filter_previous_users;
      LegionMap<VersionID,FieldMask>::aligned advance_versions, add_versions;
      if (reading)
      {
        RegionUsage usage(READ_ONLY, EXCLUSIVE, 0);
        FieldMask observed, non_dominated;
        AutoLock v_lock(view_lock,1,false/*exclusive*/);
        find_current_preconditions<true/*track*/>(copy_mask, usage, child_color,
                               origin_node, creator_op_id, index, preconditions,
                               dead_events, filter_current_users,
                               observed, non_dominated);
        const FieldMask dominated = observed - non_dominated;
        if (!!dominated)
          find_previous_filter_users(dominated, filter_previous_users);
        const FieldMask previous_mask = copy_mask - dominated;
        if (!!previous_mask)
          find_previous_preconditions(previous_mask, usage, child_color,
                                      origin_node, creator_op_id, index, 
                                      preconditions, dead_events);
      }
      else
      {
        RegionUsage usage((redop > 0) ? REDUCE : WRITE_DISCARD,EXCLUSIVE,redop);
        FieldMask observed, non_dominated, write_skip_mask;
        AutoLock v_lock(view_lock,1,false/*exclusive*/);
        // Find any version updates as well our write skip mask
        find_copy_version_updates(copy_mask, versions, write_skip_mask, 
            filter_mask, advance_versions, add_versions, redop > 0,
            restrict_out, true/*base*/);
        // Can only do the write-skip optimization if this is a single copy
        if (single_copy && !!write_skip_mask)
        {
          // If we have a write skip mask we know we won't interfere with
          // any users in the list of current users so we can skip them
          const FieldMask current_mask = copy_mask - write_skip_mask;
          if (!!current_mask)
            find_current_preconditions<true/*track*/>(current_mask, usage, 
                                       child_color, origin_node, creator_op_id,
                                       index, preconditions, dead_events, 
                                       filter_current_users,
                                       observed, non_dominated);
        }
        else // the normal case with no write-skip
          find_current_preconditions<true/*track*/>(copy_mask, usage, 
                                     child_color, origin_node, creator_op_id,
                                     index, preconditions, dead_events, 
                                     filter_current_users, 
                                     observed, non_dominated);
        const FieldMask dominated = observed - non_dominated;
        if (!!dominated)
          find_previous_filter_users(dominated, filter_previous_users);
        const FieldMask previous_mask = copy_mask - dominated;
        if (!!previous_mask)
          find_previous_preconditions(previous_mask, usage, child_color,
                                      origin_node, creator_op_id, index, 
                                      preconditions, dead_events);
      }
      if (!dead_events.empty() || 
          !filter_previous_users.empty() || !filter_current_users.empty() ||
          !advance_versions.empty() || !add_versions.empty())
      {
        // Need exclusive permissions to modify data structures
        AutoLock v_lock(view_lock);
        if (!dead_events.empty())
          for (std::set<ApEvent>::const_iterator it = dead_events.begin();
                it != dead_events.end(); it++)
            filter_local_users(*it); 
        if (!filter_previous_users.empty())
          for (LegionMap<ApEvent,FieldMask>::aligned::const_iterator it = 
                filter_previous_users.begin(); it != 
                filter_previous_users.end(); it++)
            filter_previous_user(it->first, it->second);
        if (!filter_current_users.empty())
          for (LegionMap<ApEvent,FieldMask>::aligned::const_iterator it = 
                filter_current_users.begin(); it !=
                filter_current_users.end(); it++)
            filter_current_user(it->first, it->second);
        if (!advance_versions.empty() || !add_versions.empty())
          apply_version_updates(filter_mask, advance_versions, 
                                add_versions, source, applied_events);
      }
    }

    //--------------------------------------------------------------------------
    void MaterializedView::find_local_copy_preconditions_above(
                                                  ReductionOpID redop, 
                                                  bool reading,
                                                  bool single_copy,
                                                  bool restrict_out,
                                                  const FieldMask &copy_mask,
                                                  const LegionColor child_color,
                                                  RegionNode *origin_node,
                                                  VersionTracker *versions,
                                                  const UniqueID creator_op_id,
                                                  const unsigned index,
                                                  const AddressSpaceID source,
                           LegionMap<ApEvent,FieldMask>::aligned &preconditions,
                                              std::set<RtEvent> &applied_events)
    //--------------------------------------------------------------------------
    {
      DETAILED_PROFILER(context->runtime, 
                        MATERIALIZED_VIEW_FIND_LOCAL_COPY_PRECONDITIONS_CALL);
      // If we are not the logical owner, we need to see if we are up to date 
      if (!is_logical_owner())
      {
        // We are also reading if we are doing reductions
        perform_remote_valid_check(copy_mask, versions,reading || (redop != 0));
      }
      FieldMask filter_mask;
      std::set<ApEvent> dead_events;
      LegionMap<ApEvent,FieldMask>::aligned filter_current_users; 
      LegionMap<VersionID,FieldMask>::aligned advance_versions, add_versions;
      if (reading)
      {
        RegionUsage usage(READ_ONLY, EXCLUSIVE, 0);
        FieldMask observed, non_dominated;
        AutoLock v_lock(view_lock,1,false/*exclusive*/);
        find_current_preconditions<false/*track*/>(copy_mask, usage, 
                                   child_color, origin_node, creator_op_id, 
                                   index, preconditions, dead_events, 
                                   filter_current_users,observed,non_dominated);
        // No domination above
        find_previous_preconditions(copy_mask, usage, child_color,
                                    origin_node, creator_op_id, index, 
                                    preconditions, dead_events);
      }
      else
      {
        RegionUsage usage((redop > 0) ? REDUCE : WRITE_DISCARD,EXCLUSIVE,redop);
        FieldMask observed, non_dominated, write_skip_mask;
        AutoLock v_lock(view_lock,1,false/*exclusive*/);
        // Find any version updates as well our write skip mask
        find_copy_version_updates(copy_mask, versions, write_skip_mask, 
            filter_mask, advance_versions, add_versions, redop > 0,
            restrict_out, false/*base*/);
        // Can only do the write skip optimization if this is a single copy
        if (single_copy && !!write_skip_mask)
        {
          // If we have a write skip mask we know we won't interfere with
          // any users in the list of current users so we can skip them
          const FieldMask current_mask = copy_mask - write_skip_mask;
          if (!!current_mask)
            find_current_preconditions<false/*track*/>(current_mask, usage, 
                                       child_color, origin_node, creator_op_id,
                                       index, preconditions, dead_events, 
                                       filter_current_users,
                                       observed, non_dominated);
        }
        else // the normal case with no write-skip
          find_current_preconditions<false/*track*/>(copy_mask, usage, 
                                     child_color, origin_node, creator_op_id,
                                     index, preconditions, dead_events, 
                                     filter_current_users, 
                                     observed, non_dominated);
        // No domination above
        find_previous_preconditions(copy_mask, usage, child_color,
                                    origin_node, creator_op_id, index, 
                                    preconditions, dead_events);
      }
#ifdef DEBUG_LEGION
      assert(filter_current_users.empty());
#endif
      if (!dead_events.empty() || 
          !advance_versions.empty() || !add_versions.empty())
      {
        // Need exclusive permissions to modify data structures
        AutoLock v_lock(view_lock);
        if (!dead_events.empty())
          for (std::set<ApEvent>::const_iterator it = dead_events.begin();
                it != dead_events.end(); it++)
            filter_local_users(*it); 
        if (!advance_versions.empty() || !add_versions.empty())
          apply_version_updates(filter_mask, advance_versions, 
                                add_versions, source, applied_events);
      }
    }

    //--------------------------------------------------------------------------
    void MaterializedView::add_copy_user(ReductionOpID redop, ApEvent copy_term,
                                         VersionTracker *versions,
                                         const UniqueID creator_op_id,
                                         const unsigned index,
                                         const FieldMask &copy_mask, 
                                         bool reading, bool restrict_out,
                                         const AddressSpaceID source,
                                         std::set<RtEvent> &applied_events)
    //--------------------------------------------------------------------------
    {
      RegionUsage usage;
      usage.redop = redop;
      usage.prop = EXCLUSIVE;
      if (reading)
        usage.privilege = READ_ONLY;
      else if (redop > 0)
        usage.privilege = REDUCE;
      else
        usage.privilege = READ_WRITE;
      RegionNode *origin_node = logical_node->is_region() ? 
        logical_node->as_region_node() : 
        logical_node->as_partition_node()->parent;
      if ((parent != NULL) && !versions->is_upper_bound_node(logical_node))
      {
        const LegionColor local_color = logical_node->get_color();
        parent->add_copy_user_above(usage, copy_term, local_color,
                               origin_node, versions, creator_op_id, index,
                               restrict_out, copy_mask, source, applied_events);
      }
      add_local_copy_user(usage, copy_term, true/*base*/, restrict_out,
          INVALID_COLOR, origin_node, versions, creator_op_id, index, 
          copy_mask, source, applied_events);
    }

    //--------------------------------------------------------------------------
    void MaterializedView::add_copy_user_above(const RegionUsage &usage, 
                                               ApEvent copy_term, 
                                               const LegionColor child_color,
                                               RegionNode *origin_node,
                                               VersionTracker *versions,
                                               const UniqueID creator_op_id,
                                               const unsigned index,
                                               const bool restrict_out,
                                               const FieldMask &copy_mask,
                                               const AddressSpaceID source,
                                              std::set<RtEvent> &applied_events)
    //--------------------------------------------------------------------------
    {
      if ((parent != NULL) && !versions->is_upper_bound_node(logical_node))
      {
        const LegionColor local_color = logical_node->get_color();
        parent->add_copy_user_above(usage, copy_term, local_color, origin_node,
                                  versions, creator_op_id, index, restrict_out, 
                                  copy_mask, source, applied_events);
      }
      add_local_copy_user(usage, copy_term, false/*base*/, restrict_out,
                      child_color, origin_node, versions, creator_op_id, 
                      index, copy_mask, source, applied_events);
    }

    //--------------------------------------------------------------------------
    void MaterializedView::add_local_copy_user(const RegionUsage &usage, 
                                               ApEvent copy_term,
                                               bool base_user,bool restrict_out,
                                               const LegionColor child_color,
                                               RegionNode *origin_node,
                                               VersionTracker *versions,
                                               const UniqueID creator_op_id,
                                               const unsigned index,
                                               const FieldMask &copy_mask,
                                               const AddressSpaceID source,
                                              std::set<RtEvent> &applied_events)
    //--------------------------------------------------------------------------
    {
      if (!is_logical_owner())
      {
        // If we are not the owner we have to send the user back to the owner
        RtUserEvent remote_update_event = Runtime::create_rt_user_event();
        Serializer rez;
        {
          RezCheck z(rez);
          rez.serialize(did);
          rez.serialize(remote_update_event);
          rez.serialize<bool>(true); // is copy
          rez.serialize<bool>(restrict_out);
          rez.serialize(usage);
          rez.serialize(copy_mask);
          rez.serialize(child_color);
          rez.serialize(origin_node->handle);
          rez.serialize(creator_op_id);
          rez.serialize(index);
          rez.serialize(copy_term);
          // Figure out which version infos we need
          LegionMap<VersionID,FieldMask>::aligned needed_versions;
          FieldVersions field_versions;
          // We don't need to worry about split fields here, that
          // will be taken care of on the handler side, just pack
          // up the version infos as they are currently stored
          versions->get_field_versions(logical_node, false/*split prev*/,
                                       copy_mask, field_versions);
          for (LegionMap<VersionID,FieldMask>::aligned::const_iterator it = 
                field_versions.begin(); it != field_versions.end(); it++)
          {
            FieldMask overlap = it->second & copy_mask;
            if (!overlap)
              continue;
            needed_versions[it->first] = overlap;
          }
          rez.serialize<size_t>(needed_versions.size());
          for (LegionMap<VersionID,FieldMask>::aligned::const_iterator it = 
                needed_versions.begin(); it != needed_versions.end(); it++)
          {
            rez.serialize(it->first);
            rez.serialize(it->second);
          }
          FieldMask local_split;
          versions->get_split_mask(logical_node, copy_mask, local_split);
          rez.serialize(local_split);
        }
        runtime->send_view_remote_update(logical_owner, rez);
        // Tell the operation it has to wait for this event
        // to trigger before it can be considered mapped
        applied_events.insert(remote_update_event);
      }
      PhysicalUser *user = legion_new<PhysicalUser>(usage, child_color, 
                                    creator_op_id, index, origin_node);
      user->add_reference();
      bool issue_collect = false;
      {
        AutoLock v_lock(view_lock);
        add_current_user(user, copy_term, copy_mask); 
        if (base_user)
          issue_collect = (outstanding_gc_events.find(copy_term) ==
                            outstanding_gc_events.end());
        outstanding_gc_events.insert(copy_term);
        // See if we need to check for read only invalidates
        // Don't worry about writing copies, their invalidations
        // will be sent if they update the version number
        if (!valid_remote_instances.empty() && IS_READ_ONLY(usage))
          perform_read_invalidations(copy_mask, versions, 
                                     source, applied_events);
      }
      if (issue_collect)
      {
        WrapperReferenceMutator mutator(applied_events);
        defer_collect_user(copy_term, &mutator);
      }
    }

    //--------------------------------------------------------------------------
    ApEvent MaterializedView::find_user_precondition(
                          const RegionUsage &usage, ApEvent term_event,
                          const FieldMask &user_mask, Operation *op,
                          const unsigned index, VersionTracker *versions,
                          std::set<RtEvent> &applied_events)
    //--------------------------------------------------------------------------
    {
      std::set<ApEvent> wait_on_events;
      ApEvent start_use_event = manager->get_use_event();
      if (start_use_event.exists())
        wait_on_events.insert(start_use_event);
      UniqueID op_id = op->get_unique_op_id();
      RegionNode *origin_node = logical_node->is_region() ? 
        logical_node->as_region_node() : 
        logical_node->as_partition_node()->parent;
      // Find our local preconditions
      find_local_user_preconditions(usage, term_event, INVALID_COLOR, 
          origin_node, versions, op_id, index, user_mask, 
          wait_on_events, applied_events);
      // Go up the tree if we have to
      if ((parent != NULL) && !versions->is_upper_bound_node(logical_node))
      {
        const LegionColor local_color = logical_node->get_color();
        parent->find_user_preconditions_above(usage, term_event, local_color, 
                              origin_node, versions, op_id, index, user_mask, 
                              wait_on_events, applied_events);
      }
      return Runtime::merge_events(wait_on_events); 
    }

    //--------------------------------------------------------------------------
    void MaterializedView::find_user_preconditions_above(
                                                const RegionUsage &usage,
                                                ApEvent term_event,
                                                const LegionColor child_color,
                                                RegionNode *origin_node,
                                                VersionTracker *versions,
                                                const UniqueID op_id,
                                                const unsigned index,
                                                const FieldMask &user_mask,
                                              std::set<ApEvent> &preconditions,
                                              std::set<RtEvent> &applied_events)
    //--------------------------------------------------------------------------
    {
      // Do the precondition analysis on the way up
      find_local_user_preconditions_above(usage, term_event, child_color, 
                          origin_node, versions, op_id, index, user_mask, 
                          preconditions, applied_events);
      // Go up the tree if we have to
      if ((parent != NULL) && !versions->is_upper_bound_node(logical_node))
      {
        const LegionColor local_color = logical_node->get_color();
        parent->find_user_preconditions_above(usage, term_event, local_color, 
                              origin_node, versions, op_id, index, user_mask, 
                              preconditions, applied_events);
      }
    }

    //--------------------------------------------------------------------------
    void MaterializedView::find_local_user_preconditions(
                                                const RegionUsage &usage,
                                                ApEvent term_event,
                                                const LegionColor child_color,
                                                RegionNode *origin_node,
                                                VersionTracker *versions,
                                                const UniqueID op_id,
                                                const unsigned index,
                                                const FieldMask &user_mask,
                                              std::set<ApEvent> &preconditions,
                                              std::set<RtEvent> &applied_events)
    //--------------------------------------------------------------------------
    {
      DETAILED_PROFILER(context->runtime, 
                        MATERIALIZED_VIEW_FIND_LOCAL_PRECONDITIONS_CALL);
      // If we are not the logical owner, we need to see if we are up to date 
      if (!is_logical_owner())
      {
#ifdef DEBUG_LEGION
        assert(!IS_REDUCE(usage)); // no user reductions currently, might change
#endif
        // Only writing if we are overwriting, otherwise we are also reading
        perform_remote_valid_check(user_mask, versions, !IS_WRITE_ONLY(usage));
      }
      std::set<ApEvent> dead_events;
      LegionMap<ApEvent,FieldMask>::aligned filter_current_users, 
                                           filter_previous_users;
      if (IS_READ_ONLY(usage))
      {
        AutoLock v_lock(view_lock,1,false/*exclusive*/);
        FieldMask observed, non_dominated;
        find_current_preconditions<true/*track*/>(user_mask, usage, child_color,
                                   origin_node, term_event, op_id, index, 
                                   preconditions, dead_events, 
                                   filter_current_users,observed,non_dominated);
        const FieldMask dominated = observed - non_dominated;
        if (!!dominated)
          find_previous_filter_users(dominated, filter_previous_users);
        const FieldMask previous_mask = user_mask - dominated;
        if (!!previous_mask)
          find_previous_preconditions(previous_mask, usage, child_color, 
                                      origin_node, term_event, op_id, index,
                                      preconditions, dead_events);
      }
      else
      {
        AutoLock v_lock(view_lock,1,false/*exclusive*/);
        FieldMask observed, non_dominated;
        find_current_preconditions<true/*track*/>(user_mask, usage, child_color,
                                   origin_node, term_event, op_id, index, 
                                   preconditions, dead_events, 
                                   filter_current_users,observed,non_dominated);
        const FieldMask dominated = observed - non_dominated;
        if (!!dominated)
          find_previous_filter_users(dominated, filter_previous_users);
        const FieldMask previous_mask = user_mask - dominated;
        if (!!previous_mask)
          find_previous_preconditions(previous_mask, usage, child_color, 
                                      origin_node, term_event, op_id, index,
                                      preconditions, dead_events);
      }
      if (!dead_events.empty() || 
          !filter_previous_users.empty() || !filter_current_users.empty())
      {
        // Need exclusive permissions to modify data structures
        AutoLock v_lock(view_lock);
        if (!dead_events.empty())
          for (std::set<ApEvent>::const_iterator it = dead_events.begin();
                it != dead_events.end(); it++)
            filter_local_users(*it); 
        if (!filter_previous_users.empty())
          for (LegionMap<ApEvent,FieldMask>::aligned::const_iterator it = 
                filter_previous_users.begin(); it != 
                filter_previous_users.end(); it++)
            filter_previous_user(it->first, it->second);
        if (!filter_current_users.empty())
          for (LegionMap<ApEvent,FieldMask>::aligned::const_iterator it = 
                filter_current_users.begin(); it !=
                filter_current_users.end(); it++)
            filter_current_user(it->first, it->second);
      }
    }

    //--------------------------------------------------------------------------
    void MaterializedView::find_local_user_preconditions_above(
                                                const RegionUsage &usage,
                                                ApEvent term_event,
                                                const LegionColor child_color,
                                                RegionNode *origin_node,
                                                VersionTracker *versions,
                                                const UniqueID op_id,
                                                const unsigned index,
                                                const FieldMask &user_mask,
                                              std::set<ApEvent> &preconditions,
                                              std::set<RtEvent> &applied_events)
    //--------------------------------------------------------------------------
    {
      DETAILED_PROFILER(context->runtime, 
                        MATERIALIZED_VIEW_FIND_LOCAL_PRECONDITIONS_CALL);
      // If we are not the logical owner, we need to see if we are up to date 
      if (!is_logical_owner())
      {
#ifdef DEBUG_LEGION
        assert(!IS_REDUCE(usage)); // no reductions for now, might change
#endif
        // We are reading if we are not overwriting
        perform_remote_valid_check(user_mask, versions, !IS_WRITE_ONLY(usage));
      }
      std::set<ApEvent> dead_events;
      LegionMap<ApEvent,FieldMask>::aligned filter_current_users;
      if (IS_READ_ONLY(usage))
      {
        AutoLock v_lock(view_lock,1,false/*exclusive*/);
        FieldMask observed, non_dominated;
        find_current_preconditions<false/*track*/>(user_mask, usage, 
                                   child_color, origin_node,
                                   term_event, op_id, index, preconditions, 
                                   dead_events, filter_current_users, 
                                   observed, non_dominated);
        // No domination above
        find_previous_preconditions(user_mask, usage, child_color, 
                                    origin_node, term_event, op_id, index,
                                    preconditions, dead_events);
      }
      else
      {
        AutoLock v_lock(view_lock,1,false/*exclusive*/);
        FieldMask observed, non_dominated;
        find_current_preconditions<false/*track*/>(user_mask, usage, 
                                   child_color, origin_node,
                                   term_event, op_id, index, preconditions, 
                                   dead_events, filter_current_users, 
                                   observed, non_dominated);
        // No domination above
        find_previous_preconditions(user_mask, usage, child_color, 
                                    origin_node, term_event, op_id, index,
                                    preconditions, dead_events);
      }
#ifdef DEBUG_LEGION
      assert(filter_current_users.empty());
#endif
      if (!dead_events.empty())
      {
        // Need exclusive permissions to modify data structures
        AutoLock v_lock(view_lock);
        if (!dead_events.empty())
          for (std::set<ApEvent>::const_iterator it = dead_events.begin();
                it != dead_events.end(); it++)
            filter_local_users(*it); 
      }
    }

    //--------------------------------------------------------------------------
    void MaterializedView::add_user(const RegionUsage &usage,ApEvent term_event,
                                    const FieldMask &user_mask, Operation *op,
                                    const unsigned index, AddressSpaceID source,
                                    VersionTracker *versions,
                                    std::set<RtEvent> &applied_events)
    //--------------------------------------------------------------------------
    {
      UniqueID op_id = op->get_unique_op_id();
      bool need_version_update = false;
      if (IS_WRITE(usage))
      {
        FieldVersions advance_versions;
        versions->get_advance_versions(logical_node, true/*base*/,
                                       user_mask, advance_versions);
        need_version_update = update_version_numbers(user_mask,advance_versions,
                                                     source, applied_events);
      }
      RegionNode *origin_node = logical_node->is_region() ? 
        logical_node->as_region_node() : 
        logical_node->as_partition_node()->parent;
      // Go up the tree if necessary 
      if ((parent != NULL) && !versions->is_upper_bound_node(logical_node))
      {
        const LegionColor local_color = logical_node->get_color();
        parent->add_user_above(usage, term_event, local_color, origin_node,
            versions, op_id, index, user_mask, need_version_update, 
            source, applied_events);
      }
      // Add our local user
      const bool issue_collect = add_local_user(usage, term_event, 
                         INVALID_COLOR, origin_node, versions, op_id, 
                         index, user_mask, source, applied_events);
      // Launch the garbage collection task, if it doesn't exist
      // then the user wasn't registered anyway, see add_local_user
      if (issue_collect)
      {
        WrapperReferenceMutator mutator(applied_events);
        defer_collect_user(term_event, &mutator);
      }
      if (IS_ATOMIC(usage))
        find_atomic_reservations(user_mask, op, IS_WRITE(usage));
    }

    //--------------------------------------------------------------------------
    void MaterializedView::add_user_above(const RegionUsage &usage,
                                          ApEvent term_event,
                                          const LegionColor child_color,
                                          RegionNode *origin_node,
                                          VersionTracker *versions,
                                          const UniqueID op_id,
                                          const unsigned index,
                                          const FieldMask &user_mask,
                                          const bool need_version_update,
                                          const AddressSpaceID source,
                                          std::set<RtEvent> &applied_events)
    //--------------------------------------------------------------------------
    {
      bool need_update_above = false;
      if (need_version_update)
      {
        FieldVersions advance_versions;
        versions->get_advance_versions(logical_node, false/*base*/,
                                       user_mask, advance_versions);
        need_update_above = update_version_numbers(user_mask, advance_versions,
                                                   source, applied_events);
      }
      // Go up the tree if we have to
      if ((parent != NULL) && !versions->is_upper_bound_node(logical_node))
      {
        const LegionColor local_color = logical_node->get_color();
        parent->add_user_above(usage, term_event, local_color, origin_node,
            versions, op_id, index, user_mask, need_update_above, 
            source, applied_events);
      }
      add_local_user(usage, term_event, child_color, origin_node, versions,
                     op_id, index, user_mask, source, applied_events);
    }

    //--------------------------------------------------------------------------
    bool MaterializedView::add_local_user(const RegionUsage &usage,
                                          ApEvent term_event,
                                          const LegionColor child_color,
                                          RegionNode *origin_node,
                                          VersionTracker *versions,
                                          const UniqueID op_id,
                                          const unsigned index,
                                          const FieldMask &user_mask,
                                          const AddressSpaceID source,
                                          std::set<RtEvent> &applied_events)
    //--------------------------------------------------------------------------
    {
      if (!term_event.exists())
        return false;
      if (!is_logical_owner())
      {
        RegionNode *origin_node = logical_node->is_region() ? 
          logical_node->as_region_node() : 
          logical_node->as_partition_node()->parent;
        // If we are no the owner, we have to send the user back
        RtUserEvent remote_update_event = Runtime::create_rt_user_event();
        Serializer rez;
        {
          RezCheck z(rez);
          rez.serialize(did);
          rez.serialize(remote_update_event);
          rez.serialize<bool>(false); // is copy
          rez.serialize<bool>(false); // restrict out
          rez.serialize(usage);
          rez.serialize(user_mask);
          rez.serialize(child_color);
          rez.serialize(origin_node->handle);
          rez.serialize(op_id);
          rez.serialize(index);
          rez.serialize(term_event);
          // Figure out which version infos we need
          LegionMap<VersionID,FieldMask>::aligned needed_versions;
          FieldVersions field_versions;
          // We don't need to worry about split fields here, that
          // will be taken care of on the handler side, just pack
          // up the version infos as they are currently stored
          versions->get_field_versions(logical_node, false/*split previous*/,
                                       user_mask, field_versions);
          for (LegionMap<VersionID,FieldMask>::aligned::const_iterator it = 
                field_versions.begin(); it != field_versions.end(); it++)
          {
            FieldMask overlap = it->second & user_mask;
            if (!overlap)
              continue;
            needed_versions[it->first] = overlap;
          }
          rez.serialize<size_t>(needed_versions.size());
          for (LegionMap<VersionID,FieldMask>::aligned::const_iterator it = 
                needed_versions.begin(); it != needed_versions.end(); it++)
          {
            rez.serialize(it->first);
            rez.serialize(it->second);
          }
          FieldMask local_split;
          versions->get_split_mask(logical_node, user_mask, local_split);
          rez.serialize(local_split);
        }
        runtime->send_view_remote_update(logical_owner, rez);
        // Tell the operation it has to wait for this event to
        // trigger before it can be considered mapped
        applied_events.insert(remote_update_event);
      }
      PhysicalUser *new_user = 
        legion_new<PhysicalUser>(usage, child_color, op_id, index, origin_node);
      new_user->add_reference();
      // No matter what, we retake the lock in exclusive mode so we
      // can handle any clean-up and add our user
      AutoLock v_lock(view_lock);
      // Finally add our user and return if we need to issue a GC meta-task
      add_current_user(new_user, term_event, user_mask);
      // See if we need to check for read only invalidates
      // Don't worry about read-write, the invalidations will
      // be sent automatically if the version number is advanced
      if (!valid_remote_instances.empty() && IS_READ_ONLY(usage))
        perform_read_invalidations(user_mask, versions, source, applied_events);
      if (outstanding_gc_events.find(term_event) == 
          outstanding_gc_events.end())
      {
        outstanding_gc_events.insert(term_event);
        return (child_color == INVALID_COLOR);
      }
      return false;
    }

    //--------------------------------------------------------------------------
    ApEvent MaterializedView::add_user_fused(const RegionUsage &usage, 
                                             ApEvent term_event,
                                             const FieldMask &user_mask, 
                                             Operation *op,const unsigned index,
                                             VersionTracker *versions,
                                             const AddressSpaceID source,
                                             std::set<RtEvent> &applied_events,
                                             bool update_versions/*=true*/)
    //--------------------------------------------------------------------------
    {
      std::set<ApEvent> wait_on_events;
      ApEvent start_use_event = manager->get_use_event();
      if (start_use_event.exists())
        wait_on_events.insert(start_use_event);
      UniqueID op_id = op->get_unique_op_id();
      RegionNode *origin_node = logical_node->is_region() ? 
        logical_node->as_region_node() : 
        logical_node->as_partition_node()->parent;
      // Find our local preconditions
      find_local_user_preconditions(usage, term_event, INVALID_COLOR, 
                     origin_node, versions, op_id, index, user_mask, 
                     wait_on_events, applied_events);
      bool need_version_update = false;
      if (IS_WRITE(usage) && update_versions)
      {
        FieldVersions advance_versions;
        versions->get_advance_versions(logical_node, true/*base*/,
                                       user_mask, advance_versions);
        need_version_update = update_version_numbers(user_mask,advance_versions,
                                                     source, applied_events);
      }
      // Go up the tree if necessary
      if ((parent != NULL) && !versions->is_upper_bound_node(logical_node))
      {
        const LegionColor local_color = logical_node->get_color();
        parent->add_user_above_fused(usage, term_event, local_color, 
                              origin_node, versions, op_id, index, 
                              user_mask, source, wait_on_events, 
                              applied_events, need_version_update);
      }
      // Add our local user
      const bool issue_collect = add_local_user(usage, term_event, 
                         INVALID_COLOR, origin_node, versions, op_id, 
                         index, user_mask, source, applied_events);
      // Launch the garbage collection task, if it doesn't exist
      // then the user wasn't registered anyway, see add_local_user
      if (issue_collect)
      {
        WrapperReferenceMutator mutator(applied_events);
        defer_collect_user(term_event, &mutator);
      }
      // At this point tasks shouldn't be allowed to wait on themselves
#ifdef DEBUG_LEGION
      if (term_event.exists())
        assert(wait_on_events.find(term_event) == wait_on_events.end());
#endif
      if (IS_ATOMIC(usage))
        find_atomic_reservations(user_mask, op, IS_WRITE(usage));
      // Return the merge of the events
      return Runtime::merge_events(wait_on_events);
    }

    //--------------------------------------------------------------------------
    void MaterializedView::add_user_above_fused(const RegionUsage &usage, 
                                                ApEvent term_event,
                                                const LegionColor child_color,
                                                RegionNode *origin_node,
                                                VersionTracker *versions,
                                                const UniqueID op_id,
                                                const unsigned index,
                                                const FieldMask &user_mask,
                                                const AddressSpaceID source,
                                              std::set<ApEvent> &preconditions,
                                              std::set<RtEvent> &applied_events,
                                                const bool need_version_update)
    //--------------------------------------------------------------------------
    {
      // Do the precondition analysis on the way up
      find_local_user_preconditions_above(usage, term_event, child_color, 
                          origin_node, versions, op_id, index, user_mask, 
                          preconditions, applied_events);
      bool need_update_above = false;
      if (need_version_update)
      {
        FieldVersions advance_versions;
        versions->get_advance_versions(logical_node, false/*base*/, 
                                       user_mask, advance_versions);
        need_update_above = update_version_numbers(user_mask, advance_versions,
                                                   source, applied_events);
      }
      // Go up the tree if we have to
      if ((parent != NULL) && !versions->is_upper_bound_node(logical_node))
      {
        const LegionColor local_color = logical_node->get_color();
        parent->add_user_above_fused(usage, term_event, local_color,origin_node,
                              versions, op_id, index, user_mask, source,
                              preconditions, applied_events, need_update_above);
      }
      // Add the user on the way back down
      add_local_user(usage, term_event, child_color, origin_node, versions,
                     op_id, index, user_mask, source, applied_events);
      // No need to launch a collect user task, the child takes care of that
    }

    //--------------------------------------------------------------------------
    void MaterializedView::add_initial_user(ApEvent term_event,
                                            const RegionUsage &usage,
                                            const FieldMask &user_mask,
                                            const UniqueID op_id,
                                            const unsigned index)
    //--------------------------------------------------------------------------
    {
#ifdef DEBUG_LEGION
      assert(logical_node->is_region());
#endif
      // No need to take the lock since we are just initializing
      PhysicalUser *user = legion_new<PhysicalUser>(usage, INVALID_COLOR, 
                          op_id, index, logical_node->as_region_node());
      user->add_reference();
      add_current_user(user, term_event, user_mask);
      initial_user_events.insert(term_event);
      // Don't need to actual launch a collection task, destructor
      // will handle this case
      outstanding_gc_events.insert(term_event);
    }
 
    //--------------------------------------------------------------------------
    void MaterializedView::notify_active(ReferenceMutator *mutator)
    //--------------------------------------------------------------------------
    {
      if (parent == NULL)
      {
        if (is_owner())
          manager->add_nested_gc_ref(did, mutator);
        else
          send_remote_gc_update(owner_space, mutator, 1, true/*add*/);
      }
      else
        parent->add_nested_gc_ref(did, mutator);
    }

    //--------------------------------------------------------------------------
    void MaterializedView::notify_inactive(ReferenceMutator *mutator)
    //--------------------------------------------------------------------------
    {
      if (parent == NULL)
      {
        // we have a resource reference on the manager so no need to check
        if (is_owner())
          manager->remove_nested_gc_ref(did, mutator);
        else
          send_remote_gc_update(owner_space, mutator, 1, false/*add*/);
      }
      else if(parent->remove_nested_gc_ref(did, mutator))
        legion_delete(parent);
    }

    //--------------------------------------------------------------------------
    void MaterializedView::notify_valid(ReferenceMutator *mutator)
    //--------------------------------------------------------------------------
    {
      if (parent == NULL)
        manager->add_nested_valid_ref(did, mutator);
      else
        parent->add_nested_valid_ref(did, mutator);
    }

    //--------------------------------------------------------------------------
    void MaterializedView::notify_invalid(ReferenceMutator *mutator)
    //--------------------------------------------------------------------------
    {
      if (parent == NULL) 
        // we have a resource reference on the manager so no need to check
        manager->remove_nested_valid_ref(did, mutator);
      else if (parent->remove_nested_valid_ref(did, mutator))
        legion_delete(parent);
    }

    //--------------------------------------------------------------------------
    void MaterializedView::collect_users(const std::set<ApEvent> &term_events)
    //--------------------------------------------------------------------------
    {
      {
        AutoLock v_lock(view_lock);
        // Remove any event users from the current and previous users
        for (std::set<ApEvent>::const_iterator it = term_events.begin();
              it != term_events.end(); it++)
          filter_local_users(*it); 
      }
      if (parent != NULL)
        parent->collect_users(term_events);
    } 

    //--------------------------------------------------------------------------
    void MaterializedView::send_view(AddressSpaceID target)
    //--------------------------------------------------------------------------
    {
#ifdef DEBUG_LEGION
      assert(is_owner());
#endif
      Serializer rez;
      {
        RezCheck z(rez);
        rez.serialize(did);
        rez.serialize(manager->did);
        if (parent == NULL)
          rez.serialize<DistributedID>(0);
        else
          rez.serialize<DistributedID>(parent->did);
        if (logical_node->is_region())
        {
          rez.serialize<bool>(true);
          rez.serialize(logical_node->as_region_node()->handle);
        }
        else
        {
          rez.serialize<bool>(false);
          rez.serialize(logical_node->as_partition_node()->handle);
        }
        rez.serialize(owner_space);
        rez.serialize(logical_owner);
        rez.serialize(owner_context);
      }
      runtime->send_materialized_view(target, rez);
      update_remote_instances(target);
    }

    //--------------------------------------------------------------------------
    void MaterializedView::update_gc_events(
                                           const std::deque<ApEvent> &gc_events)
    //--------------------------------------------------------------------------
    {
      if (parent != NULL)
        parent->update_gc_events(gc_events);
      AutoLock v_lock(view_lock);
      for (std::deque<ApEvent>::const_iterator it = gc_events.begin();
            it != gc_events.end(); it++)
      {
        outstanding_gc_events.insert(*it);
      }
    }    

    //--------------------------------------------------------------------------
    void MaterializedView::find_copy_version_updates(const FieldMask &copy_mask,
                                                     VersionTracker *versions,
                                                     FieldMask &write_skip_mask,
                                                     FieldMask &filter_mask,
                              LegionMap<VersionID,FieldMask>::aligned &advance,
                              LegionMap<VersionID,FieldMask>::aligned &add_only,
                                bool is_reduction, bool restrict_out, bool base)
    //--------------------------------------------------------------------------
    {
#ifdef DEBUG_LEGION
      sanity_check_versions();
#endif
      // These are updates for a copy, so we are never going to the
      // next version number, we only go to the current versions
      FieldVersions update_versions;
      // If we're doing a restrict out copy, the version we are updating
      // is the advance version, otherwise it is the current version
      // before the operation. We want split previous here because we
      // haven't actually done the write yet, so if we're writing then
      // we're just copying the previous version over.
      if (restrict_out)
        versions->get_advance_versions(logical_node, base, 
                                       copy_mask, update_versions);
      else
        versions->get_field_versions(logical_node, true/*split previous*/,
                                     copy_mask, update_versions);
      FieldMask split_mask;
      versions->get_split_mask(logical_node, copy_mask, split_mask);
      for (LegionMap<VersionID,FieldMask>::aligned::const_iterator it = 
            update_versions.begin(); it != update_versions.end(); it++)
      {
        FieldMask overlap = it->second & copy_mask;
        if (!overlap)
          continue;
        if (it->first == 0)
        {
          filter_mask |= overlap;
          add_only[it->first] = overlap;
          continue;
        }
        // We're trying to get this to current version number, check to
        // see if we're already at one of the most common values of
        // either the previous version number or the current one
        // otherwise we will have to add this to the set to filter later
        const VersionID previous_number = it->first - 1;
        const VersionID next_number = it->first;
        LegionMap<VersionID,FieldMask>::aligned::const_iterator finder = 
          current_versions.find(previous_number);
        if (finder != current_versions.end())
        {
          const FieldMask intersect = overlap & finder->second;
          if (!!intersect)
          {
            advance[previous_number] = intersect;
            overlap -= intersect;
            if (!overlap)
              continue;
          }
          // Bump the iterator to the next entry, hopefully 
          // it is the next version number, but if not we'll figure it out
          finder++;
        }
        else
          finder = current_versions.find(next_number);
        // Check if the finder is good and the right version number
        if ((finder != current_versions.end()) && 
            (finder->first == next_number))
        {
          const FieldMask intersect = overlap & finder->second;
          if (!!intersect)
          {
            // This is a write skip field since we're already
            // at the version number at this view, but we're only
            // really at the version number if we're not reducing
            // We can't count split fields here because they might
            // contain users from many versions
#ifndef LEGION_SPY 
            if (!is_reduction)
            {
              if (!!split_mask)
                write_skip_mask |= (intersect - split_mask);
              else
                write_skip_mask |= intersect;
            }
#endif
            overlap -= intersect;
            if (!overlap)
              continue;
          }
        }
        // If we still have fields, then record we need to filter them
        filter_mask |= overlap;
        // Record the version number and fields to add after the filter
        add_only[next_number] = overlap;
      }
    }

    //--------------------------------------------------------------------------
    void MaterializedView::apply_version_updates(FieldMask &filter_mask,
                      const LegionMap<VersionID,FieldMask>::aligned &advance,
                      const LegionMap<VersionID,FieldMask>::aligned &add_only,
                      AddressSpaceID source, std::set<RtEvent> &applied_events)
    //--------------------------------------------------------------------------
    {
#ifdef DEBUG_LEGION
      sanity_check_versions();
#endif
      // If we have remote instances, we need to check to see 
      // if we need to send any invalidations
      if (!valid_remote_instances.empty())
      {
#ifdef DEBUG_LEGION
        assert(is_logical_owner());
#endif
        // Keep track of any invalidations that we have to apply 
        // make a copy here before filter gets destroyed by the call
        FieldMask invalidate_mask = filter_mask;
        if (!!filter_mask)
        {
          // See if any of them are already up to date so we don't have
          // to send invalidations, this is expensive enough that it is
          // worth the extra analysis cost here to just do it
          for (LegionMap<VersionID,FieldMask>::aligned::const_iterator it = 
                add_only.begin(); it != add_only.end(); it++)
          {
            LegionMap<VersionID,FieldMask>::aligned::const_iterator finder = 
              current_versions.find(it->first);
            if (finder == current_versions.end())
              continue;
            FieldMask overlap = finder->second & it->second;
            if (!!overlap)
              invalidate_mask -= overlap;
          }
          filter_and_add(filter_mask, add_only);
        }
        if (!advance.empty())
        {
          for (LegionMap<VersionID,FieldMask>::aligned::const_iterator it = 
                advance.begin(); it != advance.end(); it++)
          {
            LegionMap<VersionID,FieldMask>::aligned::iterator finder = 
              current_versions.find(it->first);
            // Someone else could already have advanced this
            if (finder == current_versions.end())
              continue;
            FieldMask overlap = finder->second & it->second;
            if (!overlap)
              continue;
            finder->second -= overlap;
            if (!finder->second)
              current_versions.erase(finder);
            current_versions[it->first+1] |= overlap;
            invalidate_mask |= overlap;
          }
        }
        if (!!invalidate_mask)
          send_invalidations(invalidate_mask, source, applied_events);
      }
      else
      {
        // This is the common path
        if (!!filter_mask)
          filter_and_add(filter_mask, add_only);
        if (!advance.empty())
        {
          for (LegionMap<VersionID,FieldMask>::aligned::const_iterator it = 
                advance.begin(); it != advance.end(); it++)
          {
            LegionMap<VersionID,FieldMask>::aligned::iterator finder = 
              current_versions.find(it->first);
            // Someone else could already have advanced this
            if (finder == current_versions.end())
              continue;
            finder->second -= it->second;
            if (!finder->second)
              current_versions.erase(finder);
            current_versions[it->first+1] |= it->second;
          }
        }
      }
#ifdef DEBUG_LEGION
      sanity_check_versions();
#endif
    }

    //--------------------------------------------------------------------------
    void MaterializedView::filter_and_add(FieldMask &filter_mask,
                    const LegionMap<VersionID,FieldMask>::aligned &add_versions)
    //--------------------------------------------------------------------------
    {
      std::vector<VersionID> to_delete; 
      for (LegionMap<VersionID,FieldMask>::aligned::iterator it = 
            current_versions.begin(); it != current_versions.end(); it++)
      {
        FieldMask overlap = it->second & filter_mask;
        if (!overlap)
          continue;
        it->second -= overlap;
        if (!it->second)
          to_delete.push_back(it->first);
        filter_mask -= overlap;
        if (!filter_mask)
          break;
      }
      // Delete the old entries
      if (!to_delete.empty())
      {
        for (std::vector<VersionID>::const_iterator it = to_delete.begin();
              it != to_delete.end(); it++)
          current_versions.erase(*it);
      }
      // Then add the new entries
      for (LegionMap<VersionID,FieldMask>::aligned::const_iterator it = 
            add_versions.begin(); it != add_versions.end(); it++)
        current_versions[it->first] |= it->second;
    }

    //--------------------------------------------------------------------------
    bool MaterializedView::update_version_numbers(const FieldMask &user_mask,
                                           const FieldVersions &target_versions,
                                           const AddressSpaceID source,
                                           std::set<RtEvent> &applied_events)
    //--------------------------------------------------------------------------
    {
      FieldMask filter_mask, invalidate_mask;
      LegionMap<VersionID,FieldMask>::aligned update_versions;
      bool need_check_above = false;
      // Need the lock in exclusive mode to do the update
      AutoLock v_lock(view_lock);
      // If we are logical owner and we have remote valid instances
      // we need to track which version numbers get updated so we can
      // send invalidates
      const bool need_invalidates = is_logical_owner() && 
          !valid_remote_instances.empty() && !(user_mask * remote_valid_mask);
#ifdef DEBUG_LEGION
      sanity_check_versions();
#endif
      for (LegionMap<VersionID,FieldMask>::aligned::const_iterator it = 
            target_versions.begin(); it != target_versions.end(); it++)
      {
#ifdef DEBUG_LEGION
        assert(it->first > 0);
#endif
        FieldMask overlap = it->second & user_mask;
        if (!overlap)
          continue;
        // We are always trying to advance the version numbers here
        // since these are writing users and are therefore going from
        // the current version number to the next one. We'll check for
        // the most common cases here, and only filter if we don't find them.
        const VersionID previous_number = it->first - 1; 
        const VersionID next_number = it->first; 
        LegionMap<VersionID,FieldMask>::aligned::iterator finder = 
          current_versions.find(previous_number);
        if (finder != current_versions.end())
        {
          FieldMask intersect = overlap & finder->second;
          if (!!intersect)
          {
            need_check_above = true;
            finder->second -= intersect;
            if (need_invalidates)
              invalidate_mask |= intersect;
            if (!finder->second)
            {
              current_versions.erase(finder);
              // We just deleted the iterator so we need a new one
              finder = current_versions.find(next_number);
            }
            else // We didn't delete the iterator so trying bumping it
              finder++;
            if (finder != current_versions.end())
            {
              if (finder->first != next_number) 
              {
                current_versions[next_number] = intersect;
                // Set it to end since we know there is no point in checking
                finder = current_versions.end();
              }
              else // finder points to the right place
                finder->second |= intersect;
            }
            else // no valid iterator so just put in the value
              current_versions[next_number] = intersect;
            overlap -= intersect;
            if (!overlap)
              continue;
          }
          else // Try the next element, hopefully it is version number+1
            finder++;
        }
        else
          finder = current_versions.find(next_number);
        // Check if the finder is good and the right version number
        if ((finder != current_versions.end()) && 
            (finder->first == next_number))
        {
          FieldMask intersect = overlap & finder->second;
          if (!!intersect)
          {
            finder->second |= intersect;
            overlap -= intersect;
            if (!overlap)
              continue;
          }
        }
        // If we still have fields, then record we need to filter them
        filter_mask |= overlap;
        // Record the version number and fields to add after the filter
        update_versions[next_number] = overlap;
        if (need_invalidates)
          invalidate_mask |= overlap;
      }
      // If we need to filter, let's do that now
      if (!!filter_mask)
      {
        need_check_above = true;
        filter_and_add(filter_mask, update_versions);  
      }
#ifdef DEBUG_LEGION
      sanity_check_versions();
#endif
      if (!!invalidate_mask)
        send_invalidations(invalidate_mask, source, applied_events);
      return need_check_above;
    }

#ifdef DEBUG_LEGION
    //--------------------------------------------------------------------------
    void MaterializedView::sanity_check_versions(void)
    //--------------------------------------------------------------------------
    {
      FieldMask version_mask;
      for (LegionMap<VersionID,FieldMask>::aligned::const_iterator it = 
            current_versions.begin(); it != current_versions.end(); it++)
      {
        assert(version_mask * it->second);
        version_mask |= it->second;
      }
    }
#endif

    //--------------------------------------------------------------------------
    void MaterializedView::add_current_user(PhysicalUser *user, 
                                            ApEvent term_event,
                                            const FieldMask &user_mask)
    //--------------------------------------------------------------------------
    {
      // Must be called while holding the lock
      // Reference should already have been added
      EventUsers &event_users = current_epoch_users[term_event];
      if (event_users.single)
      {
        if (event_users.users.single_user == NULL)
        {
          // make it the entry
          event_users.users.single_user = user;
          event_users.user_mask = user_mask;
        }
        else
        {
          // convert to multi
          LegionMap<PhysicalUser*,FieldMask>::aligned *new_map = 
                           new LegionMap<PhysicalUser*,FieldMask>::aligned();
          (*new_map)[event_users.users.single_user] = event_users.user_mask;
          (*new_map)[user] = user_mask;
          event_users.user_mask |= user_mask;
          event_users.users.multi_users = new_map;
          event_users.single = false;
        }
      }
      else
      {
        // Add it to the set 
        (*event_users.users.multi_users)[user] = user_mask;
        event_users.user_mask |= user_mask;
      }
    }

    //--------------------------------------------------------------------------
    void MaterializedView::filter_local_users(ApEvent term_event) 
    //--------------------------------------------------------------------------
    {
      // Caller must be holding the lock
      DETAILED_PROFILER(context->runtime, 
                        MATERIALIZED_VIEW_FILTER_LOCAL_USERS_CALL);
      // Don't do this if we are in Legion Spy since we want to see
      // all of the dependences on an instance
#if !defined(LEGION_SPY) && !defined(EVENT_GRAPH_TRACE)
      std::set<ApEvent>::iterator event_finder = 
        outstanding_gc_events.find(term_event); 
      if (event_finder != outstanding_gc_events.end())
      {
        LegionMap<ApEvent,EventUsers>::aligned::iterator current_finder = 
          current_epoch_users.find(term_event);
        if (current_finder != current_epoch_users.end())
        {
          EventUsers &event_users = current_finder->second;
          if (event_users.single)
          {
            if (event_users.users.single_user->remove_reference())
              legion_delete(event_users.users.single_user);
          }
          else
          {
            for (LegionMap<PhysicalUser*,FieldMask>::aligned::iterator
                  it = event_users.users.multi_users->begin(); it !=
                  event_users.users.multi_users->end(); it++)
            {
              if (it->first->remove_reference())
                legion_delete(it->first);
            }
            delete event_users.users.multi_users;
          }
          current_epoch_users.erase(current_finder);
        }
        LegionMap<ApEvent,EventUsers>::aligned::iterator previous_finder = 
          previous_epoch_users.find(term_event);
        if (previous_finder != previous_epoch_users.end())
        {
          EventUsers &event_users = previous_finder->second; 
          if (event_users.single)
          {
            if (event_users.users.single_user->remove_reference())
              legion_delete(event_users.users.single_user);
          }
          else
          {
            for (LegionMap<PhysicalUser*,FieldMask>::aligned::iterator
                  it = event_users.users.multi_users->begin(); it !=
                  event_users.users.multi_users->end(); it++)
            {
              if (it->first->remove_reference())
                legion_delete(it->first);
            }
            delete event_users.users.multi_users;
          }
          previous_epoch_users.erase(previous_finder);
        }
        outstanding_gc_events.erase(event_finder);
      }
#endif
    }

    //--------------------------------------------------------------------------
    void MaterializedView::filter_current_user(ApEvent user_event, 
                                               const FieldMask &filter_mask)
    //--------------------------------------------------------------------------
    {
      // lock better be held by caller
      DETAILED_PROFILER(context->runtime, 
                        MATERIALIZED_VIEW_FILTER_CURRENT_USERS_CALL);
      LegionMap<ApEvent,EventUsers>::aligned::iterator cit = 
        current_epoch_users.find(user_event);
      // Some else might already have moved it back or it could have
      // been garbage collected already
      if (cit == current_epoch_users.end())
        return;
#if !defined(LEGION_SPY) && !defined(EVENT_GRAPH_TRACE)
      if (cit->first.has_triggered_faultignorant())
      {
        EventUsers &current_users = cit->second;
        if (current_users.single)
        {
          if (current_users.users.single_user->remove_reference())
            legion_delete(current_users.users.single_user);
        }
        else
        {
          for (LegionMap<PhysicalUser*,FieldMask>::aligned::iterator it = 
                current_users.users.multi_users->begin(); it !=
                current_users.users.multi_users->end(); it++)
          {
            if (it->first->remove_reference())
              legion_delete(it->first);
          }
          delete current_users.users.multi_users;
        }
        current_epoch_users.erase(cit);
        return;
      }
#endif
      EventUsers &current_users = cit->second;
      FieldMask summary_overlap = current_users.user_mask & filter_mask;
      if (!summary_overlap)
        return;
      current_users.user_mask -= summary_overlap;
      EventUsers &prev_users = previous_epoch_users[cit->first];
      if (current_users.single)
      {
        PhysicalUser *user = current_users.users.single_user;
        if (prev_users.single)
        {
          // Single, see if something exists there yet
          if (prev_users.users.single_user == NULL)
          {
            prev_users.users.single_user = user; 
            prev_users.user_mask = summary_overlap;
            if (!current_users.user_mask) // reference flows back
              current_epoch_users.erase(cit);
            else
              user->add_reference(); // add a reference
          }
          else if (prev_users.users.single_user == user)
          {
            // Same user, update the fields 
            prev_users.user_mask |= summary_overlap;
            if (!current_users.user_mask)
            {
              current_epoch_users.erase(cit);
              user->remove_reference(); // remove unnecessary reference
            }
          }
          else
          {
            // Go to multi mode
            LegionMap<PhysicalUser*,FieldMask>::aligned *new_map = 
                          new LegionMap<PhysicalUser*,FieldMask>::aligned();
            (*new_map)[prev_users.users.single_user] = prev_users.user_mask;
            (*new_map)[user] = summary_overlap;
            if (!current_users.user_mask) // reference flows back
              current_epoch_users.erase(cit);
            else
              user->add_reference();
            prev_users.user_mask |= summary_overlap;
            prev_users.users.multi_users = new_map;
            prev_users.single = false;
          }
        }
        else
        {
          // Already multi
          prev_users.user_mask |= summary_overlap;
          // See if we can find it in the multi-set
          LegionMap<PhysicalUser*,FieldMask>::aligned::iterator finder = 
            prev_users.users.multi_users->find(user);
          if (finder == prev_users.users.multi_users->end())
          {
            // Couldn't find it
            (*prev_users.users.multi_users)[user] = summary_overlap;
            if (!current_users.user_mask) // reference flows back
              current_epoch_users.erase(cit);
            else
              user->add_reference();
          }
          else
          {
            // Found it, update it 
            finder->second |= summary_overlap;
            if (!current_users.user_mask)
            {
              current_epoch_users.erase(cit);
              user->remove_reference(); // remove redundant reference
            }
          }
        }
      }
      else
      {
        // Many things, filter them and move them back
        if (!current_users.user_mask)
        {
          // Moving the whole set back, see what the previous looks like
          if (prev_users.single)
          {
            if (prev_users.users.single_user != NULL)
            {
              // Merge the one user into this map so we can move 
              // the whole map back
              PhysicalUser *user = prev_users.users.single_user;  
              LegionMap<PhysicalUser*,FieldMask>::aligned::iterator finder =
                current_users.users.multi_users->find(user);
              if (finder == current_users.users.multi_users->end())
              {
                // Add it reference is already there
                (*current_users.users.multi_users)[user] = 
                  prev_users.user_mask;
              }
              else
              {
                // Already there, update it and remove duplicate reference
                finder->second |= prev_users.user_mask;
                user->remove_reference();
              }
            }
            // Now just move the map back
            prev_users.user_mask |= summary_overlap;
            prev_users.users.multi_users = current_users.users.multi_users;
            prev_users.single = false;
          }
          else
          {
            // merge the two sets
            for (LegionMap<PhysicalUser*,FieldMask>::aligned::const_iterator
                  it = current_users.users.multi_users->begin();
                  it != current_users.users.multi_users->end(); it++)
            {
              // See if we can find it
              LegionMap<PhysicalUser*,FieldMask>::aligned::iterator finder = 
                prev_users.users.multi_users->find(it->first);
              if (finder == prev_users.users.multi_users->end())
              {
                // Didn't find it, just move it back, reference moves back
                prev_users.users.multi_users->insert(*it);
              }
              else
              {
                finder->second |= it->second; 
                // Remove the duplicate reference
                it->first->remove_reference();
              }
            }
            prev_users.user_mask |= summary_overlap;
            // Now delete the set
            delete current_users.users.multi_users;
          }
          current_epoch_users.erase(cit);
        }
        else
        {
          // Only send back filtered users
          std::vector<PhysicalUser*> to_delete;
          if (prev_users.single)
          {
            // Make a new map to send back  
            LegionMap<PhysicalUser*,FieldMask>::aligned *new_map = 
                          new LegionMap<PhysicalUser*,FieldMask>::aligned();
            for (LegionMap<PhysicalUser*,FieldMask>::aligned::iterator it = 
                  current_users.users.multi_users->begin(); it !=
                  current_users.users.multi_users->end(); it++)
            {
              FieldMask overlap = summary_overlap & it->second;
              if (!overlap)
                continue;
              // Can move without checking
              (*new_map)[it->first] = overlap;
              it->second -= overlap;
              if (!it->second)
                to_delete.push_back(it->first); // reference flows back
              else
                it->first->add_reference(); // need new reference
            }
            // Also capture the existing previous user if there is one
            if (prev_users.users.single_user != NULL)
            {
              LegionMap<PhysicalUser*,FieldMask>::aligned::iterator finder = 
                new_map->find(prev_users.users.single_user);
              if (finder == new_map->end())
              {
                (*new_map)[prev_users.users.single_user] = 
                  prev_users.user_mask;
              }
              else
              {
                finder->second |= prev_users.user_mask;
                // Remove redundant reference
                finder->first->remove_reference();
              }
            }
            // Make the new map the previous set
            prev_users.user_mask |= summary_overlap;
            prev_users.users.multi_users = new_map;
            prev_users.single = false;
          }
          else
          {
            for (LegionMap<PhysicalUser*,FieldMask>::aligned::iterator it =
                  current_users.users.multi_users->begin(); it !=
                  current_users.users.multi_users->end(); it++)
            {
              FieldMask overlap = summary_overlap & it->second; 
              if (!overlap)
                continue;
              it->second -= overlap;
              LegionMap<PhysicalUser*,FieldMask>::aligned::iterator finder = 
                prev_users.users.multi_users->find(it->first);
              // See if it already exists
              if (finder == prev_users.users.multi_users->end())
              {
                // Doesn't exist yet, so add it 
                (*prev_users.users.multi_users)[it->first] = overlap;
                if (!it->second) // reference flows back
                  to_delete.push_back(it->first);
                else
                  it->first->add_reference();
              }
              else
              {
                // Already exists so update it
                finder->second |= overlap;
                if (!it->second)
                {
                  to_delete.push_back(it->first);
                  // Remove redundant reference
                  it->first->remove_reference();
                }
              }
            }
            prev_users.user_mask |= summary_overlap;
          }
          // See if we can collapse this map back down
          if (!to_delete.empty())
          {
            for (std::vector<PhysicalUser*>::const_iterator it = 
                  to_delete.begin(); it != to_delete.end(); it++)
            {
              current_users.users.multi_users->erase(*it);
            }
            if (current_users.users.multi_users->size() == 1)
            {
              LegionMap<PhysicalUser*,FieldMask>::aligned::iterator 
                first_it = current_users.users.multi_users->begin();
#ifdef DEBUG_LEGION
              // Should dominate as an upper bound
              assert(!(first_it->second - current_users.user_mask));
#endif
              PhysicalUser *user = first_it->first;
              current_users.user_mask = first_it->second;
              delete current_users.users.multi_users;
              current_users.users.single_user = user;   
              current_users.single = true;
            }
          }
        }
      }
    }

    //--------------------------------------------------------------------------
    void MaterializedView::filter_previous_user(ApEvent user_event,
                                                const FieldMask &filter_mask)
    //--------------------------------------------------------------------------
    {
      // lock better be held by caller
      DETAILED_PROFILER(context->runtime,
                        MATERIALIZED_VIEW_FILTER_PREVIOUS_USERS_CALL);
      LegionMap<ApEvent,EventUsers>::aligned::iterator pit = 
        previous_epoch_users.find(user_event);
      // This might already have been filtered or garbage collected
      if (pit == previous_epoch_users.end())
        return;
#if !defined(LEGION_SPY) && !defined(EVENT_GRAPH_TRACE)
      if (pit->first.has_triggered_faultignorant())
      {
        EventUsers &previous_users = pit->second;
        if (previous_users.single)
        {
          if (previous_users.users.single_user->remove_reference())
            legion_delete(previous_users.users.single_user);
        }
        else
        {
          for (LegionMap<PhysicalUser*,FieldMask>::aligned::iterator it = 
                previous_users.users.multi_users->begin(); it !=
                previous_users.users.multi_users->end(); it++)
          {
            if (it->first->remove_reference())
              legion_delete(it->first);
          }
          delete previous_users.users.multi_users;
        }
        previous_epoch_users.erase(pit);
        return;
      }
#endif
      EventUsers &previous_users = pit->second;
      FieldMask summary_overlap = previous_users.user_mask & filter_mask;
      if (!summary_overlap)
        return;
      previous_users.user_mask -= summary_overlap;
      if (!previous_users.user_mask)
      {
        // We can delete the whole entry
        if (previous_users.single)
        {
          PhysicalUser *user = previous_users.users.single_user;
          if (user->remove_reference())
            legion_delete(user);
        }
        else
        {
          for (LegionMap<PhysicalUser*,FieldMask>::aligned::const_iterator 
                it = previous_users.users.multi_users->begin(); it !=
                previous_users.users.multi_users->end(); it++)
          {
            if (it->first->remove_reference())
              legion_delete(it->first);
          }
          // Delete the map too
          delete previous_users.users.multi_users;
        }
        previous_epoch_users.erase(pit);
      }
      else if (!previous_users.single) // only need to filter for non-single
      {
        // Filter out the users for the dominated fields
        std::vector<PhysicalUser*> to_delete;
        for (LegionMap<PhysicalUser*,FieldMask>::aligned::iterator it = 
              previous_users.users.multi_users->begin(); it !=
              previous_users.users.multi_users->end(); it++)
        {
          it->second -= summary_overlap; 
          if (!it->second)
            to_delete.push_back(it->first);
        }
        if (!to_delete.empty())
        {
          for (std::vector<PhysicalUser*>::const_iterator it = 
                to_delete.begin(); it != to_delete.end(); it++)
          {
            previous_users.users.multi_users->erase(*it);
            if ((*it)->remove_reference())
              legion_delete(*it);
          }
          // See if we can shrink this back down
          if (previous_users.users.multi_users->size() == 1)
          {
            LegionMap<PhysicalUser*,FieldMask>::aligned::iterator first_it =
                          previous_users.users.multi_users->begin();     
#ifdef DEBUG_LEGION
            // This summary mask should dominate
            assert(!(first_it->second - previous_users.user_mask));
#endif
            PhysicalUser *user = first_it->first;
            previous_users.user_mask = first_it->second;
            delete previous_users.users.multi_users;
            previous_users.users.single_user = user;
            previous_users.single = true;
          }
        }
      }
    }

    //--------------------------------------------------------------------------
    template<bool TRACK_DOM>
    void MaterializedView::find_current_preconditions(
                                                 const FieldMask &user_mask,
                                                 const RegionUsage &usage,
                                                 const LegionColor child_color,
                                                 RegionNode *origin_node,
                                                 ApEvent term_event,
                                                 const UniqueID op_id,
                                                 const unsigned index,
                                               std::set<ApEvent> &preconditions,
                                               std::set<ApEvent> &dead_events,
                           LegionMap<ApEvent,FieldMask>::aligned &filter_events,
                                                 FieldMask &observed,
                                                 FieldMask &non_dominated)
    //--------------------------------------------------------------------------
    {
      // Caller must be holding the lock
      for (LegionMap<ApEvent,EventUsers>::aligned::const_iterator cit = 
           current_epoch_users.begin(); cit != current_epoch_users.end(); cit++)
      {
        if (cit->first == term_event)
          continue;
#if !defined(LEGION_SPY) && !defined(EVENT_GRAPH_TRACE)
        // We're about to do a bunch of expensive tests, 
        // so first do something cheap to see if we can 
        // skip all the tests.
        if (cit->first.has_triggered_faultignorant())
        {
          dead_events.insert(cit->first);
          continue;
        }
        if (preconditions.find(cit->first) != preconditions.end())
          continue;
#endif
        const EventUsers &event_users = cit->second;
        const FieldMask overlap = event_users.user_mask & user_mask;
        if (!overlap)
          continue;
        else if (TRACK_DOM)
          observed |= overlap;
        if (event_users.single)
        {
          if (has_local_precondition(event_users.users.single_user, usage,
                                     child_color, op_id, index, origin_node))
          {
            preconditions.insert(cit->first);
            if (TRACK_DOM)
              filter_events[cit->first] = overlap;
          }
          else if (TRACK_DOM)
            non_dominated |= overlap;
        }
        else
        {
          for (LegionMap<PhysicalUser*,FieldMask>::aligned::const_iterator 
                it = event_users.users.multi_users->begin(); it !=
                event_users.users.multi_users->end(); it++)
          {
            const FieldMask user_overlap = user_mask & it->second;
            if (!user_overlap)
              continue;
            if (has_local_precondition(it->first, usage, child_color, 
                                       op_id, index, origin_node))
            {
              preconditions.insert(cit->first);
              if (TRACK_DOM)
                filter_events[cit->first] |= user_overlap;
            }
            else if (TRACK_DOM)
              non_dominated |= user_overlap;
          }
        }
      }
    }

    //--------------------------------------------------------------------------
    void MaterializedView::find_previous_preconditions(
                                                 const FieldMask &user_mask,
                                                 const RegionUsage &usage,
                                                 const LegionColor child_color,
                                                 RegionNode *origin_node,
                                                 ApEvent term_event,
                                                 const UniqueID op_id,
                                                 const unsigned index,
                                               std::set<ApEvent> &preconditions,
                                               std::set<ApEvent> &dead_events)
    //--------------------------------------------------------------------------
    {
      // Caller must be holding the lock
      for (LegionMap<ApEvent,EventUsers>::aligned::const_iterator pit = 
            previous_epoch_users.begin(); pit != 
            previous_epoch_users.end(); pit++)
      {
        if (pit->first == term_event)
          continue;
#if !defined(LEGION_SPY) && !defined(EVENT_GRAPH_TRACE)
        // We're about to do a bunch of expensive tests, 
        // so first do something cheap to see if we can 
        // skip all the tests.
        if (pit->first.has_triggered_faultignorant())
        {
          dead_events.insert(pit->first);
          continue;
        }
#endif
        const EventUsers &event_users = pit->second;
        if (user_mask * event_users.user_mask)
          continue;
#ifndef LEGION_SPY
        if (preconditions.find(pit->first) != preconditions.end())
          continue;
#endif
        if (event_users.single)
        {
          if (has_local_precondition(event_users.users.single_user, usage,
                                     child_color, op_id, index, origin_node))
            preconditions.insert(pit->first);
        }
        else
        {
          for (LegionMap<PhysicalUser*,FieldMask>::aligned::const_iterator 
                it = event_users.users.multi_users->begin(); it !=
                event_users.users.multi_users->end(); it++)
          {
            if (user_mask * it->second)
              continue;
            if (has_local_precondition(it->first, usage, child_color, 
                                       op_id, index, origin_node))
              preconditions.insert(pit->first);
          }
        }
      }
    }

    //--------------------------------------------------------------------------
    template<bool TRACK_DOM>
    void MaterializedView::find_current_preconditions(
                                                 const FieldMask &user_mask,
                                                 const RegionUsage &usage,
                                                 const LegionColor child_color,
                                                 RegionNode *origin_node,
                                                 const UniqueID op_id,
                                                 const unsigned index,
                           LegionMap<ApEvent,FieldMask>::aligned &preconditions,
                                                 std::set<ApEvent> &dead_events,
                           LegionMap<ApEvent,FieldMask>::aligned &filter_events,
                                                 FieldMask &observed,
                                                 FieldMask &non_dominated)
    //--------------------------------------------------------------------------
    {
      // Caller must be holding the lock
      for (LegionMap<ApEvent,EventUsers>::aligned::const_iterator cit = 
           current_epoch_users.begin(); cit != current_epoch_users.end(); cit++)
      {
#if !defined(LEGION_SPY) && !defined(EVENT_GRAPH_TRACE)
        // We're about to do a bunch of expensive tests, 
        // so first do something cheap to see if we can 
        // skip all the tests.
        if (cit->first.has_triggered_faultignorant())
        {
          dead_events.insert(cit->first);
          continue;
        }
        if (preconditions.find(cit->first) != preconditions.end())
          continue;
#endif
        const EventUsers &event_users = cit->second;
        const FieldMask overlap = event_users.user_mask & user_mask;
        if (!overlap)
          continue;
        else if (TRACK_DOM)
          observed |= overlap;
        if (event_users.single)
        {
          if (has_local_precondition(event_users.users.single_user, usage,
                                     child_color, op_id, index, origin_node))
          {
            LegionMap<ApEvent,FieldMask>::aligned::iterator finder = 
              preconditions.find(cit->first);
            if (finder == preconditions.end())
              preconditions[cit->first] = overlap;
            else
              finder->second |= overlap;
            if (TRACK_DOM)
              filter_events[cit->first] = overlap;
          }
          else if (TRACK_DOM)
            non_dominated |= overlap;
        }
        else
        {
          for (LegionMap<PhysicalUser*,FieldMask>::aligned::const_iterator 
                it = event_users.users.multi_users->begin(); it !=
                event_users.users.multi_users->end(); it++)
          {
            const FieldMask user_overlap = user_mask & it->second;
            if (!user_overlap)
              continue;
            if (has_local_precondition(it->first, usage, child_color, 
                                       op_id, index, origin_node))
            {
              LegionMap<ApEvent,FieldMask>::aligned::iterator finder =
                preconditions.find(cit->first);
              if (finder == preconditions.end())
                preconditions[cit->first] = overlap;
              else
                finder->second |= overlap;
              if (TRACK_DOM)
                filter_events[cit->first] |= user_overlap;
            }
            else if (TRACK_DOM)
              non_dominated |= user_overlap;
          }
        }
      }
    }

    //--------------------------------------------------------------------------
    void MaterializedView::find_previous_preconditions(
                                                 const FieldMask &user_mask,
                                                 const RegionUsage &usage,
                                                 const LegionColor child_color,
                                                 RegionNode *origin_node,
                                                 const UniqueID op_id,
                                                 const unsigned index,
                           LegionMap<ApEvent,FieldMask>::aligned &preconditions,
                                                 std::set<ApEvent> &dead_events)
    //--------------------------------------------------------------------------
    {
      // Caller must be holding the lock
      for (LegionMap<ApEvent,EventUsers>::aligned::const_iterator pit = 
            previous_epoch_users.begin(); pit != 
            previous_epoch_users.end(); pit++)
      {
#if !defined(LEGION_SPY) && !defined(EVENT_GRAPH_TRACE)
        // We're about to do a bunch of expensive tests, 
        // so first do something cheap to see if we can 
        // skip all the tests.
        if (pit->first.has_triggered_faultignorant())
        {
          dead_events.insert(pit->first);
          continue;
        }
#endif
        const EventUsers &event_users = pit->second;
        FieldMask overlap = user_mask & event_users.user_mask;
        if (!overlap)
          continue;
        LegionMap<ApEvent,FieldMask>::aligned::iterator finder = 
          preconditions.find(pit->first);
#ifndef LEGION_SPY
        if (finder != preconditions.end())
        {
          overlap -= finder->second;
          if (!overlap)
            continue;
        }
#endif
        if (event_users.single)
        {
          if (has_local_precondition(event_users.users.single_user, usage,
                                     child_color, op_id, index, origin_node))
          {
            if (finder == preconditions.end())
              preconditions[pit->first] = overlap;
            else
              finder->second |= overlap;
          }
        }
        else
        {
          for (LegionMap<PhysicalUser*,FieldMask>::aligned::const_iterator 
                it = event_users.users.multi_users->begin(); it !=
                event_users.users.multi_users->end(); it++)
          {
            const FieldMask user_overlap = overlap & it->second;
            if (!user_overlap)
              continue;
            if (has_local_precondition(it->first, usage, child_color, 
                                       op_id, index, origin_node))
            {
              if (finder == preconditions.end())
              {
                preconditions[pit->first] = user_overlap;
                // Needed for when we go around the loop again
                finder = preconditions.find(pit->first);
              }
              else
                finder->second |= user_overlap;
            }
          }
        }
      }
    }

    //--------------------------------------------------------------------------
    void MaterializedView::find_previous_filter_users(const FieldMask &dom_mask,
                            LegionMap<ApEvent,FieldMask>::aligned &filter_users)
    //--------------------------------------------------------------------------
    {
      // Lock better be held by caller
      for (LegionMap<ApEvent,EventUsers>::aligned::const_iterator it = 
           previous_epoch_users.begin(); it != previous_epoch_users.end(); it++)
      {
        FieldMask overlap = it->second.user_mask & dom_mask;
        if (!overlap)
          continue;
        filter_users[it->first] = overlap;
      }
    }

    //--------------------------------------------------------------------------
    void MaterializedView::find_atomic_reservations(const FieldMask &mask,
                                                    Operation *op, bool excl)
    //--------------------------------------------------------------------------
    {
      // Keep going up the tree until we get to the root
      if (parent == NULL)
      {
        // Compute the field set
        std::vector<FieldID> atomic_fields;
        logical_node->column_source->get_field_set(mask, atomic_fields);
        // If we are the owner we can do this here
        if (is_owner())
        {
          std::vector<Reservation> reservations(atomic_fields.size());
          find_field_reservations(atomic_fields, reservations);
          for (unsigned idx = 0; idx < reservations.size(); idx++)
            op->update_atomic_locks(reservations[idx], excl);
        }
        else
        {
          // Figure out which fields we need requests for and send them
          std::vector<FieldID> needed_fields;
          {
            AutoLock v_lock(view_lock, 1, false);
            for (std::vector<FieldID>::const_iterator it = 
                  atomic_fields.begin(); it != atomic_fields.end(); it++)
            {
              std::map<FieldID,Reservation>::const_iterator finder = 
                atomic_reservations.find(*it);
              if (finder == atomic_reservations.end())
                needed_fields.push_back(*it);
              else
                op->update_atomic_locks(finder->second, excl);
            }
          }
          if (!needed_fields.empty())
          {
            RtUserEvent wait_on = Runtime::create_rt_user_event();
            Serializer rez;
            {
              RezCheck z(rez);
              rez.serialize(did);
              rez.serialize<size_t>(needed_fields.size());
              for (unsigned idx = 0; idx < needed_fields.size(); idx++)
                rez.serialize(needed_fields[idx]);
              rez.serialize(wait_on);
            }
            runtime->send_atomic_reservation_request(owner_space, rez);
            wait_on.wait();
            // Now retake the lock and get the remaining reservations
            AutoLock v_lock(view_lock, 1, false);
            for (std::vector<FieldID>::const_iterator it = 
                  needed_fields.begin(); it != needed_fields.end(); it++)
            {
              std::map<FieldID,Reservation>::const_iterator finder =
                atomic_reservations.find(*it);
#ifdef DEBUG_LEGION
              assert(finder != atomic_reservations.end());
#endif
              op->update_atomic_locks(finder->second, excl);
            }
          }
        }
      }
      else
        parent->find_atomic_reservations(mask, op, excl);
    }

    //--------------------------------------------------------------------------
    void MaterializedView::set_descriptor(FieldDataDescriptor &desc,
                                          FieldID field_id) const
    //--------------------------------------------------------------------------
    {
      // Get the low-level index space
      const Domain &dom = logical_node->get_domain_no_wait();
      desc.index_space = dom.get_index_space();
      // Then ask the manager to fill in the rest of the information
      manager->set_descriptor(desc, field_id);
    }

    //--------------------------------------------------------------------------
    void MaterializedView::find_field_reservations(
                                    const std::vector<FieldID> &needed_fields, 
                                    std::vector<Reservation> &results)
    //--------------------------------------------------------------------------
    {
#ifdef DEBUG_LEGION
      assert(is_owner());
      assert(needed_fields.size() == results.size());
#endif
      AutoLock v_lock(view_lock);
      for (unsigned idx = 0; idx < needed_fields.size(); idx++)
      {
        std::map<FieldID,Reservation>::const_iterator finder = 
          atomic_reservations.find(needed_fields[idx]);
        if (finder == atomic_reservations.end())
        {
          // Make a new reservation and add it to the set
          Reservation handle = Reservation::create_reservation();
          atomic_reservations[needed_fields[idx]] = handle;
          results[idx] = handle;
        }
        else
          results[idx] = finder->second;
      }
    }

    //--------------------------------------------------------------------------
    /*static*/ void MaterializedView::handle_send_atomic_reservation_request(
                   Runtime *runtime, Deserializer &derez, AddressSpaceID source)
    //--------------------------------------------------------------------------
    {
      DerezCheck z(derez);
      DistributedID did;
      derez.deserialize(did);
      size_t num_fields;
      derez.deserialize(num_fields);
      std::vector<FieldID> fields(num_fields);
      for (unsigned idx = 0; idx < num_fields; idx++)
        derez.deserialize(fields[idx]);
      RtUserEvent to_trigger;
      derez.deserialize(to_trigger);
      DistributedCollectable *dc = runtime->find_distributed_collectable(did);
#ifdef DEBUG_LEGION
      MaterializedView *target = dynamic_cast<MaterializedView*>(dc);
      assert(target != NULL);
#else
      MaterializedView *target = static_cast<MaterializedView*>(dc);
#endif
      std::vector<Reservation> reservations(num_fields);
      target->find_field_reservations(fields, reservations);
      Serializer rez;
      {
        RezCheck z2(rez);
        rez.serialize(did);
        rez.serialize(num_fields);
        for (unsigned idx = 0; idx < num_fields; idx++)
        {
          rez.serialize(fields[idx]);
          rez.serialize(reservations[idx]);
        }
        rez.serialize(to_trigger);
      }
      runtime->send_atomic_reservation_response(source, rez);
    }

    //--------------------------------------------------------------------------
    void MaterializedView::update_field_reservations(
                                  const std::vector<FieldID> &fields, 
                                  const std::vector<Reservation> &reservations)
    //--------------------------------------------------------------------------
    {
#ifdef DEBUG_LEGION
      assert(!is_owner());
      assert(fields.size() == reservations.size());
#endif
      AutoLock v_lock(view_lock);
      for (unsigned idx = 0; idx < fields.size(); idx++)
        atomic_reservations[fields[idx]] = reservations[idx];
    }

    //--------------------------------------------------------------------------
    /*static*/ void MaterializedView::handle_send_atomic_reservation_response(
                                          Runtime *runtime, Deserializer &derez)
    //--------------------------------------------------------------------------
    {
      DerezCheck z(derez);
      DistributedID did;
      derez.deserialize(did);
      size_t num_fields;
      derez.deserialize(num_fields);
      std::vector<FieldID> fields(num_fields);
      std::vector<Reservation> reservations(num_fields);
      for (unsigned idx = 0; idx < num_fields; idx++)
      {
        derez.deserialize(fields[idx]);
        derez.deserialize(reservations[idx]);
      }
      RtUserEvent to_trigger;
      derez.deserialize(to_trigger);
      DistributedCollectable *dc = runtime->find_distributed_collectable(did);
#ifdef DEBUG_LEGION
      MaterializedView *target = dynamic_cast<MaterializedView*>(dc);
      assert(target != NULL);
#else
      MaterializedView *target = static_cast<MaterializedView*>(dc);
#endif
      target->update_field_reservations(fields, reservations);
      Runtime::trigger_event(to_trigger);
    }

    //--------------------------------------------------------------------------
    /*static*/ void MaterializedView::handle_send_materialized_view(
                  Runtime *runtime, Deserializer &derez, AddressSpaceID source)
    //--------------------------------------------------------------------------
    {
      DerezCheck z(derez); 
      DistributedID did;
      derez.deserialize(did);
      DistributedID manager_did;
      derez.deserialize(manager_did);
      DistributedID parent_did;
      derez.deserialize(parent_did);
      bool is_region;
      derez.deserialize(is_region);
      RegionTreeNode *target_node;
      if (is_region)
      {
        LogicalRegion handle;
        derez.deserialize(handle);
        target_node = runtime->forest->get_node(handle);
      }
      else
      {
        LogicalPartition handle;
        derez.deserialize(handle);
        target_node = runtime->forest->get_node(handle);
      }
      AddressSpaceID owner_space;
      derez.deserialize(owner_space);
      AddressSpaceID logical_owner;
      derez.deserialize(logical_owner);
      UniqueID context_uid;
      derez.deserialize(context_uid);
      RtEvent man_ready;
      PhysicalManager *phy_man = 
        runtime->find_or_request_physical_manager(manager_did, man_ready);
      MaterializedView *parent = NULL;
      if (parent_did != 0)
      {
        RtEvent par_ready;
        LogicalView *par_view = 
          runtime->find_or_request_logical_view(parent_did, par_ready);
        if (par_ready.exists() && !par_ready.has_triggered())
        {
          // Need to avoid virtual channel deadlock here so defer it
          DeferMaterializedViewArgs args;
          args.did = did;
          args.owner_space = owner_space;
          args.logical_owner = logical_owner;
          args.target_node = target_node;
          args.manager = phy_man;
          args.parent = parent;
          args.context_uid = context_uid;
          runtime->issue_runtime_meta_task(args, LG_LATENCY_PRIORITY,
             NULL/*op*/, Runtime::merge_events(par_ready, man_ready));
          return;
        }
#ifdef DEBUG_LEGION
        assert(par_view->is_materialized_view());
#endif
        parent = par_view->as_materialized_view();
      }
      if (man_ready.exists())
        man_ready.wait();
#ifdef DEBUG_LEGION
      assert(phy_man->is_instance_manager());
#endif
      create_remote_materialized_view(runtime, did, owner_space, logical_owner,
                                    target_node, phy_man, parent, context_uid);
    }

    //--------------------------------------------------------------------------
    /*static*/ void MaterializedView::handle_deferred_materialized_view(
                                             Runtime *runtime, const void *args)
    //--------------------------------------------------------------------------
    {
      const DeferMaterializedViewArgs *margs = 
        (const DeferMaterializedViewArgs*)args;
      create_remote_materialized_view(runtime, margs->did, margs->owner_space,
          margs->logical_owner, margs->target_node, margs->manager,
          margs->parent, margs->context_uid);
    }

    //--------------------------------------------------------------------------
    /*static*/ void MaterializedView::create_remote_materialized_view(
       Runtime *runtime, DistributedID did, AddressSpaceID owner_space,
       AddressSpaceID logical_owner, RegionTreeNode *target_node, 
       PhysicalManager *phy_man, MaterializedView *parent, UniqueID context_uid)
    //--------------------------------------------------------------------------
    {
      InstanceManager *inst_manager = phy_man->as_instance_manager();
      void *location;
      MaterializedView *view = NULL;
      if (runtime->find_pending_collectable_location(did, location))
        view = legion_new_in_place<MaterializedView>(location, runtime->forest,
                                              did, owner_space, 
                                              runtime->address_space,
                                              logical_owner, 
                                              target_node, inst_manager,
                                              parent, context_uid,
                                              false/*register now*/);
      else
        view = legion_new<MaterializedView>(runtime->forest, did, owner_space,
                                     runtime->address_space, logical_owner,
                                     target_node, inst_manager, parent, 
                                     context_uid, false/*register now*/);
      if (parent != NULL)
        parent->add_remote_child(view);
      // Register only after construction
      view->register_with_runtime(NULL/*remote registration not needed*/);
    }

    //--------------------------------------------------------------------------
    void MaterializedView::perform_remote_valid_check(
                  const FieldMask &check_mask, VersionTracker *versions,
                  bool reading, std::set<RtEvent> *wait_on)
    //--------------------------------------------------------------------------
    {
#ifdef DEBUG_LEGION
      assert(!is_logical_owner());
#endif
      FieldMask need_valid_update;
      std::set<RtEvent> local_wait_on;
      RtUserEvent request_event;
      if (reading)
      {
        // If we are reading we need to check to see if we are at
        // the right version number and whether we have done the read
        // request yet for our given version number
        FieldVersions field_versions;
        versions->get_field_versions(logical_node, true/*split prev*/,
                                     check_mask, field_versions);
        FieldMask split_mask;
        versions->get_split_mask(logical_node, check_mask, split_mask);
        const bool has_split_mask = !!split_mask;
        need_valid_update = check_mask;
        AutoLock v_lock(view_lock);
        for (LegionMap<VersionID,FieldMask>::aligned::const_iterator it = 
              field_versions.begin(); it != field_versions.end(); it++)
        {
          FieldMask overlap = it->second & check_mask;
          if (!overlap)
            continue;
          // See if we can find it as the current version number
          LegionMap<VersionID,FieldMask>::aligned::const_iterator finder = 
            current_versions.find(it->first);
          if (finder != current_versions.end())
          {
            const FieldMask version_overlap = overlap & finder->second;
            if (!!version_overlap)
            {
              need_valid_update -= version_overlap;
              if (!need_valid_update)
                break;
            }
          }
          // If we have a split mask, it's also alright if the current
          // versions are at the next version number
          if (has_split_mask)
          {
            const FieldMask split_overlap = overlap & split_mask;
            if (!split_overlap)
              continue;
            finder = current_versions.find(it->first + 1);
            if (finder != current_versions.end())
            {
              const FieldMask version_overlap = split_overlap & finder->second;
              if (!!version_overlap)
              {
                need_valid_update -= version_overlap;
                if (!need_valid_update)
                  break;
              }
            }
          }
        }
        // Also look for any pending requests that overlap since they
        // will bring the result up to date for us too
        if (!remote_update_requests.empty())
        {
          for (LegionMap<RtEvent,FieldMask>::aligned::const_iterator it =
                remote_update_requests.begin(); it != 
                remote_update_requests.end(); it++)
          {
            if (it->second * check_mask)
              continue;
            local_wait_on.insert(it->first);
            need_valid_update -= it->second;
          }
        }
        // Figure out what we need to send
        if (!!need_valid_update)
        {
          request_event = Runtime::create_rt_user_event();
          remote_update_requests[request_event] = need_valid_update;
        }
      }
      else
      {
        // If we're writing all we need to do is check that we are valid,
        // if we're not valid we have to send a request
        AutoLock v_lock(view_lock);
        need_valid_update = check_mask - remote_valid_mask;
        if (!remote_update_requests.empty())
        {
          // See which fields we already have requests for
          for (LegionMap<RtEvent,FieldMask>::aligned::const_iterator it = 
                remote_update_requests.begin(); it != 
                remote_update_requests.end(); it++)
          {
            FieldMask overlap = check_mask & it->second;
            if (!overlap)
              continue;
            if (wait_on != NULL)
              wait_on->insert(it->first);
            else
              local_wait_on.insert(it->first);
            need_valid_update -= overlap;
          }
        }
        if (!!need_valid_update)
        {
          request_event = Runtime::create_rt_user_event();
          remote_update_requests[request_event] = need_valid_update;
        }
      }
      // If we have a request event, send the request now
      if (request_event.exists())
      {
        Serializer rez;
        {
          RezCheck z(rez);
          rez.serialize(did);
          rez.serialize(request_event);
          rez.serialize(need_valid_update);
        }
        context->runtime->send_view_update_request(logical_owner, rez);
        local_wait_on.insert(request_event);
      }
      // If we have a parent, see if it needs to send requests too so 
      // we can get as many in flight as possible in parallel
      if (parent != NULL)
      {
        if (wait_on != NULL)
          parent->perform_remote_valid_check(check_mask, versions,
                                             reading, wait_on);
        else
          parent->perform_remote_valid_check(check_mask, versions,
                                             reading, &local_wait_on);
      }
      // If we are the base caller, then we do the wait
      if ((wait_on == NULL) && !local_wait_on.empty())
      {
        RtEvent wait_for = Runtime::merge_events(local_wait_on);
        wait_for.wait();
      }
    }

    //--------------------------------------------------------------------------
    void MaterializedView::perform_read_invalidations(
                 const FieldMask &check_mask, VersionTracker *versions,
                 const AddressSpaceID source, std::set<RtEvent> &applied_events)
    //--------------------------------------------------------------------------
    {
      // Must be called while holding the view lock in exclusive mode
#ifdef DEBUG_LEGION
      assert(is_logical_owner());
#endif
      // Quick test for intersection here to see if we are done early
      if (check_mask * remote_valid_mask)
        return;
      FieldMask invalidate_mask;
      // Check to see if we have a split mask, any fields which are
      // not split have to be invalidated since we're directly reading
      // the current version number (we know we're reading the current
      // version number or else something else is broken). In the
      // case of split version numbers the advance of the version
      // number already invalidated the remote leases so we don't
      // have to worry about it.
      FieldMask split_mask;
      versions->get_split_mask(logical_node, check_mask, split_mask);
      if (!!split_mask)
      {
        const FieldMask invalidate_mask = check_mask - split_mask;
        if (!!invalidate_mask)
          send_invalidations(invalidate_mask, source, applied_events);
      }
      else // Reading at the base invalidates all remote leases
        send_invalidations(check_mask, source, applied_events);
    }

    //--------------------------------------------------------------------------
    void MaterializedView::send_invalidations(const FieldMask &invalidate_mask,
              const AddressSpaceID can_skip, std::set<RtEvent> &applied_events)
    //--------------------------------------------------------------------------
    {
      // Must be called while holding the view lock in exclusive mode
#ifdef DEBUG_LEGION
      assert(is_logical_owner());
#endif
      // No overlapping fields means we are done
      if (invalidate_mask * remote_valid_mask)
        return;
      std::vector<AddressSpaceID> to_delete;
      bool has_skip = false;
      for (LegionMap<AddressSpaceID,FieldMask>::aligned::iterator it = 
            valid_remote_instances.begin(); it != 
            valid_remote_instances.end(); it++)
      {
        // If the update was from this node we don't need to send
        // an invalidate because clearly it is still up to date
        if (it->first == can_skip)
        {
          has_skip = true;
          continue;
        }
        FieldMask overlap = it->second & invalidate_mask;
        if (!overlap)
          continue;
        RtUserEvent invalidate_event = Runtime::create_rt_user_event();
        Serializer rez;
        {
          RezCheck z(rez);
          rez.serialize(did);
          rez.serialize(overlap);
          rez.serialize(invalidate_event);
        }
        context->runtime->send_view_remote_invalidate(it->first, rez);
        applied_events.insert(invalidate_event);
        it->second -= overlap;
        if (!it->second)
          to_delete.push_back(it->first);
      }
      if (!to_delete.empty())
      {
        for (std::vector<AddressSpaceID>::const_iterator it = 
              to_delete.begin(); it != to_delete.end(); it++)
          valid_remote_instances.erase(*it);
      }
      // Filter the remote valid mask and add back in any fields that
      // were skipped
      remote_valid_mask -= invalidate_mask;
      if (has_skip)
        remote_valid_mask |= valid_remote_instances[can_skip];
    }

    //--------------------------------------------------------------------------
    void MaterializedView::process_update_request(AddressSpaceID source,
                                    RtUserEvent done_event, Deserializer &derez)
    //--------------------------------------------------------------------------
    {
#ifdef DEBUG_LEGION
      assert(is_logical_owner());
#endif
      FieldMask request_mask;
      derez.deserialize(request_mask);
      Serializer rez;
      {
        RezCheck z(rez);
        rez.serialize(did);
        rez.serialize(done_event);
        rez.serialize(request_mask);
        // Hold the view lock when building up the information to send back
        AutoLock v_lock(view_lock,1,false/*exclusive*/);
        // Package up the information to send back
        // First figure out which views to send back
        LegionMap<VersionID,FieldMask>::aligned response_versions;
        for (LegionMap<VersionID,FieldMask>::aligned::const_iterator it = 
              current_versions.begin(); it != current_versions.end(); it++)
        {
          FieldMask overlap = it->second & request_mask;
          if (!overlap)
            continue;
          response_versions[it->first] = overlap;
        }
        rez.serialize<size_t>(response_versions.size());
        for (LegionMap<VersionID,FieldMask>::aligned::const_iterator it = 
              response_versions.begin(); it != response_versions.end(); it++)
        {
          rez.serialize(it->first);
          rez.serialize(it->second);
        }
        std::vector<ApEvent> current_events, previous_events;
        for (LegionMap<ApEvent,EventUsers>::aligned::const_iterator it = 
             current_epoch_users.begin(); it != current_epoch_users.end(); it++)
        {
          if (it->second.user_mask * request_mask)
            continue;
          current_events.push_back(it->first);
        }
        for (LegionMap<ApEvent,EventUsers>::aligned::const_iterator it = 
              previous_epoch_users.begin(); it != 
              previous_epoch_users.end(); it++)
        {
          if (it->second.user_mask * request_mask)
            continue;
          previous_events.push_back(it->first);
        }
        rez.serialize<size_t>(current_events.size());
        for (std::vector<ApEvent>::const_iterator it = current_events.begin();
              it != current_events.end(); it++)
        {
          rez.serialize(*it);
          const EventUsers &users = current_epoch_users[*it];
          if (users.single)
          {
            rez.serialize<size_t>(1);
            users.users.single_user->pack_user(rez);
            rez.serialize(users.user_mask);
          }
          else
          {
            rez.serialize<size_t>(users.users.multi_users->size());
            for (LegionMap<PhysicalUser*,FieldMask>::aligned::const_iterator 
                  uit = users.users.multi_users->begin(); uit !=
                  users.users.multi_users->end(); uit++)
            {
              uit->first->pack_user(rez);
              rez.serialize(uit->second);
            }
          }
        }
        rez.serialize<size_t>(previous_events.size());
        for (std::vector<ApEvent>::const_iterator it = previous_events.begin();
              it != previous_events.end(); it++)
        {
          rez.serialize(*it);
          const EventUsers &users = previous_epoch_users[*it];
          if (users.single)
          {
            rez.serialize<size_t>(1);
            users.users.single_user->pack_user(rez);
            rez.serialize(users.user_mask);
          }
          else
          {
            rez.serialize<size_t>(users.users.multi_users->size());
            for (LegionMap<PhysicalUser*,FieldMask>::aligned::const_iterator
                  uit = users.users.multi_users->begin(); uit !=
                  users.users.multi_users->end(); uit++)
            {
              uit->first->pack_user(rez);
              rez.serialize(uit->second);
            }
          }
        }
      }
      // Send the message back to get it on the wire before an 
      // invalidate might be issued
      runtime->send_view_update_response(source, rez);
      // Retake the lock in exlcusive mode to update our
      // set of remote instances
      AutoLock v_lock(view_lock);
      valid_remote_instances[source] |= request_mask;
      remote_valid_mask |= request_mask;
    }

    //--------------------------------------------------------------------------
    void MaterializedView::process_update_response(Deserializer &derez,
                                                   RtUserEvent done_event,
                                                   RegionTreeForest *forest)
    //--------------------------------------------------------------------------
    {
#ifdef DEBUG_LEGION
      assert(!is_logical_owner());
#endif
      FieldMask response_mask;
      derez.deserialize(response_mask);
      std::set<ApEvent> collect_events;
      // Take the lock in exclusive mode and update all our state
      {
        AutoLock v_lock(view_lock);
        LegionMap<VersionID,FieldMask>::aligned version_updates;
        size_t num_versions;
        derez.deserialize(num_versions);
        for (unsigned idx = 0; idx < num_versions; idx++)
        {
          VersionID vid;
          derez.deserialize(vid);
          derez.deserialize(version_updates[vid]);
        }
        filter_and_add(response_mask, version_updates);
        // Current users
        size_t num_current;
        derez.deserialize(num_current);
        for (unsigned idx = 0; idx < num_current; idx++)
        {
          ApEvent current_event;
          derez.deserialize(current_event);
          size_t num_users;
          derez.deserialize(num_users);
          // See if we already have a users for this event
          LegionMap<ApEvent,EventUsers>::aligned::iterator finder = 
            current_epoch_users.find(current_event);
          if (finder != current_epoch_users.end())
          {
            // Convert to multi users if we haven't already 
            EventUsers &current_users = finder->second;
            if (current_users.single)
            {
              LegionMap<PhysicalUser*,FieldMask>::aligned *new_users = 
                new LegionMap<PhysicalUser*,FieldMask>::aligned();
              (*new_users)[current_users.users.single_user] = 
                current_users.user_mask;
              current_users.users.multi_users = new_users;
              current_users.single = false;
            }
            LegionMap<PhysicalUser*,FieldMask>::aligned &local = 
                *(current_users.users.multi_users);
            for (unsigned idx2 = 0; idx2 < num_users; idx2++)
            {
              PhysicalUser *new_user = 
                PhysicalUser::unpack_user(derez, true/*add ref*/, forest);
              FieldMask &new_mask = local[new_user];
              derez.deserialize(new_mask);
              current_users.user_mask |= new_mask;
            }
          }
          else
          {
            EventUsers &current_users = current_epoch_users[current_event];
            if (num_users == 1)
            {
              current_users.users.single_user = 
                PhysicalUser::unpack_user(derez, true/*add ref*/, forest);
              derez.deserialize(current_users.user_mask);
            }
            else
            {
              current_users.single = false;
              current_users.users.multi_users = 
                new LegionMap<PhysicalUser*,FieldMask>::aligned();
              LegionMap<PhysicalUser*,FieldMask>::aligned &local = 
                *(current_users.users.multi_users);
              for (unsigned idx2 = 0; idx2 < num_users; idx2++)
              {
                PhysicalUser *new_user = 
                  PhysicalUser::unpack_user(derez, true/*add ref*/, forest);
                FieldMask &new_mask = local[new_user];
                derez.deserialize(new_mask);
                current_users.user_mask |= new_mask;
              }
            }
            // Didn't have it before so update the collect events
            if (outstanding_gc_events.find(current_event) == 
                  outstanding_gc_events.end())
            {
              outstanding_gc_events.insert(current_event);
              collect_events.insert(current_event);
            }
          }
        }
        // Previous users
        size_t num_previous;
        derez.deserialize(num_previous);
        for (unsigned idx = 0; idx < num_previous; idx++)
        {
          ApEvent previous_event;
          derez.deserialize(previous_event);
          size_t num_users;
          derez.deserialize(num_users);
          // See if we already have a users for this event
          LegionMap<ApEvent,EventUsers>::aligned::iterator finder = 
            previous_epoch_users.find(previous_event);
          if (finder != previous_epoch_users.end())
          {
            // Convert to multi users if we haven't already 
            EventUsers &previous_users = finder->second;
            if (previous_users.single)
            {
              LegionMap<PhysicalUser*,FieldMask>::aligned *new_users = 
                new LegionMap<PhysicalUser*,FieldMask>::aligned();
              (*new_users)[previous_users.users.single_user] = 
                previous_users.user_mask;
              previous_users.users.multi_users = new_users;
              previous_users.single = false;
            }
            LegionMap<PhysicalUser*,FieldMask>::aligned &local = 
                *(previous_users.users.multi_users);
            for (unsigned idx2 = 0; idx2 < num_users; idx2++)
            {
              PhysicalUser *new_user = 
                PhysicalUser::unpack_user(derez, true/*add ref*/, forest);
              FieldMask &new_mask = local[new_user];
              derez.deserialize(new_mask);
              previous_users.user_mask |= new_mask;
            }
          }
          else
          {
            EventUsers &previous_users = previous_epoch_users[previous_event];
            if (num_users == 1)
            {
              previous_users.users.single_user = 
                PhysicalUser::unpack_user(derez, true/*add ref*/, forest);
              derez.deserialize(previous_users.user_mask);
            }
            else
            {
              previous_users.single = false;
              previous_users.users.multi_users = 
                new LegionMap<PhysicalUser*,FieldMask>::aligned();
              LegionMap<PhysicalUser*,FieldMask>::aligned &local = 
                *(previous_users.users.multi_users);
              for (unsigned idx2 = 0; idx2 < num_users; idx2++)
              {
                PhysicalUser *new_user = 
                  PhysicalUser::unpack_user(derez, true/*add ref*/, forest);
                FieldMask &new_mask = local[new_user];
                derez.deserialize(new_mask);
                previous_users.user_mask |= new_mask;
              }
            }
            // Didn't have it before so update the collect events
            if (outstanding_gc_events.find(previous_event) == 
                  outstanding_gc_events.end())
            {
              outstanding_gc_events.insert(previous_event);
              collect_events.insert(previous_event);
            }
          }
        }
        // Update our remote valid mask
        remote_valid_mask |= response_mask;
        // Prune out the request event
#ifdef DEBUG_LEGION
        assert(remote_update_requests.find(done_event) != 
                remote_update_requests.end());
#endif
        remote_update_requests.erase(done_event);
      }
      
      if (!collect_events.empty())
      {
        std::set<RtEvent> applied_events;
        WrapperReferenceMutator mutator(applied_events);
        for (std::set<ApEvent>::const_iterator it = collect_events.begin();
              it != collect_events.end(); it++)
          defer_collect_user(*it, &mutator);
        if (!applied_events.empty())
        {
          Runtime::trigger_event(done_event, 
              Runtime::merge_events(applied_events));
          return;
        }
        // Otherwise fall through to the normal trigger path
      }
      // Trigger our request saying everything is up to date
      // Issue any defferred collections that we might have
      Runtime::trigger_event(done_event);
    }

    //--------------------------------------------------------------------------
    void MaterializedView::process_remote_update(Deserializer &derez,
                                                 AddressSpaceID source,
                                                 RegionTreeForest *forest)
    //--------------------------------------------------------------------------
    {
#ifdef DEBUG_LEGION
      assert(is_logical_owner());
#endif
      RtUserEvent update_event;
      derez.deserialize(update_event);
      bool is_copy;
      derez.deserialize(is_copy);
      bool restrict_out;
      derez.deserialize(restrict_out);
      RegionUsage usage;
      derez.deserialize(usage);
      FieldMask user_mask;
      derez.deserialize(user_mask);
      LegionColor child_color;
      derez.deserialize(child_color);
      LogicalRegion origin_handle;
      derez.deserialize(origin_handle);
      RegionNode *origin_node = forest->get_node(origin_handle);
      UniqueID op_id;
      derez.deserialize(op_id);
      unsigned index;
      derez.deserialize(index);
      ApEvent term_event;
      derez.deserialize(term_event);
      size_t num_versions;
      derez.deserialize(num_versions);
      FieldVersions field_versions;
      for (unsigned idx = 0; idx < num_versions; idx++)
      {
        VersionID vid;
        derez.deserialize(vid);
        derez.deserialize(field_versions[vid]);
      }
      FieldMask split_mask;
      derez.deserialize(split_mask);
      
      // Make a dummy version info for doing the analysis calls
      // and put our split mask in it
      VersionInfo dummy_version_info;
      dummy_version_info.resize(logical_node->get_depth());
      dummy_version_info.record_split_fields(logical_node, split_mask);

      std::set<RtEvent> applied_conditions;
      if (is_copy)
      {
        // Do analysis and register the user
        LegionMap<ApEvent,FieldMask>::aligned dummy_preconditions;
        // Always safe to assume single copy here since we don't
        // actually use the results and assuming single copy means
        // that fewer users will potentially be filtered
        find_local_copy_preconditions(usage.redop, IS_READ_ONLY(usage),
                                    true/*single copy*/, restrict_out,
                                    user_mask, child_color, origin_node,
                                    &dummy_version_info, op_id, index, source,
                                    dummy_preconditions, applied_conditions);
        add_local_copy_user(usage, term_event, true/*base user*/, 
                            restrict_out, child_color, origin_node,
                            &dummy_version_info, op_id, index,
                            user_mask, source, applied_conditions);
      }
      else
      {
        // Do analysis and register the user
        std::set<ApEvent> dummy_preconditions;
        find_local_user_preconditions(usage, term_event, child_color,
                                      origin_node, &dummy_version_info, op_id,
                                      index,user_mask, dummy_preconditions, 
                                      applied_conditions);
        if (IS_WRITE(usage))
          update_version_numbers(user_mask, field_versions,
                                 source, applied_conditions);
        if (add_local_user(usage, term_event, child_color, origin_node,
                           &dummy_version_info, op_id, index, user_mask, 
                           source, applied_conditions))
        {
          WrapperReferenceMutator mutator(applied_conditions);
          defer_collect_user(term_event, &mutator);
        }
      }
      // Chain the update events
      if (!applied_conditions.empty())
        Runtime::trigger_event(update_event,
                               Runtime::merge_events(applied_conditions));
      else
        Runtime::trigger_event(update_event);
    }

    //--------------------------------------------------------------------------
    void MaterializedView::process_remote_invalidate(
                          const FieldMask &invalid_mask, RtUserEvent done_event)
    //--------------------------------------------------------------------------
    {
      {
        AutoLock v_lock(view_lock);
        remote_valid_mask -= invalid_mask;
      }
      Runtime::trigger_event(done_event);
    }

    /////////////////////////////////////////////////////////////
    // DeferredView 
    /////////////////////////////////////////////////////////////

    //--------------------------------------------------------------------------
    DeferredView::DeferredView(RegionTreeForest *ctx, DistributedID did,
                               AddressSpaceID owner_sp, AddressSpaceID local_sp,
                               RegionTreeNode *node, bool register_now)
      : LogicalView(ctx, did, owner_sp, local_sp, node, register_now)
    //--------------------------------------------------------------------------
    {
    }

    //--------------------------------------------------------------------------
    DeferredView::~DeferredView(void)
    //--------------------------------------------------------------------------
    {
    }

    //--------------------------------------------------------------------------
    void DeferredView::issue_deferred_copies_across(const TraversalInfo &info,
                                                     MaterializedView *dst,
                                      const std::vector<unsigned> &src_indexes,
                                      const std::vector<unsigned> &dst_indexes,
                                         ApEvent precondition, PredEvent guard,
                                         std::set<ApEvent> &postconditions)
    //--------------------------------------------------------------------------
    {
      bool perfect = true;
      FieldMask src_mask, dst_mask;
      for (unsigned idx = 0; idx < dst_indexes.size(); idx++)
      {
        src_mask.set_bit(src_indexes[idx]);
        dst_mask.set_bit(dst_indexes[idx]);
        if (perfect && (src_indexes[idx] != dst_indexes[idx]))
          perfect = false;
      }
      // Initialize the preconditions
      LegionMap<ApEvent,FieldMask>::aligned preconditions;
      preconditions[precondition] = src_mask;
      // A seemingly common case but not the general one, if the fields
      // are in the same locations for the source and destination then
      // we can just do the normal deferred copy routine
      LegionMap<ApEvent,FieldMask>::aligned local_postconditions;
      if (perfect)
      {
        issue_deferred_copies(info, dst, src_mask, 
                              preconditions, local_postconditions, guard);
      }
      else
      {
        // Initialize the across copy helper
        CopyAcrossHelper across_helper(src_mask);
        dst->manager->initialize_across_helper(&across_helper, dst_mask, 
                                               src_indexes, dst_indexes);
        issue_deferred_copies(info, dst, src_mask, preconditions, 
                              local_postconditions, guard, &across_helper);
      }
      for (LegionMap<ApEvent,FieldMask>::aligned::const_iterator it = 
            local_postconditions.begin(); it != 
            local_postconditions.end(); it++)
        postconditions.insert(it->first);
    }

    //--------------------------------------------------------------------------
    void DeferredView::find_field_descriptors(ApEvent term_event,
                                          const RegionUsage &usage,
                                          const FieldMask &user_mask,
                                          FieldID field_id, Operation *op,
                                          const unsigned index,
                                  std::vector<FieldDataDescriptor> &field_data,
                                          std::set<ApEvent> &preconditions)
    //--------------------------------------------------------------------------
    {
      // TODO: reimplement this for dependent partitioning
      assert(false);
    }

    /////////////////////////////////////////////////////////////
    // DeferredVersionInfo
    /////////////////////////////////////////////////////////////

    //--------------------------------------------------------------------------
    DeferredVersionInfo::DeferredVersionInfo(void)
    //--------------------------------------------------------------------------
    {
    }

    //--------------------------------------------------------------------------
    DeferredVersionInfo::DeferredVersionInfo(const DeferredVersionInfo &rhs)
    //--------------------------------------------------------------------------
    {
      // should never be called
      assert(false);
    }

    //--------------------------------------------------------------------------
    DeferredVersionInfo::~DeferredVersionInfo(void)
    //--------------------------------------------------------------------------
    {
    }

    //--------------------------------------------------------------------------
    DeferredVersionInfo& DeferredVersionInfo::operator=(
                                                const DeferredVersionInfo &rhs)
    //--------------------------------------------------------------------------
    {
      // should never be called
      assert(false);
      return *this;
    }

    /////////////////////////////////////////////////////////////
    // CompositeCopyNode
    /////////////////////////////////////////////////////////////

    //--------------------------------------------------------------------------
    CompositeCopyNode::CompositeCopyNode(RegionTreeNode *node, CompositeView *v)
      : logical_node(node), view_node(v)
    //--------------------------------------------------------------------------
    {
    }
    
    //--------------------------------------------------------------------------
    CompositeCopyNode::CompositeCopyNode(const CompositeCopyNode &rhs)
      : logical_node(NULL), view_node(NULL)
    //--------------------------------------------------------------------------
    {
      // should never be called
      assert(false);
    }

    //--------------------------------------------------------------------------
    CompositeCopyNode::~CompositeCopyNode(void)
    //--------------------------------------------------------------------------
    {
      // Delete our recursive nodes 
      for (LegionMap<CompositeCopyNode*,FieldMask>::aligned::const_iterator it =
            child_nodes.begin(); it != child_nodes.end(); it++)
        delete it->first;
      child_nodes.clear();
      for (LegionMap<CompositeCopyNode*,FieldMask>::aligned::const_iterator it =
            nested_nodes.begin(); it != nested_nodes.end(); it++)
        delete it->first;
      nested_nodes.clear();
    }

    //--------------------------------------------------------------------------
    CompositeCopyNode& CompositeCopyNode::operator=(
                                                   const CompositeCopyNode &rhs)
    //--------------------------------------------------------------------------
    {
      // should never be called
      assert(false);
      return *this;
    }

    //--------------------------------------------------------------------------
    void CompositeCopyNode::add_child_node(CompositeCopyNode *child,
                                           const FieldMask &child_mask)
    //--------------------------------------------------------------------------
    {
#ifdef DEBUG_LEGION
      assert(child_nodes.find(child) == child_nodes.end());
#endif
      child_nodes[child] = child_mask; 
    }

    //--------------------------------------------------------------------------
    void CompositeCopyNode::add_nested_node(CompositeCopyNode *nested,
                                            const FieldMask &nested_mask)
    //--------------------------------------------------------------------------
    {
#ifdef DEBUG_LEGION
      assert(nested->view_node != NULL);
      assert(nested_nodes.find(nested) == nested_nodes.end());
#endif
      nested_nodes[nested] = nested_mask;
    }

    //--------------------------------------------------------------------------
    void CompositeCopyNode::add_source_view(LogicalView *source_view,
                                            const FieldMask &source_mask)
    //--------------------------------------------------------------------------
    {
#ifdef DEBUG_LEGION
      assert(source_views.find(source_view) == source_views.end());
#endif
      source_views[source_view] = source_mask;
    }

    //--------------------------------------------------------------------------
    void CompositeCopyNode::add_reduction_view(ReductionView *reduction_view,
                                               const FieldMask &reduction_mask)
    //--------------------------------------------------------------------------
    {
#ifdef DEBUG_LEGION
      assert(reduction_views.find(reduction_view) == reduction_views.end());
#endif
      reduction_views[reduction_view] = reduction_mask;
    }

    //--------------------------------------------------------------------------
    void CompositeCopyNode::issue_copies(const TraversalInfo &traversal_info,
                              MaterializedView *dst, const FieldMask &copy_mask,
                              VersionTracker *src_version_tracker,
                  const LegionMap<ApEvent,FieldMask>::aligned &preconditions,
                        LegionMap<ApEvent,FieldMask>::aligned &postconditions,
                        LegionMap<ApEvent,FieldMask>::aligned &postreductions,
                        PredEvent pred_guard, CopyAcrossHelper *helper) const
    //--------------------------------------------------------------------------
    {
      // We're doing the painter's algorithm
      // First traverse any nested composite instances and issue
      // copies from them since they are older than us
      const LegionMap<ApEvent,FieldMask>::aligned *local_preconditions = 
                                                          &preconditions;
      // Temporary data structures in case we need them
      LegionMap<ApEvent,FieldMask>::aligned temp_local;
      bool temp_copy = false;
      if (!nested_nodes.empty())
      {
        LegionMap<ApEvent,FieldMask>::aligned nested_postconditions;
        issue_nested_copies(traversal_info, dst, copy_mask, src_version_tracker,
                      preconditions, nested_postconditions, pred_guard, helper);
        // Add the nested postconditions to our postconditions
        postconditions.insert(nested_postconditions.begin(),
                              nested_postconditions.end());
        // See if we need to update our local or child preconditions
        if (!source_views.empty() || !child_nodes.empty() || 
            !reduction_views.empty())
        {
          // Makes new local_preconditions
          local_preconditions = &temp_local;
          temp_local = preconditions;
          temp_copy = true;
          temp_local.insert(nested_postconditions.begin(),
                            nested_postconditions.end());
        }
      }
      // Next issue copies from any of our source views 
      if (!source_views.empty())
      {
        // Uses local_preconditions
        LegionMap<ApEvent,FieldMask>::aligned local_postconditions;
        issue_local_copies(traversal_info, dst, copy_mask, src_version_tracker,
                           *local_preconditions, local_postconditions, 
                           pred_guard, helper);
        postconditions.insert(local_postconditions.begin(),
                              local_postconditions.end());
        // Makes new local_preconditions
        if (!child_nodes.empty() || !reduction_views.empty())
        {
          if (!temp_copy)
          {
            local_preconditions = &temp_local;
            temp_local = preconditions;
            temp_copy = true;
          }
          temp_local.insert(local_postconditions.begin(),
                            local_postconditions.end());
        }
      }
      // Traverse our children and issue any copies to them
      if (!child_nodes.empty())
      {
        // Uses local_preconditions
        LegionMap<ApEvent,FieldMask>::aligned child_postconditions;
        issue_child_copies(traversal_info, dst, copy_mask, src_version_tracker,
            *local_preconditions, child_postconditions, postreductions, 
            pred_guard, helper);
        postconditions.insert(child_postconditions.begin(),
                              child_postconditions.end());
        // Makes new local_preconditions
        if (!reduction_views.empty())
        {
          if (!temp_copy)
          {
            local_preconditions = &temp_local;
            temp_local = preconditions;
            temp_copy = true;
          }
          temp_local.insert(child_postconditions.begin(),
                            child_postconditions.end());
        }
      }
      // Finally apply any reductions that we have on the way back up
      if (!reduction_views.empty())
      {
        // Uses local_preconditions
        issue_reductions(traversal_info, dst, copy_mask, src_version_tracker,
                   *local_preconditions, postreductions, pred_guard, helper);
      }
    }

    //--------------------------------------------------------------------------
    void CompositeCopyNode::copy_to_temporary(const TraversalInfo &info,
                            MaterializedView *dst, const FieldMask &copy_mask,
                            VersionTracker *src_version_tracker,
                const LegionMap<ApEvent,FieldMask>::aligned &dst_preconditions,
                      LegionMap<ApEvent,FieldMask>::aligned &postconditions,
                      PredEvent pred_guard, AddressSpaceID local_space, 
                      bool restrict_out)
    //--------------------------------------------------------------------------
    {
      // Make a temporary instance and issue copies to it
      // then copy from the temporary instance to the target
      MaterializedView *temporary_dst = 
        info.op->create_temporary_instance(dst->manager,info.index, copy_mask);
      // Get the corresponding sub_view to the destination
      if (temporary_dst->logical_node != dst->logical_node)
      {
        std::vector<LegionColor> colors;
        RegionTreeNode *dst_node = dst->logical_node;
        do 
        {
#ifdef DEBUG_LEGION
          assert(dst_node->get_depth() > 
                  temporary_dst->logical_node->get_depth());
#endif
          colors.push_back(dst_node->get_color());
          dst_node = dst_node->get_parent();
        } 
        while (dst_node != temporary_dst->logical_node);
#ifdef DEBUG_LEGION
        assert(!colors.empty());
#endif
        while (!colors.empty())
        {
          temporary_dst = 
            temporary_dst->get_materialized_subview(colors.back());
          colors.pop_back();
        }
#ifdef DEBUG_LEGION
        assert(temporary_dst->logical_node == dst->logical_node);
#endif
      }
      LegionMap<ApEvent,FieldMask>::aligned empty_pre, local_pre, local_reduce;
      issue_copies(info, temporary_dst, copy_mask, src_version_tracker,
         empty_pre, local_pre, local_reduce, pred_guard, NULL/*across helper*/);
      // Now that we've done all the copies to the temporary instance
      // we can compute the rest of the destination preconditions
      dst->find_copy_preconditions(0/*redop*/, false/*reading*/, 
                                   false/*single copy*/, restrict_out,
                                   copy_mask, &info.version_info,
                                   info.op->get_unique_op_id(), info.index,
                                   local_space, local_pre, 
                                   info.map_applied_events);
      // Merge the destination preconditions
      if (!dst_preconditions.empty())
        local_pre.insert(dst_preconditions.begin(), dst_preconditions.end());
      // Also merge any local reduces into the preconditons
      if (!local_reduce.empty())
        local_pre.insert(local_reduce.begin(), local_reduce.end());
      // Compute the event sets
      LegionList<EventSet>::aligned event_sets;
      RegionTreeNode::compute_event_sets(copy_mask, local_pre, event_sets);
      // Iterate over the event sets, for each event set, record a user
      // on the temporary for being done with copies there, issue a copy
      // from the temporary to the original destination, and then record
      // users on both instances, put the done event in the postcondition set
      for (LegionList<EventSet>::aligned::const_iterator it = 
            event_sets.begin(); it != event_sets.end(); it++)
      {
        ApEvent copy_pre;
        if (it->preconditions.size() == 1)
          copy_pre = *(it->preconditions.begin());
        else if (!it->preconditions.empty())
          copy_pre = Runtime::merge_events(it->preconditions);
        // Make a user for when the destination is up to date
        if (copy_pre.exists())
          temporary_dst->add_copy_user(0/*redop*/, copy_pre, 
              &info.version_info, info.op->get_unique_op_id(), info.index,
              it->set_mask, false/*reading*/, false/*restrict out*/, 
              local_space, info.map_applied_events); 
        // Perform the copy
        std::vector<Domain::CopySrcDstField> src_fields;
        std::vector<Domain::CopySrcDstField> dst_fields;
        temporary_dst->copy_from(it->set_mask, src_fields);
        dst->copy_to(it->set_mask, dst_fields);
#ifdef DEBUG_LEGION
        assert(!src_fields.empty());
        assert(!dst_fields.empty());
        assert(src_fields.size() == dst_fields.size());
#endif
        ApEvent copy_post = dst->logical_node->issue_copy(info.op, src_fields,
                              dst_fields, copy_pre, pred_guard, logical_node);
        if (copy_post.exists())
        {
          dst->add_copy_user(0/*redop*/, copy_post, &info.version_info,
                             info.op->get_unique_op_id(), info.index,
                             it->set_mask, false/*reading*/, 
                             false/*restrict out*/, local_space,
                             info.map_applied_events);
          temporary_dst->add_copy_user(0/*redop*/, copy_post, 
                             &info.version_info, info.op->get_unique_op_id(),
                             info.index, it->set_mask, false/*reading*/,
                             false/*restrict out*/, local_space, 
                             info.map_applied_events);
          postconditions[copy_post] = it->set_mask;
        }
      }
    }

    //--------------------------------------------------------------------------
    void CompositeCopyNode::issue_nested_copies(
                              const TraversalInfo &traversal_info,
                              MaterializedView *dst, const FieldMask &copy_mask,
                              VersionTracker *src_version_tracker,
                  const LegionMap<ApEvent,FieldMask>::aligned &preconditions,
                        LegionMap<ApEvent,FieldMask>::aligned &postconditions,
                        PredEvent pred_guard, CopyAcrossHelper *helper) const
    //--------------------------------------------------------------------------
    {
      FieldMask nested_mask;
      LegionMap<ApEvent,FieldMask>::aligned postreductions;
      for (LegionMap<CompositeCopyNode*,FieldMask>::aligned::const_iterator it =
            nested_nodes.begin(); it != nested_nodes.end(); it++)
      {
        const FieldMask overlap = it->second & copy_mask;
        if (!overlap)
          continue;
        nested_mask |= overlap;
#ifdef DEBUG_LEGION
        assert(it->first->view_node != NULL);
#endif
        it->first->issue_copies(traversal_info, dst, overlap, 
            it->first->view_node, preconditions, postconditions,
            postreductions, pred_guard, helper);
      }
      // We have to merge everything back together into postconditions here
      // including the reductions because they have to finish before we issue
      // any more copies to the destination
      if (!!nested_mask)
      {
        if (!postreductions.empty())
          postconditions.insert(postreductions.begin(), postreductions.end());
        // Compute the event sets
        LegionList<EventSet>::aligned event_sets;
        RegionTreeNode::compute_event_sets(nested_mask, 
                                           postconditions, event_sets);
        // Clear out the post conditions and put the merge
        // of the event sets there
        postconditions.clear();
        for (LegionList<EventSet>::aligned::const_iterator it = 
              event_sets.begin(); it != event_sets.end(); it++)
        {
          ApEvent post;
          if (it->preconditions.size() == 1)
            post = *(it->preconditions.begin());
          else if (!it->preconditions.empty())
            post = Runtime::merge_events(it->preconditions);
          if (post.exists())
            postconditions[post] = it->set_mask;
        }
      }
    }

    //--------------------------------------------------------------------------
    void CompositeCopyNode::issue_local_copies(const TraversalInfo &info,
                              MaterializedView *dst, FieldMask copy_mask,
                              VersionTracker *src_version_tracker,
                  const LegionMap<ApEvent,FieldMask>::aligned &preconditions,
                        LegionMap<ApEvent,FieldMask>::aligned &postconditions,
                        PredEvent guard, CopyAcrossHelper *across_helper) const
    //--------------------------------------------------------------------------
    {
      // First check to see if the target is already valid
      {
        PhysicalManager *dst_manager = dst->get_manager();
        for (LegionMap<LogicalView*,FieldMask>::aligned::const_iterator it =
              source_views.begin(); it != source_views.end(); it++)
        {
          if (it->first->is_deferred_view())
            continue;
#ifdef DEBUG_LEGION
          assert(it->first->is_materialized_view());
#endif
          if (it->first->as_materialized_view()->manager == dst_manager)
          {
            copy_mask -= it->second;
            if (!copy_mask)
              return;
          }
        }
      }
      LegionMap<MaterializedView*,FieldMask>::aligned src_instances;
      LegionMap<DeferredView*,FieldMask>::aligned deferred_instances;
      // Sort the instances
      dst->logical_node->sort_copy_instances(info, dst, copy_mask, 
                            source_views, src_instances, deferred_instances);
      if (!src_instances.empty())
      {
        // This has all our destination preconditions
        // Only issue copies from fields which have values
        FieldMask actual_copy_mask;
        LegionMap<ApEvent,FieldMask>::aligned src_preconditions;
        const AddressSpaceID local_space = 
          logical_node->context->runtime->address_space;
        for (LegionMap<MaterializedView*,FieldMask>::aligned::const_iterator 
              it = src_instances.begin(); it != src_instances.end(); it++)
        {
          it->first->find_copy_preconditions(0/*redop*/, true/*reading*/,
                                             true/*single copy*/,
                                             false/*restrict out*/,
                                             it->second, src_version_tracker,
                                             info.op->get_unique_op_id(),
                                             info.index, local_space, 
                                             src_preconditions,
                                             info.map_applied_events);
          actual_copy_mask |= it->second;
        }
        // Move in any preconditions that overlap with our set of fields
        for (LegionMap<ApEvent,FieldMask>::aligned::const_iterator it = 
              preconditions.begin(); it != preconditions.end(); it++)
        {
          FieldMask overlap = it->second & actual_copy_mask;
          if (!overlap)
            continue;
          LegionMap<ApEvent,FieldMask>::aligned::iterator finder = 
            src_preconditions.find(it->first);
          if (finder == src_preconditions.end())
            src_preconditions[it->first] = overlap;
          else
            finder->second |= overlap;
        }
        // issue the grouped copies and put the result in the postconditions
        // We are the intersect
        dst->logical_node->issue_grouped_copies(info, dst,false/*restrict out*/,
                                 guard, src_preconditions, actual_copy_mask, 
                                 src_instances, src_version_tracker, 
                                 postconditions, across_helper, logical_node);
      }
      if (!deferred_instances.empty())
      {
        for (LegionMap<DeferredView*,FieldMask>::aligned::const_iterator it = 
              deferred_instances.begin(); it != deferred_instances.end(); it++)
        {
          LegionMap<ApEvent,FieldMask>::aligned deferred_preconditions;
          for (LegionMap<ApEvent,FieldMask>::aligned::const_iterator pre_it =
                preconditions.begin(); pre_it != preconditions.end(); pre_it++)
          {
            const FieldMask overlap = pre_it->second & it->second;
            if (!overlap)
              continue;
            deferred_preconditions[pre_it->first] = overlap;
          }
          it->first->issue_deferred_copies(info, dst, it->second,
              deferred_preconditions, postconditions, guard, across_helper);
        }
      }
    }

    //--------------------------------------------------------------------------
    void CompositeCopyNode::issue_child_copies(
                              const TraversalInfo &traversal_info,
                              MaterializedView *dst, const FieldMask &copy_mask,
                              VersionTracker *src_version_tracker,
                  const LegionMap<ApEvent,FieldMask>::aligned &preconditions,
                        LegionMap<ApEvent,FieldMask>::aligned &postconditions,
                        LegionMap<ApEvent,FieldMask>::aligned &postreductions,
                        PredEvent pred_guard, CopyAcrossHelper *helper) const
    //--------------------------------------------------------------------------
    {
      bool multiple_children = false;
      FieldMask single_child_mask;
      for (LegionMap<CompositeCopyNode*,FieldMask>::aligned::const_iterator it =
            child_nodes.begin(); it != child_nodes.end(); it++)
      {
        const FieldMask overlap = it->second & copy_mask;
        if (!overlap)
          continue;
        if (!multiple_children)
          multiple_children = !!(single_child_mask & overlap);
        single_child_mask |= overlap;
        it->first->issue_copies(traversal_info, dst, overlap, 
            src_version_tracker, preconditions, postconditions,
            postreductions, pred_guard, helper);
      }
      // Merge the postconditions from all the children to build a 
      // common output event for each field if there were multiple children
      // No need to merge the reduction postconditions, they just continue
      // flowing up the tree
      if (!postconditions.empty() && multiple_children)
      {
        LegionList<EventSet>::aligned event_sets;
        // Have to do the merge for all fields
        RegionTreeNode::compute_event_sets(single_child_mask,
                                           postconditions, event_sets);
        // Clear out the post conditions and put the merge
        // of the event sets there
        postconditions.clear();
        for (LegionList<EventSet>::aligned::const_iterator it = 
              event_sets.begin(); it != event_sets.end(); it++)
        {
          ApEvent post;
          if (it->preconditions.size() == 1)
            post = *(it->preconditions.begin());
          else if (!it->preconditions.empty())
            post = Runtime::merge_events(it->preconditions);
          if (post.exists())
            postconditions[post] = it->set_mask;
        }  
      }
    }

    //--------------------------------------------------------------------------
    void CompositeCopyNode::issue_reductions(const TraversalInfo &info,
                              MaterializedView *dst, const FieldMask &copy_mask,
                              VersionTracker *src_version_tracker,
                  const LegionMap<ApEvent,FieldMask>::aligned &preconditions,
                        LegionMap<ApEvent,FieldMask>::aligned &postreductions,
                    PredEvent pred_guard, CopyAcrossHelper *across_helper) const
    //--------------------------------------------------------------------------
    {
      for (LegionMap<ReductionView*,FieldMask>::aligned::const_iterator it =
            reduction_views.begin(); it != reduction_views.end(); it++)
      {
        const FieldMask overlap = copy_mask & it->second;
        if (!overlap)
          continue;
        // This is precise but maybe unecessary
        std::set<ApEvent> local_preconditions;
        for (LegionMap<ApEvent,FieldMask>::aligned::const_iterator pre_it = 
              preconditions.begin(); pre_it != preconditions.end(); pre_it++)
        {
          FieldMask pre_overlap = overlap & pre_it->second;
          if (!pre_overlap)
            continue;
          local_preconditions.insert(pre_it->first);
        }
        ApEvent reduce_event = it->first->perform_deferred_reduction(dst,
            overlap, src_version_tracker, local_preconditions, info.op,
            info.index, pred_guard, across_helper, 
            (dst->logical_node == it->first->logical_node) ?
              NULL : it->first->logical_node, info.map_applied_events);
        if (reduce_event.exists())
          postreductions[reduce_event] = overlap;
      }
    }

    /////////////////////////////////////////////////////////////
    // CompositeCopier 
    /////////////////////////////////////////////////////////////

    //--------------------------------------------------------------------------
    CompositeCopier::CompositeCopier(RegionTreeNode *r,
                                     const FieldMask &copy_mask)
      : root(r), destination_valid(copy_mask)
    //--------------------------------------------------------------------------
    {
    }

    //--------------------------------------------------------------------------
    CompositeCopier::CompositeCopier(const CompositeCopier &rhs)
      : root(NULL)
    //--------------------------------------------------------------------------
    {
      // should never be called
      assert(false);
    }

    //--------------------------------------------------------------------------
    CompositeCopier::~CompositeCopier(void)
    //--------------------------------------------------------------------------
    {
    }

    //--------------------------------------------------------------------------
    CompositeCopier& CompositeCopier::operator=(const CompositeCopier &rhs)
    //--------------------------------------------------------------------------
    {
      // should never be called
      assert(false);
      return *this;
    }

    //--------------------------------------------------------------------------
    void CompositeCopier::filter_written_fields(RegionTreeNode *node,
                                                FieldMask &mask) const
    //--------------------------------------------------------------------------
    {
      // Traverse up the tree and remove any writen fields 
      // that have been written at this level or a parent
      LegionMap<RegionTreeNode*,FieldMask>::aligned::const_iterator finder = 
        written_nodes.find(node);
      while (finder != written_nodes.end())
      {
        mask -= finder->second;
        if (!mask)
          return;
        // Not entirely convinced the second part of this expression
        // is correct, so we'll let legion spy find any bugs
        if ((node == root) || (node->get_depth() <= root->get_depth()))
          return;
        node = node->get_parent();
        finder = written_nodes.find(node);
      }
    }

    //--------------------------------------------------------------------------
    void CompositeCopier::and_written_fields(RegionTreeNode *node,
                                             FieldMask &mask) const
    //--------------------------------------------------------------------------
    {
      LegionMap<RegionTreeNode*,FieldMask>::aligned::const_iterator finder = 
        written_nodes.find(node);
      FieldMask written_mask;
      while (finder != written_nodes.end())
      {
        written_mask |= finder->second;
        if (node == root)
          break;
#ifdef DEBUG_LEGION
        assert(node->get_depth() > root->get_depth());
#endif
        node = node->get_parent();
        finder = written_nodes.find(node);
      }
      mask &= written_mask;
    }

    //--------------------------------------------------------------------------
    void CompositeCopier::record_written_fields(RegionTreeNode *node,
                                                const FieldMask &mask)
    //--------------------------------------------------------------------------
    {
      LegionMap<RegionTreeNode*,FieldMask>::aligned::iterator finder = 
        written_nodes.find(node);
      if (finder == written_nodes.end())
        written_nodes[node] = mask;
      else
        finder->second |= mask;
    }

    /////////////////////////////////////////////////////////////
    // CompositeBase 
    /////////////////////////////////////////////////////////////

    //--------------------------------------------------------------------------
    CompositeBase::CompositeBase(Reservation &r)
      : base_lock(r)
    //--------------------------------------------------------------------------
    {
    }

    //--------------------------------------------------------------------------
    CompositeBase::~CompositeBase(void)
    //--------------------------------------------------------------------------
    {
    }

    //--------------------------------------------------------------------------
    CompositeCopyNode* CompositeBase::construct_copy_tree(MaterializedView *dst,
                                                   RegionTreeNode *logical_node,
                                                   FieldMask &copy_mask,
                                                   FieldMask &locally_complete,
                                                   FieldMask &dominate_capture,
                                                   CompositeCopier &copier,
                                                   CompositeView *owner)
    //--------------------------------------------------------------------------
    {
#ifdef DEBUG_LEGION
      assert(!!copy_mask);
#endif
      // First check to see if we've already written to this node
      copier.filter_written_fields(logical_node, copy_mask);
      // If we've already written all our fields, no need to traverse here
      if (!copy_mask)
        return NULL;
      // If we get here, we're going to return something
      CompositeCopyNode *result = new CompositeCopyNode(logical_node, owner);
      // Do the ready check first
      perform_ready_check(copy_mask);
      // Figure out which children we need to traverse because they intersect
      // with the dst instance and any reductions that will need to be applied
      LegionMap<CompositeNode*,FieldMask>::aligned children_to_traverse;
      // We have to capture any local dirty data here
      FieldMask local_capture, local_dominate;
      const bool tested_all_children = perform_construction_analysis(dst,
                                    logical_node, copy_mask, local_capture,
                                    dominate_capture, local_dominate,
                                    copier, result, children_to_traverse);
      // Traverse all the children and see if our children make us
      // complete in any way so we can avoid capturing locally
      if (!children_to_traverse.empty())
      {
        // We can be locally complete in two ways:
        // 1. We can have a child that is complete for us (e.g. we are region
        //      and one of our partitions is complete)
        FieldMask complete_child;
        // 2. We are ourselves complete and all our children are written (note
        //      that this also is alright if the children were written earlier)
        //      Note we can actually only worry about this for interfering
        //      children if we know the composite instance contains all the
        //      interfering children we intersect with for the target region.
        const bool is_complete = tested_all_children && 
                                  logical_node->is_complete();
        if (is_complete)
          locally_complete = copy_mask;
        for (LegionMap<CompositeNode*,FieldMask>::aligned::iterator it = 
              children_to_traverse.begin(); it != 
              children_to_traverse.end(); it++)
        {
          CompositeCopyNode *child = it->first->construct_copy_tree(dst,
              it->first->logical_node, it->second, complete_child,
              dominate_capture, copier);
          if (child != NULL)
          {
            result->add_child_node(child, it->second);
            if (is_complete && !!locally_complete)
              copier.and_written_fields(it->first->logical_node, 
                                        locally_complete);
          }
          else if (is_complete && !!locally_complete)
            locally_complete.clear();
        }
        // Check to see if we are complete in any way, if we are then we
        // can filter our local_capture mask and report up the tree that
        // we are complete
        if (!!complete_child)
        {
          local_capture -= complete_child;
          copier.record_written_fields(logical_node, complete_child);
        }
        if (is_complete && !!locally_complete)
        {
          local_capture -= locally_complete;
          copier.record_written_fields(logical_node, locally_complete);
        }
      }
      // If we have to capture any data locally, do that now
      if (!!local_capture)
      {
        LegionMap<LogicalView*,FieldMask>::aligned local_valid_views;
        find_valid_views(local_capture, local_dominate, 
                         local_valid_views, true/*need lock*/);
        LegionMap<CompositeView*,FieldMask>::aligned nested_composite_views;
        // Track which fields we see dirty updates for other instances
        // versus for the destination instance
        FieldMask other_dirty, destination_dirty;
        for (LegionMap<LogicalView*,FieldMask>::aligned::const_iterator it =
              local_valid_views.begin(); it != local_valid_views.end(); it++)
        {
          if (it->first->is_composite_view())
          {
            nested_composite_views[it->first->as_composite_view()] = it->second;
            continue;
          }
          // Record that we captured a non-composite view for these fields
          if (!!local_capture)
            local_capture -= it->second; 
          result->add_source_view(it->first, it->second); 
          if (it->first->is_materialized_view())
          {
            MaterializedView *mat_view = it->first->as_materialized_view();
            // Check to see if this is the destination instance or not
            if (mat_view->get_manager() == dst->get_manager())
              destination_dirty |= it->second;
            else
              other_dirty |= it->second;
          }
          else
            other_dirty |= it->second;
        }
        // Record that we have writes from any of the fields we have 
        // actualy source instances (e.g. materialized or fills)
        copier.record_written_fields(logical_node, 
                                     other_dirty | destination_dirty);
        // Also tell the copier whether the destination instance is
        // no longer valid or whether it contains dirty data
        if (!!destination_dirty)
        {
          copier.update_destination_dirty_fields(destination_dirty);
          // No need to worry about issuing copies for these
          // fields because the destination is already valid
          other_dirty -= destination_dirty;
        }
        // Filter any fields which were not valid for the target
        if (!!other_dirty)
          copier.filter_destination_valid_fields(other_dirty);
        // If there are any fields we didn't capture then see if we have
        // a nested composite instance we need to traverse
        if (!nested_composite_views.empty() && !!local_capture)
        {
          for (LegionMap<CompositeView*,FieldMask>::aligned::const_iterator it =
                nested_composite_views.begin(); it != 
                nested_composite_views.end(); it++)
          {
            FieldMask overlap = it->second & local_capture;
            if (!overlap)
              continue;
            local_capture -= overlap;
            FieldMask dummy_complete_below;
            FieldMask dominate = overlap;
            CompositeCopyNode *nested = it->first->construct_copy_tree(dst,
                                    it->first->logical_node, overlap, 
                                    dummy_complete_below, dominate, 
                                    copier, it->first); 
            if (nested != NULL)
              result->add_nested_node(nested, overlap);
            if (!local_capture)
              break;
          }
        }
      }
      return result;
    }

    //--------------------------------------------------------------------------
    bool CompositeBase::perform_construction_analysis(MaterializedView *dst,
                                                  RegionTreeNode *logical_node,
                                                  const FieldMask &copy_mask,
                                                  FieldMask &local_capture,
                                                  FieldMask &dominate_capture,
                                                  FieldMask &local_dominate,
                                                  CompositeCopier &copier,
                                                  CompositeCopyNode *result,
             LegionMap<CompositeNode*,FieldMask>::aligned &children_to_traverse)
    //--------------------------------------------------------------------------
    {
#ifdef DEBUG_LEGION
      assert(!local_capture);
      assert(!local_dominate);
      assert(children_to_traverse.empty());
#endif
      // need this in read only to touch the children data structure
      // and the list of reduction views
      const size_t all_children = logical_node->get_num_children(); 
      AutoLock b_lock(base_lock,1,false/*exclusive*/);
      const bool tested_all_children = (children.size() == all_children);
      if (children.empty())
      {
        if (!!dominate_capture)
        {
          local_dominate = copy_mask & dominate_capture;
          if (!!local_dominate)
            dominate_capture -= local_dominate;
        }
      }
      else if (dst->logical_node == logical_node)
      {
        // Handle a common case of target and logical region 
        // being the same, e.g. closing to this root
        // We know all the children interfere and are dominated by us
        for (LegionMap<CompositeNode*,FieldMask>::aligned::const_iterator it =
              children.begin(); it != children.end(); it++)
        {
          const FieldMask overlap = it->second & copy_mask;
          if (!overlap)
            continue;
          children_to_traverse[it->first] = overlap;
        }
        if (!!dominate_capture)
        {
          local_dominate = copy_mask & dominate_capture;
          if (!!local_dominate)
            dominate_capture -= local_dominate;
        }
      }
      else if (!!dominate_capture && !(dominate_capture * copy_mask))
      {
        // See if we have exactly one dominating child that allows us
        // to continue passing dominated fields down to that child so 
        // we don't have to do the dominate analysis at this node
        FieldMask single_dominated;
        FieldMask invalid_dominated;
        for (LegionMap<CompositeNode*,FieldMask>::aligned::const_iterator it =
              children.begin(); it != children.end(); it++)
        {
          const FieldMask overlap = it->second & copy_mask;
          if (!overlap)
            continue;
          // Skip any nodes that don't even intersect, they don't matter
          if (!it->first->logical_node->intersects_with(dst->logical_node))
            continue;
          children_to_traverse[it->first] = overlap;
          FieldMask dom_overlap = overlap & dominate_capture;
          // If this doesn't overlap with the dominating capture fields
          // then we don't need to worry about it anymore
          if (!dom_overlap)
            continue;
          // We can remove any fields that have already been invalidated
          if (!!invalid_dominated)
          {
            dom_overlap -= invalid_dominated;
            if (!dom_overlap)
              continue;
          }
          if (it->first->logical_node->dominates(dst->logical_node))
          {
            // See if we are the first or duplicate dominating child 
            FieldMask duplicate_dom = single_dominated & dom_overlap;
            if (!!duplicate_dom)
            {
              invalid_dominated |= duplicate_dom;
              single_dominated |= (dom_overlap - duplicate_dom);
            }
            else
              single_dominated |= dom_overlap; 
          }
          else // we intersect but don't dominate, so any fields are invalidated
            invalid_dominated |= dom_overlap; 
        }
        // Remove any invalid fields from the single dominated
        if (!!single_dominated && !!invalid_dominated)
          single_dominated -= invalid_dominated;
        // Our local dominate are the ones for this copy initially
        local_dominate = dominate_capture & copy_mask;
        // Remove these from the dominate mask
        dominate_capture -= copy_mask;
        if (!!single_dominated)
        {
          // We have to handle any fields that are not single dominated
          local_dominate -= single_dominated;
          // Put the single dominated fields back into the dominate capture mask
          dominate_capture |= single_dominated;
        }
      }
      else
      {
        // There are no remaining dominate fields, so we just need to 
        // look for interfering children
        for (LegionMap<CompositeNode*,FieldMask>::aligned::const_iterator it =
              children.begin(); it != children.end(); it++)
        {
          const FieldMask overlap = it->second & copy_mask;
          if (!overlap)
            continue;
          // Skip any nodes that don't even intersect, they don't matter
          if (!it->first->logical_node->intersects_with(dst->logical_node))
            continue;
          children_to_traverse[it->first] = overlap;
        }
      }
      // Any dirty fields that we have here also need to be captured locally
      // This includes any reduction fields which we are going to be reducing to
      local_capture = (dirty_mask | reduction_mask) & copy_mask;
      // Always include our local dominate in the local capture
      if (!!local_dominate)
        local_capture |= local_dominate;
      if (!!reduction_mask)
      {
        FieldMask reduc_overlap = reduction_mask & copy_mask;
        if (!!reduc_overlap)
        {
          for (LegionMap<ReductionView*,FieldMask>::aligned::const_iterator it =
                reduction_views.begin(); it != reduction_views.end(); it++)
          {
            const FieldMask overlap = it->second & copy_mask; 
            if (!overlap)
              continue;
            result->add_reduction_view(it->first, overlap);
            copier.update_reduction_fields(overlap);
          }
        }
      }
      return tested_all_children;
    }

    //--------------------------------------------------------------------------
    CompositeNode* CompositeBase::find_child_node(RegionTreeNode *child)
    //--------------------------------------------------------------------------
    {
      AutoLock b_lock(base_lock,1,false/*exclusive*/);
      for (LegionMap<CompositeNode*,FieldMask>::aligned::const_iterator it = 
            children.begin(); it != children.end(); it++)
      {
        if (it->first->logical_node == child)
          return it->first;
      }
      // should never get here
      assert(false);
      return NULL;
    }

    /////////////////////////////////////////////////////////////
    // CompositeView
    /////////////////////////////////////////////////////////////

    //--------------------------------------------------------------------------
    CompositeView::CompositeView(RegionTreeForest *ctx, DistributedID did,
                              AddressSpaceID owner_proc, RegionTreeNode *node,
                              AddressSpaceID local_proc, 
                              DeferredVersionInfo *info, ClosedNode *tree, 
                              InnerContext *context, bool register_now)
      : DeferredView(ctx, encode_composite_did(did), owner_proc, local_proc, 
                     node, register_now), CompositeBase(view_lock),
        version_info(info), closed_tree(tree), owner_context(context)
    {
      // Add our references
      version_info->add_reference();
      closed_tree->add_reference();
      owner_context->add_reference();
#ifdef DEBUG_LEGION
      assert(owner_context != NULL);
      assert(closed_tree != NULL);
      assert(closed_tree->node == node);
#endif
#ifdef LEGION_GC
      log_garbage.info("GC Composite View %lld %d", 
          LEGION_DISTRIBUTED_ID_FILTER(did), local_space);
#endif
    }

    //--------------------------------------------------------------------------
    CompositeView::CompositeView(const CompositeView &rhs)
      : DeferredView(NULL, 0, 0, 0, NULL, false), CompositeBase(view_lock),
        version_info(NULL), closed_tree(NULL), owner_context(NULL)
    //--------------------------------------------------------------------------
    {
      // should never be called
      assert(false);
    }

    //--------------------------------------------------------------------------
    CompositeView::~CompositeView(void)
    //--------------------------------------------------------------------------
    {
      // Delete our children
      for (LegionMap<CompositeNode*,FieldMask>::aligned::const_iterator it = 
            children.begin(); it != children.end(); it++)
        legion_delete(it->first);
      children.clear();
      for (LegionMap<LogicalView*,FieldMask>::aligned::const_iterator it = 
            valid_views.begin(); it != valid_views.end(); it++)
      {
        if (it->first->remove_nested_resource_ref(did))
          LogicalView::delete_logical_view(it->first);
      }
      valid_views.clear();
      for (LegionMap<CompositeView*,FieldMask>::aligned::const_iterator it = 
            nested_composite_views.begin(); it != 
            nested_composite_views.end(); it++)
      {
        if (it->first->remove_nested_resource_ref(did))
          LogicalView::delete_logical_view(it->first);
      }
      nested_composite_views.clear();
      for (LegionMap<ReductionView*,FieldMask>::aligned::const_iterator it = 
            reduction_views.begin(); it != reduction_views.end(); it++)
      {
        if (it->first->remove_nested_resource_ref(did))
          legion_delete(it->first);
      }
      reduction_views.clear();
      // Remove our references and delete if necessary
      if (version_info->remove_reference())
        delete version_info;
      // Remove our references and delete if necessary
      if (closed_tree->remove_reference())
        delete closed_tree;
      // Remove the reference on our context
      if (owner_context->remove_reference())
        delete owner_context;
#ifdef LEGION_GC
      log_garbage.info("GC Deletion %lld %d", 
          LEGION_DISTRIBUTED_ID_FILTER(did), local_space);
#endif
    }

    //--------------------------------------------------------------------------
    CompositeView& CompositeView::operator=(const CompositeView &rhs)
    //--------------------------------------------------------------------------
    {
      // should never be called
      assert(false);
      return *this;
    }

    //--------------------------------------------------------------------------
    void* CompositeView::operator new(size_t count)
    //--------------------------------------------------------------------------
    {
      return legion_alloc_aligned<CompositeView,true/*bytes*/>(count);
    }

    //--------------------------------------------------------------------------
    void CompositeView::operator delete(void *ptr)
    //--------------------------------------------------------------------------
    {
      free(ptr);
    }

    //--------------------------------------------------------------------------
    CompositeView* CompositeView::clone(const FieldMask &clone_mask,
         const LegionMap<CompositeView*,FieldMask>::aligned &replacements) const
    //--------------------------------------------------------------------------
    {
      Runtime *runtime = context->runtime; 
      DistributedID result_did = runtime->get_available_distributed_id(false);
      CompositeView *result = legion_new<CompositeView>(context, result_did,
          runtime->address_space, logical_node, runtime->address_space,
          version_info, closed_tree, owner_context, true/*register now*/);
      // Clone the children
      for (LegionMap<CompositeNode*,FieldMask>::aligned::const_iterator it = 
            children.begin(); it != children.end(); it++)
      {
        FieldMask overlap = it->second & clone_mask;
        if (!overlap)
          continue;
        it->first->clone(result, overlap);
      }
      FieldMask dirty_overlap = dirty_mask & clone_mask;
      if (!!dirty_overlap)
      {
        result->record_dirty_fields(dirty_overlap);
        for (LegionMap<LogicalView*,FieldMask>::aligned::const_iterator 
              it = valid_views.begin(); it != valid_views.end(); it++)
        {
          FieldMask overlap = it->second & dirty_overlap;
          if (!overlap)
            continue;
          result->record_valid_view(it->first, overlap);
        }
      }
      // Can just insert the replacements directly
      for (LegionMap<CompositeView*,FieldMask>::aligned::const_iterator it =
            replacements.begin(); it != replacements.end(); it++)
        result->record_valid_view(it->first, it->second);
      FieldMask reduc_overlap = reduction_mask & clone_mask;
      if (!!reduc_overlap)
      {
        result->record_reduction_fields(reduc_overlap);
        for (LegionMap<ReductionView*,FieldMask>::aligned::const_iterator it = 
              reduction_views.begin(); it != reduction_views.end(); it++)
        {
          FieldMask overlap = it->second & reduc_overlap;
          if (!overlap)
            continue;
          result->record_reduction_view(it->first, overlap);
        }
      }
      return result;
    }

    //--------------------------------------------------------------------------
    void CompositeView::notify_active(ReferenceMutator *mutator)
    //--------------------------------------------------------------------------
    {
      if (!is_owner())
        send_remote_gc_update(owner_space, mutator, 1, true/*add*/);
    }

    //--------------------------------------------------------------------------
    void CompositeView::notify_inactive(ReferenceMutator *mutator)
    //--------------------------------------------------------------------------
    {
      if (!is_owner())
        send_remote_gc_update(owner_space, mutator, 1, false/*add*/);
    }

    //--------------------------------------------------------------------------
    void CompositeView::notify_valid(ReferenceMutator *mutator)
    //--------------------------------------------------------------------------
    {
      for (LegionMap<CompositeNode*,FieldMask>::aligned::const_iterator it = 
            children.begin(); it != children.end(); it++)
        it->first->notify_valid(mutator, true/*root*/);
      for (LegionMap<LogicalView*,FieldMask>::aligned::const_iterator it = 
            valid_views.begin(); it != valid_views.end(); it++)
        it->first->add_nested_valid_ref(did, mutator);
      for (LegionMap<CompositeView*,FieldMask>::aligned::const_iterator it = 
            nested_composite_views.begin(); it != 
            nested_composite_views.end(); it++)
        it->first->add_nested_valid_ref(did, mutator);
      for (LegionMap<ReductionView*,FieldMask>::aligned::const_iterator it = 
            reduction_views.begin(); it != reduction_views.end(); it++)
        it->first->add_nested_valid_ref(did, mutator);
    }

    //--------------------------------------------------------------------------
    void CompositeView::notify_invalid(ReferenceMutator *mutator)
    //--------------------------------------------------------------------------
    {
      for (LegionMap<CompositeNode*,FieldMask>::aligned::const_iterator it = 
            children.begin(); it != children.end(); it++)
        it->first->notify_invalid(mutator, true/*root*/);
      for (LegionMap<LogicalView*,FieldMask>::aligned::const_iterator it = 
            valid_views.begin(); it != valid_views.end(); it++)
        it->first->remove_nested_valid_ref(did, mutator);
      for (LegionMap<CompositeView*,FieldMask>::aligned::const_iterator it = 
            nested_composite_views.begin(); it != 
            nested_composite_views.end(); it++)
        it->first->remove_nested_valid_ref(did, mutator);
      for (LegionMap<ReductionView*,FieldMask>::aligned::const_iterator it = 
            reduction_views.begin(); it != reduction_views.end(); it++)
        it->first->remove_nested_valid_ref(did, mutator);
    }

    //--------------------------------------------------------------------------
    void CompositeView::send_view(AddressSpaceID target)
    //--------------------------------------------------------------------------
    {
      // Don't take the lock, it's alright to have duplicate sends
      Serializer rez;
      {
        RezCheck z(rez);
        rez.serialize(did);
        rez.serialize(owner_space);
        rez.serialize<UniqueID>(owner_context->get_context_uid());
        bool is_region = logical_node->is_region();
        rez.serialize(is_region);
        if (is_region)
          rez.serialize(logical_node->as_region_node()->handle);
        else
          rez.serialize(logical_node->as_partition_node()->handle);
        version_info->pack_version_numbers(rez);
        closed_tree->pack_closed_node(rez);
        pack_composite_view(rez);
      }
      runtime->send_composite_view(target, rez);
      update_remote_instances(target);
    }

    //--------------------------------------------------------------------------
    LogicalView* CompositeView::get_subview(const LegionColor c)
    //--------------------------------------------------------------------------
    {
      // Composite views don't need subviews
      return this;
    }

    //--------------------------------------------------------------------------
    void CompositeView::prune(ClosedNode *new_tree, FieldMask &valid_mask,
                     LegionMap<CompositeView*,FieldMask>::aligned &replacements)
    //--------------------------------------------------------------------------
    {
      // Figure out which fields are not dominated
      FieldMask non_dominated = valid_mask;
      new_tree->filter_dominated_fields(closed_tree, non_dominated);
      FieldMask dominated = valid_mask - non_dominated;
      if (!!dominated)
      {
        // If we had any dominated fields then we try to prune our
        // deferred valid views and put the results directly into 
        // the replacements
        for (LegionMap<CompositeView*,FieldMask>::aligned::const_iterator it = 
              nested_composite_views.begin(); it != 
              nested_composite_views.end(); it++)
        {
          FieldMask overlap = it->second & dominated;
          if (!overlap)
            continue;
          it->first->prune(new_tree, overlap, replacements);
          if (!!overlap)
          {
            // Some fields are still valid so add them to the replacements
            LegionMap<CompositeView*,FieldMask>::aligned::iterator finder =
              replacements.find(it->first);
            if (finder == replacements.end())
              replacements[it->first] = overlap;
            else
              finder->second |= overlap;
          }
        }
        // Any fields that were dominated are no longer valid
        valid_mask -= dominated;
        // If all fields were dominated then we are done
        if (!valid_mask)
          return;
      }
      // For any non-dominated fields, see if any of our composite views change
      FieldMask changed_mask;
      LegionMap<CompositeView*,FieldMask>::aligned local_replacements;
      for (LegionMap<CompositeView*,FieldMask>::aligned::iterator it = 
            nested_composite_views.begin(); it != 
            nested_composite_views.end(); it++)
      {
        FieldMask overlap = it->second & non_dominated;
        if (!overlap)
          continue;
        FieldMask still_valid = overlap;
        it->first->prune(new_tree, still_valid, local_replacements);
        // See if any fields were pruned, if so they are changed
        FieldMask changed = overlap - still_valid;
        if (!!changed)
          changed_mask |= changed;
      }
      if (!local_replacements.empty())
      {
        for (LegionMap<CompositeView*,FieldMask>::aligned::const_iterator it =
              local_replacements.begin(); it != local_replacements.end(); it++)
          changed_mask |= it->second;
      }
      if (!!changed_mask)
      {
        CompositeView *view = clone(changed_mask, local_replacements);
        view->finalize_capture(false/*need prune*/);
        replacements[view] = changed_mask;
        // Any fields that changed are no longer valid
        valid_mask -= changed_mask;
      }
    }

    //--------------------------------------------------------------------------
    void CompositeView::issue_deferred_copies(const TraversalInfo &info,
                                              MaterializedView *dst,
                                              FieldMask copy_mask,
                                              const RestrictInfo &restrict_info,
                                              bool restrict_out)
    //--------------------------------------------------------------------------
    {
      CompositeCopier copier(logical_node, copy_mask);
      FieldMask top_locally_complete;
      FieldMask dominate_capture(copy_mask);
      CompositeCopyNode *copy_tree = construct_copy_tree(dst, logical_node,
          copy_mask, top_locally_complete, dominate_capture, copier, this);
#ifdef DEBUG_LEGION
      assert(copy_tree != NULL);
#endif
      copy_mask -= copier.get_already_valid_fields();       
      // If we have any reduction fields though we still need to 
      copy_mask |= copier.get_reduction_fields();
      // issue copies for them
      if (!copy_mask)
      {
        delete copy_tree;
        return;
      }
      LegionMap<ApEvent,FieldMask>::aligned preconditions;
      LegionMap<ApEvent,FieldMask>::aligned postconditions;
      
      if (restrict_info.has_restrictions())
      {
        FieldMask restrict_mask;
        restrict_info.populate_restrict_fields(restrict_mask);
        restrict_mask &= copy_mask;
        if (!!restrict_mask)
        {
          ApEvent restrict_pre = info.op->get_restrict_precondition();
          preconditions[restrict_pre] = restrict_mask;
        }
      }
      // We have to do the copy for the remaining fields, see if we
      // need to make a temporary instance to avoid overwriting data
      // in the destination instance as part of the painter's algorithm
      if (copier.has_dirty_destination_fields())
      {
        // We need to make a temporary instance 
        copy_tree->copy_to_temporary(info, dst, copy_mask, this,
                                     preconditions, postconditions, 
                                     PredEvent::NO_PRED_EVENT,
                                     local_space, restrict_out);
      }
      else
      {
        // Compute the rest of the destination preconditions now
        dst->find_copy_preconditions(0/*redop*/, false/*reading*/, 
                                     false/*single copy*/, restrict_out,
                                     copy_mask, &info.version_info, 
                                     info.op->get_unique_op_id(), info.index,
                                     local_space, preconditions, 
                                     info.map_applied_events);  
        LegionMap<ApEvent,FieldMask>::aligned postreductions;
        // No temporary instance necessary here
        copy_tree->issue_copies(info, dst, copy_mask, this, 
            preconditions, postconditions, postreductions, 
            PredEvent::NO_PRED_EVENT, NULL);
        if (!postreductions.empty())
          postconditions.insert(postreductions.begin(),
                                postreductions.end());
      }
      delete copy_tree;
      // If we have no postconditions, then we are done
      if (postconditions.empty())
        return;
      // Sort these into event sets and add a destination user for each merge
      LegionList<EventSet>::aligned postcondition_sets;
      RegionTreeNode::compute_event_sets(copy_mask, postconditions,
                                         postcondition_sets);
      
      // Now we can register our dependences on the target
      for (LegionList<EventSet>::aligned::const_iterator it = 
            postcondition_sets.begin(); it != postcondition_sets.end(); it++)
      {
        if (it->preconditions.empty())
          continue;
        ApEvent done_event;
        if (it->preconditions.size() == 1)
          done_event = *(it->preconditions.begin());
        else
          done_event = Runtime::merge_events(it->preconditions);
        dst->add_copy_user(0/*redop*/, done_event, &info.version_info,
                           info.op->get_unique_op_id(), info.index,
                           it->set_mask, false/*reading*/, restrict_out,
                           local_space, info.map_applied_events);
      }
      if (restrict_out && restrict_info.has_restrictions())
      {
        FieldMask restrict_mask;
        restrict_info.populate_restrict_fields(restrict_mask);
        for (LegionMap<ApEvent,FieldMask>::aligned::const_iterator it = 
              postconditions.begin(); it != postconditions.end(); it++)
        {
          if (it->second * restrict_mask)
            continue;
          info.op->record_restrict_postcondition(it->first);
        }
      }
    }

    //--------------------------------------------------------------------------
    void CompositeView::issue_deferred_copies(const TraversalInfo &info,
                                              MaterializedView *dst,
                                              FieldMask copy_mask,
                    const LegionMap<ApEvent,FieldMask>::aligned &preconditions,
                          LegionMap<ApEvent,FieldMask>::aligned &postconditions,
                          PredEvent pred_guard, CopyAcrossHelper *across_helper)
    //--------------------------------------------------------------------------
    {
      DETAILED_PROFILER(context->runtime, 
                        COMPOSITE_VIEW_ISSUE_DEFERRED_COPIES_CALL);
      LegionMap<ApEvent,FieldMask>::aligned postreductions;
      CompositeCopier copier(logical_node, copy_mask);
      FieldMask dummy_locally_complete;
      FieldMask dominate_capture(copy_mask);
      CompositeCopyNode *copy_tree = construct_copy_tree(dst, logical_node,
          copy_mask, dummy_locally_complete, dominate_capture, copier, this);
#ifdef DEBUG_LEGION
      assert(copy_tree != NULL);
#endif
      copy_tree->issue_copies(info, dst, copy_mask, this, preconditions, 
              postconditions, postreductions, pred_guard, across_helper);
      delete copy_tree;
      if (!postreductions.empty())
      {
        for (LegionMap<ApEvent,FieldMask>::aligned::const_iterator it = 
              postreductions.begin(); it != postreductions.end(); it++)
          postconditions.insert(*it);
      }
    } 

    //--------------------------------------------------------------------------
    bool CompositeView::is_upper_bound_node(RegionTreeNode *node) const
    //--------------------------------------------------------------------------
    {
      return version_info->is_upper_bound_node(node);
    }

    //--------------------------------------------------------------------------
    void CompositeView::get_field_versions(RegionTreeNode *node,bool split_prev,
                                           const FieldMask &needed_fields,
                                           FieldVersions &field_versions)
    //--------------------------------------------------------------------------
    {
      // Check to see if this is at the depth of our root node or above it
      // if it is then we can just ask our version info for the results
      if ((node == logical_node) || 
          (node->get_depth() <= logical_node->get_depth()))
      {
        version_info->get_field_versions(node, split_prev,
                                         needed_fields, field_versions);
        return;
      }
      // See if we've already cached the result
      FieldMask still_needed;
      {
        AutoLock v_lock(view_lock,1,false/*exlcusive*/);
        LegionMap<RegionTreeNode*,NodeVersionInfo>::aligned::const_iterator
          finder = node_versions.find(node);
        if (finder != node_versions.end())
        {
          still_needed = needed_fields - finder->second.valid_fields;
          if (!still_needed)
          {
            // We have to make a copy here since these versions could change
            field_versions = finder->second.versions;
            return;
          }
        }
        else
          still_needed = needed_fields; // we still need all the fields
      }
      CompositeNode *capture_node = capture_above(node, still_needed);
      // Result wasn't cached, retake the lock in exclusive mode and compute it
      AutoLock v_lock(view_lock);
      NodeVersionInfo &result = node_versions[node];
      capture_node->capture_field_versions(result.versions, still_needed);
      result.valid_fields |= still_needed;
      field_versions = result.versions;
    }

    //--------------------------------------------------------------------------
    void CompositeView::get_advance_versions(RegionTreeNode *node, bool base,
                                             const FieldMask &needed_fields,
                                             FieldVersions &field_versions)
    //--------------------------------------------------------------------------
    {
      // This should never be called here
      assert(false);
    }

    //--------------------------------------------------------------------------
    void CompositeView::get_split_mask(RegionTreeNode *node, 
                                       const FieldMask &needed_fields,
                                       FieldMask &split)
    //--------------------------------------------------------------------------
    {
      // Check to see if this is at the depth of our root node or above it
      // if it is above then we can just ask our version info for the results
      if (node->get_depth() < logical_node->get_depth())
        version_info->get_split_mask(node, needed_fields, split);
      // Nothing at or below here is considered to be split because it is 
      // closed so there is no need for us to do anything
    }

    //--------------------------------------------------------------------------
    CompositeNode* CompositeView::capture_above(RegionTreeNode *node,
                                                const FieldMask &needed_fields)
    //--------------------------------------------------------------------------
    {
      // Recurse up the tree to get the parent version state
      RegionTreeNode *parent = node->get_parent();
#ifdef DEBUG_LEGION
      assert(parent != NULL);
#endif
      if (parent == logical_node)
      {
        // We've reached the top, no need to capture, return the proper child
        return find_child_node(node);
      }
      // Otherwise continue up the tree 
      CompositeNode *parent_node = capture_above(parent, needed_fields);
      // Now make sure that this node has captured for all subregions
      // Do this on the way back down to know that the parent node is good
      parent_node->perform_ready_check(needed_fields);
      return parent_node->find_child_node(node);
    }

    //--------------------------------------------------------------------------
    InnerContext* CompositeView::get_owner_context(void) const
    //--------------------------------------------------------------------------
    {
      return owner_context;
    }

    //--------------------------------------------------------------------------
    void CompositeView::perform_ready_check(FieldMask mask)
    //--------------------------------------------------------------------------
    {
      // Nothing to do here
    }

    //--------------------------------------------------------------------------
    void CompositeView::find_valid_views(const FieldMask &update_mask,
                                         const FieldMask &up_mask,
                       LegionMap<LogicalView*,FieldMask>::aligned &result_views,
                                         bool needs_lock)
    //--------------------------------------------------------------------------
    {
      // Never need the lock here anyway
      for (LegionMap<LogicalView*,FieldMask>::aligned::const_iterator it =
            valid_views.begin(); it != valid_views.end(); it++)
      {
        FieldMask overlap = update_mask & it->second;
        if (!overlap)
          continue;
        LegionMap<LogicalView*,FieldMask>::aligned::iterator finder = 
          result_views.find(it->first);
        if (finder == result_views.end())
          result_views[it->first] = overlap;
        else
          finder->second |= overlap;
      }
      for (LegionMap<CompositeView*,FieldMask>::aligned::const_iterator it = 
            nested_composite_views.begin(); it != 
            nested_composite_views.end(); it++)
      {
        FieldMask overlap = update_mask & it->second;
        if (!overlap)
          continue;
        LegionMap<LogicalView*,FieldMask>::aligned::iterator finder = 
          result_views.find(it->first);
        if (finder == result_views.end())
          result_views[it->first] = overlap;
        else
          finder->second |= overlap;
      }
    }

    //--------------------------------------------------------------------------
    /*static*/ void CompositeView::handle_send_composite_view(Runtime *runtime,
                                    Deserializer &derez, AddressSpaceID source)
    //--------------------------------------------------------------------------
    {
      DerezCheck z(derez); 
      DistributedID did;
      derez.deserialize(did);
      AddressSpaceID owner;
      derez.deserialize(owner);
      UniqueID owner_uid;
      derez.deserialize(owner_uid);
      bool is_region;
      derez.deserialize(is_region);
      RegionTreeNode *target_node;
      if (is_region)
      {
        LogicalRegion handle;
        derez.deserialize(handle);
        target_node = runtime->forest->get_node(handle);
      }
      else
      {
        LogicalPartition handle;
        derez.deserialize(handle);
        target_node = runtime->forest->get_node(handle);
      }
      DeferredVersionInfo *version_info = new DeferredVersionInfo();
      version_info->unpack_version_numbers(derez, runtime->forest);
      ClosedNode *closed_tree = 
        ClosedNode::unpack_closed_node(derez, runtime, is_region);
      InnerContext *owner_context = runtime->find_context(owner_uid);
      // Make the composite view, but don't register it yet
      void *location;
      CompositeView *view = NULL;
      if (runtime->find_pending_collectable_location(did, location))
        view = legion_new_in_place<CompositeView>(location, runtime->forest, 
                                           did, owner, target_node, 
                                           runtime->address_space,
                                           version_info, closed_tree,
                                           owner_context,
                                           false/*register now*/);
      else
        view = legion_new<CompositeView>(runtime->forest, did, owner, 
                           target_node, runtime->address_space,
                           version_info, closed_tree, owner_context,
                           false/*register now*/);
      // Unpack all the internal data structures
      std::set<RtEvent> ready_events;
      view->unpack_composite_view(derez, ready_events);
      if (!ready_events.empty())
      {
        RtEvent wait_on = Runtime::merge_events(ready_events);
        DeferCompositeViewRegistrationArgs args;
        args.view = view;
        runtime->issue_runtime_meta_task(args, LG_LATENCY_PRIORITY, 
                                         NULL/*op*/, wait_on);
        // Not ready to perform registration yet
        return;
      }
      // If we get here, we are ready to perform the registration
      view->register_with_runtime(NULL/*remote registration not needed*/);
    } 

    //--------------------------------------------------------------------------
    /*static*/ void CompositeView::handle_deferred_view_registration(
                                                               const void *args)
    //--------------------------------------------------------------------------
    {
      const DeferCompositeViewRegistrationArgs *vargs = 
        (const DeferCompositeViewRegistrationArgs*)args;
      // Register only after construction
      vargs->view->register_with_runtime(NULL/*no remote registration*/);
    }

    //--------------------------------------------------------------------------
    void CompositeView::record_dirty_fields(const FieldMask &dirty)
    //--------------------------------------------------------------------------
    {
      dirty_mask |= dirty; 
    }

    //--------------------------------------------------------------------------
    void CompositeView::record_valid_view(LogicalView *view, const FieldMask &m)
    //--------------------------------------------------------------------------
    {
      // For now we'll just record it, we'll add references later
      // during the call to finalize_capture
      if (view->is_instance_view())
      {
#ifdef DEBUG_LEGION
        assert(view->is_materialized_view());
#endif
        MaterializedView *mat_view = view->as_materialized_view();
        LegionMap<LogicalView*,FieldMask>::aligned::iterator finder = 
          valid_views.find(mat_view);
        if (finder == valid_views.end())
          valid_views[mat_view] = m;
        else
          finder->second |= m;
      }
      else
      {
        DeferredView *def_view = view->as_deferred_view();
        if (def_view->is_composite_view())
        {
          CompositeView *composite_view = def_view->as_composite_view();
          // See if it is a nested on or from above
          if (composite_view->logical_node == logical_node)
          {
            // nested
            LegionMap<CompositeView*,FieldMask>::aligned::iterator finder = 
              nested_composite_views.find(composite_view);
            if (finder == nested_composite_views.end())
              nested_composite_views[composite_view] = m;
            else
              finder->second |= m;
          }
          else
          {
            // not nested
#ifdef DEBUG_LEGION
            assert(composite_view->logical_node->get_depth() < 
                    logical_node->get_depth()); // should be above us
#endif
            LegionMap<LogicalView*,FieldMask>::aligned::iterator finder = 
              valid_views.find(composite_view);
            if (finder == valid_views.end())
              valid_views[composite_view] = m;
            else
              finder->second |= m;
          }
        }
        else
        {
          // Just add it like normal
          LegionMap<LogicalView*,FieldMask>::aligned::iterator finder = 
            valid_views.find(def_view);
          if (finder == valid_views.end())
            valid_views[def_view] = m;
          else
            finder->second |= m;
        }
      }
    }

    //--------------------------------------------------------------------------
    void CompositeView::record_reduction_fields(const FieldMask &reduc)
    //--------------------------------------------------------------------------
    {
      reduction_mask |= reduc;
    }

    //--------------------------------------------------------------------------
    void CompositeView::record_reduction_view(ReductionView *view, 
                                              const FieldMask &mask)
    //--------------------------------------------------------------------------
    {
      // For now just add it, we'll record references 
      // during finalize_capture
      LegionMap<ReductionView*,FieldMask>::aligned::iterator finder = 
        reduction_views.find(view);
      if (finder == reduction_views.end())
        reduction_views[view] = mask;
      else
        finder->second |= mask;
    }

    //--------------------------------------------------------------------------
<<<<<<< HEAD
    void CompositeView::record_child_version_state(const LegionColor color, 
                                     VersionState *state, const FieldMask &mask)
=======
    void CompositeView::record_child_version_state(const ColorPoint &color, 
          VersionState *state, const FieldMask &mask, ReferenceMutator *mutator)
>>>>>>> 0e5e8764
    //--------------------------------------------------------------------------
    {
      RegionTreeNode *child_node = logical_node->get_tree_child(color);
      for (LegionMap<CompositeNode*,FieldMask>::aligned::iterator it = 
            children.begin(); it != children.end(); it++)
      {
        if (it->first->logical_node == child_node)
        {
          it->first->record_version_state(state, mask, mutator, true/*root*/);
          it->second |= mask;
          return;
        }
      }
      // Didn't find it so make it
      CompositeNode *child = 
        legion_new<CompositeNode>(child_node, this, did); 
      child->record_version_state(state, mask, mutator, true/*root*/);
      children[child] = mask;
    }

    //--------------------------------------------------------------------------
    void CompositeView::finalize_capture(bool need_prune)
    //--------------------------------------------------------------------------
    {
      // We add base resource references to all our views
      for (LegionMap<LogicalView*,FieldMask>::aligned::const_iterator it =
            valid_views.begin(); it != valid_views.end(); it++)
        it->first->add_nested_resource_ref(did);
      for (LegionMap<ReductionView*,FieldMask>::aligned::const_iterator it = 
            reduction_views.begin(); it != reduction_views.end(); it++)
        it->first->add_nested_resource_ref(did);
      // For the deferred views, we try to prune them 
      // based on our closed tree if they are the same we keep them 
      if (need_prune)
      {
        std::vector<CompositeView*> to_erase;
        LegionMap<CompositeView*,FieldMask>::aligned replacements;
        for (LegionMap<CompositeView*,FieldMask>::aligned::iterator it = 
              nested_composite_views.begin(); it != 
              nested_composite_views.end(); it++)
        {
          // If the composite view is above in the tree we don't
          // need to worry about pruning it for resource reasons
          if (it->first->logical_node != logical_node)
          {
#ifdef DEBUG_LEGION
            // Should be above us in the region tree
            assert(logical_node->get_depth() > 
                    it->first->logical_node->get_depth());
#endif
            it->first->add_nested_resource_ref(did);
            continue;
          }
          it->first->prune(closed_tree, it->second, replacements);
          if (!it->second)
            to_erase.push_back(it->first);
          else
            it->first->add_nested_resource_ref(did);
        }
        if (!to_erase.empty())
        {
          for (std::vector<CompositeView*>::const_iterator it = 
                to_erase.begin(); it != to_erase.end(); it++)
            nested_composite_views.erase(*it);
        }
        if (!replacements.empty())
        {
          for (LegionMap<CompositeView*,FieldMask>::aligned::const_iterator it =
                replacements.begin(); it != replacements.end(); it++)
          {
            LegionMap<CompositeView*,FieldMask>::aligned::iterator finder =
              nested_composite_views.find(it->first);
            if (finder == nested_composite_views.end())
            {
              it->first->add_nested_resource_ref(did);
              nested_composite_views.insert(*it);
            }
            else
              finder->second |= it->second;
          }
        }
      }
      else
      {
        for (LegionMap<CompositeView*,FieldMask>::aligned::const_iterator it = 
              nested_composite_views.begin(); it != 
              nested_composite_views.end(); it++)
          it->first->add_nested_resource_ref(did);
      }
    }

    //--------------------------------------------------------------------------
    void CompositeView::pack_composite_view(Serializer &rez) const
    //--------------------------------------------------------------------------
    {
      rez.serialize(dirty_mask);
      rez.serialize<size_t>(valid_views.size());
      for (LegionMap<LogicalView*,FieldMask>::aligned::const_iterator it = 
            valid_views.begin(); it != valid_views.end(); it++)
      {
        rez.serialize(it->first->did);
        rez.serialize(it->second);
      }
      rez.serialize<size_t>(nested_composite_views.size());
      for (LegionMap<CompositeView*,FieldMask>::aligned::const_iterator it = 
            nested_composite_views.begin(); it != 
            nested_composite_views.end(); it++)
      {
        rez.serialize(it->first->did);
        rez.serialize(it->second);
      }
      rez.serialize(reduction_mask);
      rez.serialize<size_t>(reduction_views.size());
      for (LegionMap<ReductionView*,FieldMask>::aligned::const_iterator it = 
            reduction_views.begin(); it != reduction_views.end(); it++)
      {
        rez.serialize(it->first->did);
        rez.serialize(it->second);
      }
      rez.serialize<size_t>(children.size());
      for (LegionMap<CompositeNode*,FieldMask>::aligned::const_iterator it =
            children.begin(); it != children.end(); it++)
      {
        it->first->pack_composite_node(rez);
        rez.serialize(it->second);
      }
    }

    //--------------------------------------------------------------------------
    void CompositeView::unpack_composite_view(Deserializer &derez,
                                              std::set<RtEvent> &preconditions)
    //--------------------------------------------------------------------------
    {
      derez.deserialize(dirty_mask);
      size_t num_mat_views;
      derez.deserialize(num_mat_views);
      for (unsigned idx = 0; idx < num_mat_views; idx++)
      {
        DistributedID view_did;
        derez.deserialize(view_did);
        RtEvent ready;
        LogicalView *view = static_cast<LogicalView*>(
            runtime->find_or_request_logical_view(view_did, ready));
        derez.deserialize(valid_views[view]);
        if (ready.exists() && !ready.has_triggered())
          preconditions.insert(defer_add_reference(view, ready));
        else // Otherwise we can add the reference now
          view->add_nested_resource_ref(did);
      }
      size_t num_nested_views;
      derez.deserialize(num_nested_views);
      for (unsigned idx = 0; idx < num_nested_views; idx++)
      {
        DistributedID view_did;
        derez.deserialize(view_did);
        RtEvent ready;
        CompositeView *view = static_cast<CompositeView*>(
            runtime->find_or_request_logical_view(view_did, ready));
        derez.deserialize(nested_composite_views[view]);
        if (ready.exists() && !ready.has_triggered())
          preconditions.insert(defer_add_reference(view, ready));
        else
          view->add_nested_resource_ref(did);
      }
      derez.deserialize(reduction_mask);
      size_t num_reduc_views;
      derez.deserialize(num_reduc_views);
      for (unsigned idx = 0; idx < num_reduc_views; idx++)
      {
        DistributedID view_did;
        derez.deserialize(view_did);
        RtEvent ready;
        ReductionView *reduc_view = static_cast<ReductionView*>(
            runtime->find_or_request_logical_view(view_did, ready));
        derez.deserialize(reduction_views[reduc_view]);
        if (ready.exists() && !ready.has_triggered())
          preconditions.insert(defer_add_reference(reduc_view, ready));
        else
          reduc_view->add_nested_resource_ref(did);
      }
      size_t num_children;
      derez.deserialize(num_children);
      for (unsigned idx = 0; idx < num_children; idx++)
      {
        CompositeNode *child = CompositeNode::unpack_composite_node(derez, 
                              this, context->runtime, did, preconditions);
        derez.deserialize(children[child]);
      }
    }

    //--------------------------------------------------------------------------
    RtEvent CompositeView::defer_add_reference(DistributedCollectable *dc, 
                                               RtEvent precondition) const
    //--------------------------------------------------------------------------
    {
      DeferCompositeViewRefArgs args;
      args.dc = dc;
      args.did = did;
      return context->runtime->issue_runtime_meta_task(args, 
          LG_LATENCY_PRIORITY, NULL/*op*/, precondition);
    }

    //--------------------------------------------------------------------------
    /*static*/ void CompositeView::handle_deferred_view_ref(const void *args)
    //--------------------------------------------------------------------------
    {
      const DeferCompositeViewRefArgs *ref_args = 
        (const DeferCompositeViewRefArgs*)args;
      ref_args->dc->add_nested_resource_ref(ref_args->did);
    }

    /////////////////////////////////////////////////////////////
    // CompositeNode 
    /////////////////////////////////////////////////////////////

    //--------------------------------------------------------------------------
    CompositeNode::CompositeNode(RegionTreeNode* node, CompositeBase *p,
                                 DistributedID own_did)
      : CompositeBase(node_lock), logical_node(node), parent(p), 
        owner_did(own_did), node_lock(Reservation::create_reservation()),
        currently_valid(false)
    //--------------------------------------------------------------------------
    {
    }

    //--------------------------------------------------------------------------
    CompositeNode::CompositeNode(const CompositeNode &rhs)
      : CompositeBase(node_lock), logical_node(NULL), parent(NULL), owner_did(0)
    //--------------------------------------------------------------------------
    {
      // should never be called
      assert(false);
    }

    //--------------------------------------------------------------------------
    CompositeNode::~CompositeNode(void)
    //--------------------------------------------------------------------------
    {
      node_lock.destroy_reservation();
      node_lock = Reservation::NO_RESERVATION;
      for (LegionMap<VersionState*,FieldMask>::aligned::const_iterator it = 
            version_states.begin(); it != version_states.end(); it++)
      {
        if (it->first->remove_nested_resource_ref(owner_did))
          legion_delete(it->first);
      }
      version_states.clear();
      // Free up all our children 
      for (LegionMap<CompositeNode*,FieldMask>::aligned::const_iterator it = 
            children.begin(); it != children.end(); it++)
      {
        legion_delete(it->first);
      }
      children.clear();
      for (LegionMap<LogicalView*,FieldMask>::aligned::const_iterator it = 
            valid_views.begin(); it != valid_views.end(); it++)
      {
        if (it->first->remove_nested_resource_ref(owner_did))
          LogicalView::delete_logical_view(it->first);
      }
      valid_views.clear();
      for (LegionMap<ReductionView*,FieldMask>::aligned::const_iterator it = 
            reduction_views.begin(); it != reduction_views.end(); it++)
      {
        if (it->first->remove_nested_resource_ref(owner_did))
          legion_delete(it->first);
      }
      reduction_views.clear();
    }

    //--------------------------------------------------------------------------
    CompositeNode& CompositeNode::operator=(const CompositeNode &rhs)
    //--------------------------------------------------------------------------
    {
      // should never be called
      assert(false);
      return *this;
    }

    //--------------------------------------------------------------------------
    void* CompositeNode::operator new(size_t count)
    //--------------------------------------------------------------------------
    {
      return legion_alloc_aligned<CompositeNode,true/*bytes*/>(count);
    }

    //--------------------------------------------------------------------------
    void CompositeNode::operator delete(void *ptr)
    //--------------------------------------------------------------------------
    {
      free(ptr);
    }

    //--------------------------------------------------------------------------
    InnerContext* CompositeNode::get_owner_context(void) const
    //--------------------------------------------------------------------------
    {
      return parent->get_owner_context();
    }

    //--------------------------------------------------------------------------
    void CompositeNode::perform_ready_check(FieldMask mask)
    //--------------------------------------------------------------------------
    {
      // Do a quick test with read-only lock first
      {
        AutoLock n_lock(node_lock,1,false/*exclusive*/);
        // Remove any fields that are already valid
        mask -= valid_fields;
        if (!mask)
          return;
      }
      RtUserEvent capture_event;
      std::set<RtEvent> preconditions; 
      LegionMap<VersionState*,FieldMask>::aligned needed_states;
      {
        AutoLock n_lock(node_lock);
        // Retest to see if we lost the race
        mask -= valid_fields;
        if (!mask)
          return;
        for (LegionMap<RtUserEvent,FieldMask>::aligned::const_iterator it = 
              pending_captures.begin(); it != pending_captures.end(); it++)
        {
          if (it->second * mask)
            continue;
          preconditions.insert(it->first);
          mask -= it->second;
          if (!mask)
            break;
        }
        // If we still have fields, we're going to do a pending capture
        if (!!mask)
        {
          capture_event = Runtime::create_rt_user_event();
          pending_captures[capture_event] = mask;
          for (LegionMap<VersionState*,FieldMask>::aligned::const_iterator 
                it = version_states.begin(); it != version_states.end(); it++)
          {
            FieldMask overlap = it->second & mask;
            if (!overlap)
              continue;
            needed_states[it->first] = overlap;
          }
        }
      }
      if (!needed_states.empty())
      {
        // Request final states for all the version states and then either
        // launch a task to do the capture, or do it now
        std::set<RtEvent> capture_preconditions;
        InnerContext *owner_context = parent->get_owner_context();
        for (LegionMap<VersionState*,FieldMask>::aligned::const_iterator it = 
              needed_states.begin(); it != needed_states.end(); it++)
          it->first->request_final_version_state(owner_context, it->second,
                                                 capture_preconditions);
        if (!capture_preconditions.empty())
        {
          RtEvent capture_precondition = 
            Runtime::merge_events(capture_preconditions);
          DeferCaptureArgs args;
          args.proxy_this = this;
          args.capture_event = capture_event;
          Runtime *runtime = logical_node->context->runtime;
          RtEvent precondition = 
            runtime->issue_runtime_meta_task(args, LG_LATENCY_PRIORITY,
                                             NULL/*op*/, capture_precondition);
          preconditions.insert(precondition);
        }
        else // We can do the capture now!
        {
          WrapperReferenceMutator mutator(preconditions);
          capture(capture_event, &mutator);
        }
      }
      if (!preconditions.empty())
      {
        RtEvent wait_on = Runtime::merge_events(preconditions);
        wait_on.wait();
      }
    }

    //--------------------------------------------------------------------------
    void CompositeNode::find_valid_views(const FieldMask &update_mask,
                                         const FieldMask &up_mask,
                       LegionMap<LogicalView*,FieldMask>::aligned &result_views,
                                         bool needs_lock)
    //--------------------------------------------------------------------------
    {
      if (needs_lock)
      {
        AutoLock n_lock(node_lock,1,false/*exclusive*/);
        find_valid_views(update_mask, up_mask, result_views, false);
        return;
      }
      // Insert anything we have here
      for (LegionMap<LogicalView*,FieldMask>::aligned::const_iterator it = 
            valid_views.begin(); it != valid_views.end(); it++)
      {
        FieldMask overlap = it->second & update_mask;
        if (!overlap)
          continue;
        LegionMap<LogicalView*,FieldMask>::aligned::iterator finder = 
          result_views.find(it->first);
        if (finder == result_views.end())
          result_views[it->first] = overlap;
        else
          finder->second |= overlap;
      }
      // See if we need to keep going up the view tree
      if (!!up_mask)
      {
        // Only go up if necessary and only for fields which are not dirty here
        // because those fields above are not valid
        if (!!dirty_mask)
        {
          FieldMask local_up = up_mask - dirty_mask;
          if (!!local_up)
            parent->find_valid_views(local_up, local_up, result_views);
        }
        else
          parent->find_valid_views(up_mask, up_mask, result_views);
      }
    }

    //--------------------------------------------------------------------------
    void CompositeNode::capture(RtUserEvent capture_event, 
                                ReferenceMutator *mutator)
    //--------------------------------------------------------------------------
    {
      {
        AutoLock n_lock(node_lock);
        LegionMap<RtUserEvent,FieldMask>::aligned::iterator finder = 
          pending_captures.find(capture_event);
#ifdef DEBUG_LEGION
        assert(finder != pending_captures.end());
#endif
        // Perform the capture of each of our overlapping version states
        for (LegionMap<VersionState*,FieldMask>::aligned::const_iterator it = 
              version_states.begin(); it != version_states.end(); it++)
        {
          FieldMask overlap = it->second & finder->second;
          if (!overlap)
            continue;
          it->first->capture(this, overlap, mutator);
        }
        valid_fields |= finder->second;
        pending_captures.erase(finder); 
      }
      Runtime::trigger_event(capture_event);
    }

    //--------------------------------------------------------------------------
    /*static*/ void CompositeNode::handle_deferred_capture(const void *args)
    //--------------------------------------------------------------------------
    {
      const DeferCaptureArgs *dargs = (const DeferCaptureArgs*)args;
      LocalReferenceMutator mutator;
      dargs->proxy_this->capture(dargs->capture_event, &mutator);
    }

    //--------------------------------------------------------------------------
    void CompositeNode::clone(CompositeView *target,
                              const FieldMask &clone_mask) const
    //--------------------------------------------------------------------------
    {
<<<<<<< HEAD
      const LegionColor color = logical_node->get_color();
=======
#ifdef DEBUG_LEGION
      assert(currently_valid);
#endif
      const ColorPoint &color = logical_node->get_color();
>>>>>>> 0e5e8764
      AutoLock n_lock(node_lock,1,false/*exclusive*/);
      for (LegionMap<VersionState*,FieldMask>::aligned::const_iterator it =  
            version_states.begin(); it != version_states.end(); it++)
      {
        FieldMask overlap = it->second & clone_mask;
        if (!overlap)
          continue;
        // We already hold a reference here so we can pass a NULL mutator
        target->record_child_version_state(color, it->first, 
                                           overlap, NULL/*mutator*/);
      }
    }

    //--------------------------------------------------------------------------
    void CompositeNode::pack_composite_node(Serializer &rez) const
    //--------------------------------------------------------------------------
    {
      if (logical_node->is_region())
      {
        rez.serialize<bool>(true);
        rez.serialize(logical_node->as_region_node()->handle);
      }
      else
      {
        rez.serialize<bool>(false);
        rez.serialize(logical_node->as_partition_node()->handle);
      }
      rez.serialize<size_t>(version_states.size());
      for (LegionMap<VersionState*,FieldMask>::aligned::const_iterator it = 
            version_states.begin(); it != version_states.end(); it++)
      {
        rez.serialize(it->first->did);
        rez.serialize(it->second);
      }
    }

    //--------------------------------------------------------------------------
    /*static*/ CompositeNode* CompositeNode::unpack_composite_node(
        Deserializer &derez, CompositeView *parent, Runtime *runtime, 
        DistributedID owner_did, std::set<RtEvent> &preconditions)
    //--------------------------------------------------------------------------
    {
      bool is_region;
      derez.deserialize(is_region);
      RegionTreeNode *node;
      if (is_region)
      {
        LogicalRegion handle;
        derez.deserialize(handle);
        node = runtime->forest->get_node(handle);
      }
      else
      {
        LogicalPartition handle;
        derez.deserialize(handle);
        node = runtime->forest->get_node(handle);
      }
      CompositeNode *result = 
        legion_new<CompositeNode>(node, parent, owner_did);
      size_t num_versions;
      derez.deserialize(num_versions);
      for (unsigned idx = 0; idx < num_versions; idx++)
      {
        DistributedID did;
        derez.deserialize(did);
        RtEvent ready;
        VersionState *state = 
          runtime->find_or_request_version_state(did, ready); 
        derez.deserialize(result->version_states[state]);
        if (ready.exists() && !ready.has_triggered())
        {
          DeferCompositeNodeRefArgs args;
          args.state = state;
          args.owner_did = owner_did;
          RtEvent precondition = 
            runtime->issue_runtime_meta_task(args, LG_LATENCY_PRIORITY,
                                             NULL/*op*/, ready);
          preconditions.insert(precondition);
        }
        else
        {
          state->add_nested_resource_ref(owner_did);
          // We are the root so add our valid ref too
          WrapperReferenceMutator mutator(preconditions);
          state->add_nested_valid_ref(owner_did, &mutator);
        }
      }
      return result;
    }

    //--------------------------------------------------------------------------
    /*static*/ void CompositeNode::handle_deferred_node_ref(const void *args)
    //--------------------------------------------------------------------------
    {
      const DeferCompositeNodeRefArgs *nargs = 
        (const DeferCompositeNodeRefArgs*)args;
      nargs->state->add_nested_resource_ref(nargs->owner_did);
      // We are the root so add our valid ref too
      LocalReferenceMutator mutator;
      nargs->state->add_nested_valid_ref(nargs->owner_did, &mutator);
    }

    //--------------------------------------------------------------------------
    void CompositeNode::notify_valid(ReferenceMutator *mutator, bool root)
    //--------------------------------------------------------------------------
    {
#ifdef DEBUG_LEGION
      assert(!currently_valid);
#endif
      if (root)
      {
        for (LegionMap<VersionState*,FieldMask>::aligned::const_iterator it = 
              version_states.begin(); it != version_states.end(); it++)
          it->first->add_nested_valid_ref(owner_did, mutator);
      }
      for (LegionMap<CompositeNode*,FieldMask>::aligned::const_iterator it = 
            children.begin(); it != children.end(); it++)
        it->first->notify_valid(mutator, false/*root*/);
      for (LegionMap<LogicalView*,FieldMask>::aligned::const_iterator it = 
            valid_views.begin(); it != valid_views.end(); it++)
        it->first->add_nested_valid_ref(owner_did, mutator);
      for (LegionMap<ReductionView*,FieldMask>::aligned::const_iterator it = 
            reduction_views.begin(); it != reduction_views.end(); it++)
        it->first->add_nested_valid_ref(owner_did, mutator);
      currently_valid = true;
    }

    //--------------------------------------------------------------------------
    void CompositeNode::notify_invalid(ReferenceMutator *mutator, bool root)
    //--------------------------------------------------------------------------
    {
#ifdef DEBUG_LEGION
      assert(currently_valid);
#endif
      if (root)
      {
        for (LegionMap<VersionState*,FieldMask>::aligned::const_iterator it = 
              version_states.begin(); it != version_states.end(); it++)
          it->first->remove_nested_valid_ref(owner_did, mutator);
      }
      for (LegionMap<CompositeNode*,FieldMask>::aligned::const_iterator it = 
            children.begin(); it != children.end(); it++)
        it->first->notify_invalid(mutator, false/*root*/);
      for (LegionMap<LogicalView*,FieldMask>::aligned::const_iterator it = 
            valid_views.begin(); it != valid_views.end(); it++)
        it->first->remove_nested_valid_ref(owner_did, mutator);
      for (LegionMap<ReductionView*,FieldMask>::aligned::const_iterator it = 
            reduction_views.begin(); it != reduction_views.end(); it++)
        it->first->remove_nested_valid_ref(owner_did, mutator);
      currently_valid = false;
    } 

    //--------------------------------------------------------------------------
    void CompositeNode::record_dirty_fields(const FieldMask &dirty)
    //--------------------------------------------------------------------------
    {
      // should already hold the lock from the caller
      dirty_mask |= dirty;
    }

    //--------------------------------------------------------------------------
    void CompositeNode::record_valid_view(LogicalView *view, const FieldMask &m)
    //--------------------------------------------------------------------------
    {
      // should already hold the lock from the caller
      LegionMap<LogicalView*,FieldMask>::aligned::iterator finder = 
        valid_views.find(view);
      if (finder == valid_views.end())
      {
        // Add both a resource and a valid reference
        // No need for a mutator since these must be valid if we are capturing
        view->add_nested_resource_ref(owner_did);
        if (currently_valid)
          view->add_nested_valid_ref(owner_did);
        valid_views[view] = m;
      }
      else
        finder->second |= m;
    }

    //--------------------------------------------------------------------------
    void CompositeNode::record_reduction_fields(const FieldMask &reduc)
    //--------------------------------------------------------------------------
    {
      // should already hold the lock from the caller
      reduction_mask |= reduc;
    }
    
    //--------------------------------------------------------------------------
    void CompositeNode::record_reduction_view(ReductionView *view,
                                              const FieldMask &mask)
    //--------------------------------------------------------------------------
    {
      // should already hold the lock from the caller
      LegionMap<ReductionView*,FieldMask>::aligned::iterator finder = 
        reduction_views.find(view);
      if (finder == reduction_views.end())
      {
        // Add both a resource and a valid reference
        // No need for a mutator since these must be valid if we are capturing
        view->add_nested_resource_ref(owner_did);
        if (currently_valid)
          view->add_nested_valid_ref(owner_did);
        reduction_views[view] = mask;
      }
      else
        finder->second |= mask;
    }

    //--------------------------------------------------------------------------
<<<<<<< HEAD
    void CompositeNode::record_child_version_state(const LegionColor color,
                                     VersionState *state, const FieldMask &mask)
=======
    void CompositeNode::record_child_version_state(const ColorPoint &color,
          VersionState *state, const FieldMask &mask, ReferenceMutator *mutator)
>>>>>>> 0e5e8764
    //--------------------------------------------------------------------------
    {
      RegionTreeNode *child_node = logical_node->get_tree_child(color);
      for (LegionMap<CompositeNode*,FieldMask>::aligned::iterator it = 
            children.begin(); it != children.end(); it++)
      {
        if (it->first->logical_node == child_node)
        {
          it->first->record_version_state(state, mask, mutator, false/*root*/); 
          it->second |= mask;
          return;
        }
      }
      // Didn't find it so make it
      CompositeNode *child = 
        legion_new<CompositeNode>(child_node, this, owner_did); 
      child->record_version_state(state, mask, mutator, false/*root*/);
      children[child] = mask;
      if (currently_valid)
        child->notify_valid(mutator, false/*root*/);
    }

    //--------------------------------------------------------------------------
    void CompositeNode::record_version_state(VersionState *state, 
                    const FieldMask &mask, ReferenceMutator *mutator, bool root)
    //--------------------------------------------------------------------------
    {
      LegionMap<VersionState*,FieldMask>::aligned::iterator finder = 
        version_states.find(state);
      if (finder == version_states.end())
      {
        state->add_nested_resource_ref(owner_did);
        version_states[state] = mask;
        if (root && currently_valid)
          state->add_nested_valid_ref(owner_did, mutator);
      }
      else
        finder->second |= mask;
    } 

    //--------------------------------------------------------------------------
    void CompositeNode::capture_field_versions(FieldVersions &versions,
                                            const FieldMask &capture_mask) const
    //--------------------------------------------------------------------------
    {
      AutoLock n_lock(node_lock,1,false/*exclusive*/);
      for (LegionMap<VersionState*,FieldMask>::aligned::const_iterator it =
            version_states.begin(); it != version_states.end(); it++)
      {
        FieldMask overlap = it->second & capture_mask;
        if (!overlap)
          continue;
        FieldVersions::iterator finder = 
          versions.find(it->first->version_number);
        if (finder == versions.end())
          versions[it->first->version_number] = overlap;
        else
          finder->second |= overlap;
      }
    }

    /////////////////////////////////////////////////////////////
    // FillView 
    /////////////////////////////////////////////////////////////

    //--------------------------------------------------------------------------
    FillView::FillView(RegionTreeForest *ctx, DistributedID did,
                       AddressSpaceID owner_proc, AddressSpaceID local_proc,
                       RegionTreeNode *node, FillViewValue *val, 
                       bool register_now
#ifdef LEGION_SPY
                       , UniqueID op_uid
#endif
                       )
      : DeferredView(ctx, encode_fill_did(did), owner_proc, local_proc, 
                     node, register_now), value(val)
#ifdef LEGION_SPY
        , fill_op_uid(op_uid)
#endif
    //--------------------------------------------------------------------------
    {
#ifdef DEBUG_LEGION
      assert(value != NULL);
#endif
      value->add_reference();
#ifdef LEGION_GC
      log_garbage.info("GC Fill View %lld %d", 
          LEGION_DISTRIBUTED_ID_FILTER(did), local_space);
#endif
    }

    //--------------------------------------------------------------------------
    FillView::FillView(const FillView &rhs)
      : DeferredView(NULL, 0, 0, 0, NULL, false), value(NULL)
#ifdef LEGION_SPY
        , fill_op_uid(0)
#endif
    //--------------------------------------------------------------------------
    {
      // should never be called
      assert(false);
    }
    
    //--------------------------------------------------------------------------
    FillView::~FillView(void)
    //--------------------------------------------------------------------------
    {
      if (value->remove_reference())
        delete value;
#ifdef LEGION_GC
      log_garbage.info("GC Deletion %lld %d", 
          LEGION_DISTRIBUTED_ID_FILTER(did), local_space);
#endif
    }

    //--------------------------------------------------------------------------
    FillView& FillView::operator=(const FillView &rhs)
    //--------------------------------------------------------------------------
    {
      // should never be called
      assert(false);
      return *this;
    }

    //--------------------------------------------------------------------------
    LogicalView* FillView::get_subview(const LegionColor c)
    //--------------------------------------------------------------------------
    {
      // Fill views don't need subviews
      return this;
    }

    //--------------------------------------------------------------------------
    void FillView::notify_active(ReferenceMutator *mutator)
    //--------------------------------------------------------------------------
    {
      if (!is_owner())
        send_remote_gc_update(owner_space, mutator, 1, true/*add*/);
    }

    //--------------------------------------------------------------------------
    void FillView::notify_inactive(ReferenceMutator *mutator)
    //--------------------------------------------------------------------------
    {
      if (!is_owner())
        send_remote_gc_update(owner_space, mutator, 1, false/*add*/);
    }
    
    //--------------------------------------------------------------------------
    void FillView::notify_valid(ReferenceMutator *mutator)
    //--------------------------------------------------------------------------
    {
      // Nothing to do
    }

    //--------------------------------------------------------------------------
    void FillView::notify_invalid(ReferenceMutator *mutator)
    //--------------------------------------------------------------------------
    {
      // Nothing to do
    }

    //--------------------------------------------------------------------------
    void FillView::send_view(AddressSpaceID target)
    //--------------------------------------------------------------------------
    {
#ifdef DEBUG_LEGION
      assert(is_owner());
      assert(logical_node->is_region());
#endif
      Serializer rez;
      {
        RezCheck z(rez);
        rez.serialize(did);
        rez.serialize(owner_space);
        rez.serialize(logical_node->as_region_node()->handle);
        rez.serialize(value->value_size);
        rez.serialize(value->value, value->value_size);
#ifdef LEGION_SPY
        rez.serialize(fill_op_uid);
#endif
      }
      runtime->send_fill_view(target, rez);
      // We've now done the send so record it
      update_remote_instances(target);
    }

    //--------------------------------------------------------------------------
    void FillView::issue_deferred_copies(const TraversalInfo &info,
                                         MaterializedView *dst,
                                         FieldMask copy_mask,
                                         const RestrictInfo &restrict_info,
                                         bool restrict_out)
    //--------------------------------------------------------------------------
    {
      LegionMap<ApEvent,FieldMask>::aligned preconditions;
      // We know we're going to write all these fields so we can filter
      dst->find_copy_preconditions(0/*redop*/, false/*reading*/,
                                   true/*single copy*/, restrict_out,
                                   copy_mask, &info.version_info, 
                                   info.op->get_unique_op_id(),
                                   info.index, local_space, 
                                   preconditions, info.map_applied_events);
      if (restrict_info.has_restrictions())
      {
        FieldMask restrict_mask;
        restrict_info.populate_restrict_fields(restrict_mask);
        restrict_mask &= copy_mask;
        if (!!restrict_mask)
        {
          ApEvent restrict_pre = info.op->get_restrict_precondition();
          preconditions[restrict_pre] = restrict_mask;
        }
      }
      LegionMap<ApEvent,FieldMask>::aligned postconditions;
      issue_deferred_copies(info, dst, copy_mask, preconditions,
                            postconditions, PredEvent::NO_PRED_EVENT);
      // We know there is at most one event per field so no need
      // to sort into event sets here
      // Register the resulting events as users of the destination
      for (LegionMap<ApEvent,FieldMask>::aligned::const_iterator it = 
            postconditions.begin(); it != postconditions.end(); it++)
      {
        dst->add_copy_user(0/*redop*/, it->first, &info.version_info, 
                           info.op->get_unique_op_id(), info.index,
                           it->second, false/*reading*/, restrict_out,
                           local_space, info.map_applied_events);
      }
      if (restrict_out && restrict_info.has_restrictions())
      {
        FieldMask restrict_mask;
        restrict_info.populate_restrict_fields(restrict_mask);
        for (LegionMap<ApEvent,FieldMask>::aligned::const_iterator it = 
              postconditions.begin(); it != postconditions.end(); it++)
        {
          if (it->second * restrict_mask)
            continue;
          info.op->record_restrict_postcondition(it->first);
        }
      }
    }

    //--------------------------------------------------------------------------
    void FillView::issue_deferred_copies(const TraversalInfo &info,
                                         MaterializedView *dst,
                                         FieldMask copy_mask,
                    const LegionMap<ApEvent,FieldMask>::aligned &preconditions,
                          LegionMap<ApEvent,FieldMask>::aligned &postconditions,
                          PredEvent pred_guard, CopyAcrossHelper *across_helper)
    //--------------------------------------------------------------------------
    {
      // Compute the precondition sets
      LegionList<EventSet>::aligned precondition_sets;
      RegionTreeNode::compute_event_sets(copy_mask, preconditions,
                                         precondition_sets);
      // Iterate over the precondition sets
      for (LegionList<EventSet>::aligned::iterator pit = 
            precondition_sets.begin(); pit !=
            precondition_sets.end(); pit++)
      {
        EventSet &pre_set = *pit;
        // Build the src and dst fields vectors
        std::vector<Domain::CopySrcDstField> dst_fields;
        dst->copy_to(pre_set.set_mask, dst_fields, across_helper);
        ApEvent fill_pre = Runtime::merge_events(pre_set.preconditions);
        // Issue the fill command
        // Only apply an intersection if the destination logical node
        // is different than our logical node
        ApEvent fill_post = dst->logical_node->issue_fill(info.op, dst_fields,
                        value->value, value->value_size, fill_pre, pred_guard, 
#ifdef LEGION_SPY
                        fill_op_uid,
#endif
                  (logical_node == dst->logical_node) ? NULL : logical_node);
        if (fill_post.exists())
          postconditions[fill_post] = pre_set.set_mask;
      }
    }

    //--------------------------------------------------------------------------
    /*static*/ void FillView::handle_send_fill_view(Runtime *runtime,
                                     Deserializer &derez, AddressSpaceID source)
    //--------------------------------------------------------------------------
    {
      DerezCheck z(derez);
      DistributedID did;
      derez.deserialize(did);
      AddressSpaceID owner_space;
      derez.deserialize(owner_space);
      LogicalRegion handle;
      derez.deserialize(handle);
      size_t value_size;
      derez.deserialize(value_size);
      void *value = malloc(value_size);
      derez.deserialize(value, value_size);
#ifdef LEGION_SPY
      UniqueID op_uid;
      derez.deserialize(op_uid);
#endif
      
      RegionNode *target_node = runtime->forest->get_node(handle);
      FillView::FillViewValue *fill_value = 
                      new FillView::FillViewValue(value, value_size);
      void *location;
      FillView *view = NULL;
      if (runtime->find_pending_collectable_location(did, location))
        view = legion_new_in_place<FillView>(location, runtime->forest, did,
                                      owner_space, runtime->address_space,
                                      target_node, fill_value,
                                      false/*register now*/
#ifdef LEGION_SPY
                                      , op_uid
#endif
                                      );
      else
        view = legion_new<FillView>(runtime->forest, did, owner_space,
                                    runtime->address_space, target_node, 
                                    fill_value, false/*register now*/
#ifdef LEGION_SPY
                                    , op_uid
#endif
                                    );
      view->register_with_runtime(NULL/*remote registration not needed*/);
    }

    /////////////////////////////////////////////////////////////
    // PhiView 
    /////////////////////////////////////////////////////////////

    //--------------------------------------------------------------------------
    PhiView::PhiView(RegionTreeForest *ctx, DistributedID did, 
                     AddressSpaceID owner_space, AddressSpaceID local_space,
                     DeferredVersionInfo *info, RegionTreeNode *node, 
                     PredEvent tguard, PredEvent fguard, bool register_now) 
      : DeferredView(ctx, encode_phi_did(did), owner_space, local_space, node, 
          register_now), 
        true_guard(tguard), false_guard(fguard), version_info(info)
    //--------------------------------------------------------------------------
    {
      version_info->add_reference();
#ifdef LEGION_GC
      log_garbage.info("GC Phi View %lld %d", 
          LEGION_DISTRIBUTED_ID_FILTER(did), local_space);
#endif
    }

    //--------------------------------------------------------------------------
    PhiView::PhiView(const PhiView &rhs)
      : DeferredView(NULL, 0, 0, 0, NULL, false),
        true_guard(PredEvent::NO_PRED_EVENT), 
        false_guard(PredEvent::NO_PRED_EVENT), version_info(NULL)
    //--------------------------------------------------------------------------
    {
      // should never be called
      assert(false);
    }

    //--------------------------------------------------------------------------
    PhiView::~PhiView(void)
    //--------------------------------------------------------------------------
    {
      for (LegionMap<LogicalView*,FieldMask>::aligned::const_iterator it = 
            true_views.begin(); it != true_views.end(); it++)
      {
        if (it->first->remove_nested_resource_ref(did))
          LogicalView::delete_logical_view(it->first);
      }
      true_views.clear();
      for (LegionMap<LogicalView*,FieldMask>::aligned::const_iterator it =
            false_views.begin(); it != false_views.end(); it++)
      {
        if (it->first->remove_nested_resource_ref(did))
          LogicalView::delete_logical_view(it->first);
      }
      false_views.clear();
      if (version_info->remove_reference())
        delete version_info;
#ifdef LEGION_GC
      log_garbage.info("GC Deletion %lld %d", 
          LEGION_DISTRIBUTED_ID_FILTER(did), local_space);
#endif
    }

    //--------------------------------------------------------------------------
    PhiView& PhiView::operator=(const PhiView &rhs)
    //--------------------------------------------------------------------------
    {
      // should never be called
      assert(false);
      return *this;
    }

    //--------------------------------------------------------------------------
    LogicalView* PhiView::get_subview(const LegionColor c)
    //--------------------------------------------------------------------------
    {
      // Phi views don't need subviews
      return this;
    }

    //--------------------------------------------------------------------------
    void PhiView::notify_active(ReferenceMutator *mutator)
    //--------------------------------------------------------------------------
    {
      if (!is_owner())
        send_remote_gc_update(owner_space, mutator, 1, true/*add*/);
    }

    //--------------------------------------------------------------------------
    void PhiView::notify_inactive(ReferenceMutator *mutator)
    //--------------------------------------------------------------------------
    {
      if (!is_owner())
        send_remote_gc_update(owner_space, mutator, 1, false/*add*/);
    }

    //--------------------------------------------------------------------------
    void PhiView::notify_valid(ReferenceMutator *mutator)
    //--------------------------------------------------------------------------
    {
      for (LegionMap<LogicalView*,FieldMask>::aligned::const_iterator it =
            true_views.begin(); it != true_views.end(); it++)
        it->first->add_nested_valid_ref(did, mutator);
      for (LegionMap<LogicalView*,FieldMask>::aligned::const_iterator it = 
            false_views.begin(); it != false_views.end(); it++)
        it->first->add_nested_valid_ref(did, mutator);
    }

    //--------------------------------------------------------------------------
    void PhiView::notify_invalid(ReferenceMutator *mutator)
    //--------------------------------------------------------------------------
    {
      for (LegionMap<LogicalView*,FieldMask>::aligned::const_iterator it =
            true_views.begin(); it != true_views.end(); it++)
        it->first->remove_nested_valid_ref(did, mutator);
      for (LegionMap<LogicalView*,FieldMask>::aligned::const_iterator it = 
            false_views.begin(); it != false_views.end(); it++)
        it->first->remove_nested_valid_ref(did, mutator);
    }

    //--------------------------------------------------------------------------
    void PhiView::issue_deferred_copies(const TraversalInfo &info,
                                        MaterializedView *dst,
                                        FieldMask copy_mask,
                                        const RestrictInfo &restrict_info,
                                        bool restrict_out)
    //--------------------------------------------------------------------------
    {
      LegionMap<ApEvent,FieldMask>::aligned preconditions;
      // We know we're going to write all these fields so we can filter
      dst->find_copy_preconditions(0/*redop*/, false/*reading*/,
                                   true/*single copy*/, restrict_out,
                                   copy_mask, &info.version_info, 
                                   info.op->get_unique_op_id(),
                                   info.index, local_space, 
                                   preconditions, info.map_applied_events);
      if (restrict_info.has_restrictions())
      {
        FieldMask restrict_mask;
        restrict_info.populate_restrict_fields(restrict_mask);
        restrict_mask &= copy_mask;
        if (!!restrict_mask)
        {
          ApEvent restrict_pre = info.op->get_restrict_precondition();
          preconditions[restrict_pre] = restrict_mask;
        }
      }
      LegionMap<ApEvent,FieldMask>::aligned postconditions;
      // Now issue copies for both cases 
      issue_guarded_update_copies(info, dst, copy_mask, true_guard,
                                  true_views, restrict_info, restrict_out,
                                  preconditions, postconditions);
      issue_guarded_update_copies(info, dst, copy_mask, false_guard,
                                  false_views, restrict_info, restrict_out,
                                  preconditions, postconditions);
      // Now merge the postconditions and register them with the destination
      LegionList<EventSet>::aligned event_sets;
      RegionTreeNode::compute_event_sets(copy_mask, postconditions, event_sets);
      FieldMask restrict_mask;
      if (restrict_out && restrict_info.has_restrictions())
        restrict_info.populate_restrict_fields(restrict_mask);
      for (LegionList<EventSet>::aligned::const_iterator it = 
            event_sets.begin(); it != event_sets.end(); it++)
      {
        ApEvent post = Runtime::merge_events(it->preconditions);
        if (post.exists())
          dst->add_copy_user(0/*redop*/, post, &info.version_info,
                             info.op->get_unique_op_id(), info.index,
                             it->set_mask, false/*reading*/, restrict_out,
                             local_space, info.map_applied_events);
        if (restrict_out && !(it->set_mask * restrict_mask))
          info.op->record_restrict_postcondition(post);
      }
    }

    //--------------------------------------------------------------------------
    void PhiView::issue_deferred_copies(const TraversalInfo &info,
                                        MaterializedView *dst,
                                        FieldMask copy_mask,
                    const LegionMap<ApEvent,FieldMask>::aligned &preconditions,
                          LegionMap<ApEvent,FieldMask>::aligned &postconditions,
                                 PredEvent pred_guard, CopyAcrossHelper *helper)
    //--------------------------------------------------------------------------
    {
      RestrictInfo dummy_restrict_info;
      LegionMap<ApEvent,FieldMask>::aligned local_postconditions;
      // Issue copies for both cases 
      // We can skip the cases where the polarity is different for the guard
      if (pred_guard != false_guard)
        issue_guarded_update_copies(info, dst, copy_mask, true_guard,
                                    true_views, dummy_restrict_info, 
                                    false/*restrict out*/, preconditions, 
                                    local_postconditions, helper);
      if (pred_guard != true_guard)
        issue_guarded_update_copies(info, dst, copy_mask, false_guard,
                                    false_views, dummy_restrict_info,
                                    false/*restrict out*/, preconditions,
                                    local_postconditions, helper);
      // Now merge the postconditions and protect them for when we are done
      LegionList<EventSet>::aligned event_sets;
      RegionTreeNode::compute_event_sets(copy_mask, postconditions, event_sets);
      for (LegionList<EventSet>::aligned::const_iterator it = 
            event_sets.begin(); it != event_sets.end(); it++)
      {
        ApEvent post = Runtime::merge_events(it->preconditions);
        if (post.exists())
          postconditions[post] = it->set_mask;
      }
    }

    //--------------------------------------------------------------------------
    void PhiView::issue_guarded_update_copies(const TraversalInfo &info,
                                       MaterializedView *dst,
                                       FieldMask copy_mask,
                                       PredEvent predicate_guard,
                  const LegionMap<LogicalView*,FieldMask>::aligned &valid_views,
                                       const RestrictInfo &restrict_info,
                                       bool restrict_out,
                  const LegionMap<ApEvent,FieldMask>::aligned &preconditions,
                        LegionMap<ApEvent,FieldMask>::aligned &postconditions,
                                       CopyAcrossHelper *across_helper)
    //--------------------------------------------------------------------------
    {
      // First check to see if the target is already valid
      {
        PhysicalManager *dst_manager = dst->get_manager();
        for (LegionMap<LogicalView*,FieldMask>::aligned::const_iterator it =
              valid_views.begin(); it != valid_views.end(); it++)
        {
          if (it->first->is_deferred_view())
            continue;
#ifdef DEBUG_LEGION
          assert(it->first->is_materialized_view());
#endif
          if (it->first->as_materialized_view()->manager == dst_manager)
          {
            copy_mask -= it->second;
            if (!copy_mask)
              return;
          }
        }
      }
      LegionMap<MaterializedView*,FieldMask>::aligned src_instances;
      LegionMap<DeferredView*,FieldMask>::aligned deferred_instances;
      // Sort the instances
      dst->logical_node->sort_copy_instances(info, dst, copy_mask, 
                            valid_views, src_instances, deferred_instances);
      if (!src_instances.empty())
      {
        // This has all our destination preconditions
        // Only issue copies from fields which have values
        FieldMask actual_copy_mask;
        LegionMap<ApEvent,FieldMask>::aligned src_preconditions;
        const AddressSpaceID local_space = context->runtime->address_space;
        for (LegionMap<MaterializedView*,FieldMask>::aligned::const_iterator 
              it = src_instances.begin(); it != src_instances.end(); it++)
        {
          it->first->find_copy_preconditions(0/*redop*/, true/*reading*/,
                                             true/*single copy*/,
                                             false/*restrict out*/,
                                             it->second, this,
                                             info.op->get_unique_op_id(),
                                             info.index, local_space, 
                                             src_preconditions,
                                             info.map_applied_events);
          actual_copy_mask |= it->second;
        }
        // Move in any preconditions that overlap with our set of fields
        for (LegionMap<ApEvent,FieldMask>::aligned::const_iterator it = 
              preconditions.begin(); it != preconditions.end(); it++)
        {
          FieldMask overlap = it->second & actual_copy_mask;
          if (!overlap)
            continue;
          LegionMap<ApEvent,FieldMask>::aligned::iterator finder = 
            src_preconditions.find(it->first);
          if (finder == src_preconditions.end())
            src_preconditions[it->first] = overlap;
          else
            finder->second |= overlap;
        }
        // issue the grouped copies and put the result in the postconditions
        dst->logical_node->issue_grouped_copies(info, dst,false/*restrict out*/,
                                 predicate_guard, src_preconditions, 
                                 actual_copy_mask, src_instances, this, 
                                 postconditions, across_helper, logical_node);
      }
      if (!deferred_instances.empty())
      {
        for (LegionMap<DeferredView*,FieldMask>::aligned::const_iterator it = 
              deferred_instances.begin(); it != deferred_instances.end(); it++)
        {
          LegionMap<ApEvent,FieldMask>::aligned deferred_preconditions;
          for (LegionMap<ApEvent,FieldMask>::aligned::const_iterator pre_it =
                preconditions.begin(); pre_it != preconditions.end(); pre_it++)
          {
            const FieldMask overlap = pre_it->second & it->second;
            if (!overlap)
              continue;
            deferred_preconditions[pre_it->first] = overlap;
          }
          it->first->issue_deferred_copies(info, dst, it->second, 
              deferred_preconditions, postconditions, 
              predicate_guard, across_helper);
        }
      }
    }

    //--------------------------------------------------------------------------
    void PhiView::record_true_view(LogicalView *view, const FieldMask &mask)
    //--------------------------------------------------------------------------
    {
      LegionMap<LogicalView*,FieldMask>::aligned::iterator finder = 
        true_views.find(view);
      if (finder == true_views.end())
      {
        true_views[view] = mask;
        view->add_nested_resource_ref(did);
      }
      else
        finder->second |= mask;
    }

    //--------------------------------------------------------------------------
    void PhiView::record_false_view(LogicalView *view, const FieldMask &mask)
    //--------------------------------------------------------------------------
    {
      LegionMap<LogicalView*,FieldMask>::aligned::iterator finder = 
        false_views.find(view);
      if (finder == false_views.end())
      {
        false_views[view] = mask;
        view->add_nested_resource_ref(did);
      }
      else
        finder->second |= mask;
    }

    //--------------------------------------------------------------------------
    void PhiView::pack_phi_view(Serializer &rez)
    //--------------------------------------------------------------------------
    {
      rez.serialize<size_t>(true_views.size());
      for (LegionMap<LogicalView*,FieldMask>::aligned::const_iterator it = 
            true_views.begin(); it != true_views.end(); it++)
      {
        rez.serialize(it->first->did);
        rez.serialize(it->second);
      }
      rez.serialize<size_t>(false_views.size());
      for (LegionMap<LogicalView*,FieldMask>::aligned::const_iterator it = 
            false_views.begin(); it != false_views.end(); it++)
      {
        rez.serialize(it->first->did);
        rez.serialize(it->second);
      }
    }

    //--------------------------------------------------------------------------
    void PhiView::unpack_phi_view(Deserializer &derez, 
                                  std::set<RtEvent> &preconditions)
    //--------------------------------------------------------------------------
    {
      size_t num_true_views;
      derez.deserialize(num_true_views);
      for (unsigned idx = 0; idx < num_true_views; idx++)
      {
        DistributedID view_did;
        derez.deserialize(view_did);
        RtEvent ready;
        LogicalView *view = static_cast<LogicalView*>(
            runtime->find_or_request_logical_view(view_did, ready));
        derez.deserialize(true_views[view]);
        if (ready.exists() && !ready.has_triggered())
          preconditions.insert(defer_add_reference(view, ready));
        else // Otherwise we can add the reference now
          view->add_nested_resource_ref(did);
      }
      size_t num_false_views;
      derez.deserialize(num_false_views);
      for (unsigned idx = 0; idx < num_false_views; idx++)
      {
        DistributedID view_did;
        derez.deserialize(view_did);
        RtEvent ready;
        LogicalView *view = static_cast<LogicalView*>(
            runtime->find_or_request_logical_view(view_did, ready));
        derez.deserialize(false_views[view]);
        if (ready.exists() && !ready.has_triggered())
          preconditions.insert(defer_add_reference(view, ready));
        else // Otherwise we can add the reference now
          view->add_nested_resource_ref(did);
      }
    }

    //--------------------------------------------------------------------------
    RtEvent PhiView::defer_add_reference(DistributedCollectable *dc,
                                         RtEvent precondition) const
    //--------------------------------------------------------------------------
    {
      DeferPhiViewRefArgs args;
      args.dc = dc;
      args.did = did;
      return context->runtime->issue_runtime_meta_task(args,
          LG_LATENCY_PRIORITY, NULL/*op*/, precondition);
    }

    //--------------------------------------------------------------------------
    void PhiView::send_view(AddressSpaceID target)
    //--------------------------------------------------------------------------
    {
      Serializer rez;
      {
        RezCheck z(rez);
        rez.serialize(did);
        rez.serialize(owner_space);
        bool is_region = logical_node->is_region();
        rez.serialize(is_region);
        if (is_region)
          rez.serialize(logical_node->as_region_node()->handle);
        else
          rez.serialize(logical_node->as_partition_node()->handle);
        rez.serialize(true_guard);
        rez.serialize(false_guard);
        version_info->pack_version_numbers(rez);
        pack_phi_view(rez);
      }
      runtime->send_phi_view(target, rez);
      update_remote_instances(target);
    }

    //--------------------------------------------------------------------------
    bool PhiView::is_upper_bound_node(RegionTreeNode *node) const
    //--------------------------------------------------------------------------
    {
      return version_info->is_upper_bound_node(node);
    }

    //--------------------------------------------------------------------------
    void PhiView::get_field_versions(RegionTreeNode *node, bool split_prev,
                                     const FieldMask &needed_fields,
                                     FieldVersions &field_versions)
    //--------------------------------------------------------------------------
    {
#ifdef DEBUG_LEGION
      assert(node->get_depth() <= logical_node->get_depth());
#endif
      version_info->get_field_versions(node, split_prev,
                                       needed_fields, field_versions);
    }

    //--------------------------------------------------------------------------
    void PhiView::get_advance_versions(RegionTreeNode *node, bool base,
                                       const FieldMask &needed_fields,
                                       FieldVersions &field_versions)
    //--------------------------------------------------------------------------
    {
      // This should never be called here
      assert(false);
    }

    //--------------------------------------------------------------------------
    void PhiView::get_split_mask(RegionTreeNode *node, 
                                 const FieldMask &needed_fields,
                                 FieldMask &split_mask)
    //--------------------------------------------------------------------------
    {
#ifdef DEBUG_LEGION
      assert(node->get_depth() <= logical_node->get_depth());
#endif
      version_info->get_split_mask(node, needed_fields, split_mask);
    }

    //--------------------------------------------------------------------------
    /*static*/ void PhiView::handle_send_phi_view(Runtime *runtime,
                                     Deserializer &derez, AddressSpaceID source)
    //--------------------------------------------------------------------------
    {
      DerezCheck z(derez);
      DistributedID did;
      derez.deserialize(did);
      AddressSpaceID owner;
      derez.deserialize(owner);
      bool is_region;
      derez.deserialize(is_region);
      RegionTreeNode *target_node;
      if (is_region)
      {
        LogicalRegion handle;
        derez.deserialize(handle);
        target_node = runtime->forest->get_node(handle);
      }
      else
      {
        LogicalPartition handle;
        derez.deserialize(handle);
        target_node = runtime->forest->get_node(handle);
      }
      PredEvent true_guard, false_guard;
      derez.deserialize(true_guard);
      derez.deserialize(false_guard);
      DeferredVersionInfo *version_info = new DeferredVersionInfo();
      version_info->unpack_version_numbers(derez, runtime->forest);
      // Make the phi view but don't register it yet
      void *location;
      PhiView *view = NULL;
      if (runtime->find_pending_collectable_location(did, location))
        view = legion_new_in_place<PhiView>(location, runtime->forest,
                                        did, owner, runtime->address_space,
                                        version_info, target_node, true_guard,
                                        false_guard, false/*register_now*/);
      else
        view = legion_new<PhiView>(runtime->forest, did, owner,
                                   runtime->address_space, version_info,
                                   target_node, true_guard, false_guard, 
                                   false/*register now*/);
      // Unpack all the internal data structures
      std::set<RtEvent> ready_events;
      view->unpack_phi_view(derez, ready_events);
      if (!ready_events.empty())
      {
        RtEvent wait_on = Runtime::merge_events(ready_events);
        DeferPhiViewRegistrationArgs args;
        args.view = view;
        runtime->issue_runtime_meta_task(args, LG_LATENCY_PRIORITY,
                                         NULL/*op*/, wait_on);
        return;
      }
      view->register_with_runtime(NULL/*remote registration not needed*/);
    }

    //--------------------------------------------------------------------------
    /*static*/ void PhiView::handle_deferred_view_ref(const void *args)
    //--------------------------------------------------------------------------
    {
      const DeferPhiViewRefArgs *rargs = (const DeferPhiViewRefArgs*)args;
      rargs->dc->add_nested_resource_ref(rargs->did); 
    }

    //--------------------------------------------------------------------------
    /*static*/ void PhiView::handle_deferred_view_registration(const void *args)
    //--------------------------------------------------------------------------
    {
      const DeferPhiViewRegistrationArgs *pargs = 
        (const DeferPhiViewRegistrationArgs*)args;
      pargs->view->register_with_runtime(NULL/*no remote registration*/);
    }

    /////////////////////////////////////////////////////////////
    // ReductionView 
    /////////////////////////////////////////////////////////////

    //--------------------------------------------------------------------------
    ReductionView::ReductionView(RegionTreeForest *ctx, DistributedID did,
                                 AddressSpaceID own_sp, AddressSpaceID loc_sp,
                                 AddressSpaceID log_own, RegionTreeNode *node, 
                                 ReductionManager *man, UniqueID own_ctx, 
                                 bool register_now)
      : InstanceView(ctx, encode_reduction_did(did), own_sp, loc_sp, log_own, 
          node, own_ctx, register_now), 
        manager(man), remote_request_event(RtEvent::NO_RT_EVENT)
    //--------------------------------------------------------------------------
    {
#ifdef DEBUG_LEGION
      assert(manager != NULL);
#endif
      logical_node->register_instance_view(manager, owner_context, this);
      manager->add_nested_resource_ref(did);
#ifdef LEGION_GC
      log_garbage.info("GC Reduction View %lld %d %lld", 
          LEGION_DISTRIBUTED_ID_FILTER(did), local_space,
          LEGION_DISTRIBUTED_ID_FILTER(manager->did));
#endif
    }

    //--------------------------------------------------------------------------
    ReductionView::ReductionView(const ReductionView &rhs)
      : InstanceView(NULL, 0, 0, 0, 0, NULL, 0, false), manager(NULL)
    //--------------------------------------------------------------------------
    {
      // should never be called
      assert(false);
    }

    //--------------------------------------------------------------------------
    ReductionView::~ReductionView(void)
    //--------------------------------------------------------------------------
    {
      // Always unregister ourselves with the region tree node
      logical_node->unregister_instance_view(manager, owner_context);
      if (manager->remove_nested_resource_ref(did))
      {
        if (manager->is_list_manager())
          legion_delete(manager->as_list_manager());
        else
          legion_delete(manager->as_fold_manager());
      }
      // Remove any initial users as well
      if (!initial_user_events.empty())
      {
        for (std::set<ApEvent>::const_iterator it = initial_user_events.begin();
              it != initial_user_events.end(); it++)
          filter_local_users(*it);
      }
#if !defined(LEGION_SPY) && !defined(EVENT_GRAPH_TRACE) && \
      defined(DEBUG_LEGION)
      assert(reduction_users.empty());
      assert(reading_users.empty());
      assert(outstanding_gc_events.empty());
#endif
#ifdef LEGION_GC
      log_garbage.info("GC Deletion %lld %d", 
          LEGION_DISTRIBUTED_ID_FILTER(did), local_space);
#endif
    }

    //--------------------------------------------------------------------------
    ReductionView& ReductionView::operator=(const ReductionView &rhs)
    //--------------------------------------------------------------------------
    {
      // should never be called
      assert(false);
      return *this;
    }

    //--------------------------------------------------------------------------
    void ReductionView::perform_reduction(InstanceView *target,
                                          const FieldMask &reduce_mask,
                                          VersionTracker *versions,
                                          Operation *op, unsigned index,
                                          std::set<RtEvent> &map_applied_events,
                                          PredEvent pred_guard, 
                                          bool restrict_out)
    //--------------------------------------------------------------------------
    {
      DETAILED_PROFILER(context->runtime,REDUCTION_VIEW_PERFORM_REDUCTION_CALL);
      std::vector<Domain::CopySrcDstField> src_fields;
      std::vector<Domain::CopySrcDstField> dst_fields;

      bool fold = target->reduce_to(manager->redop, reduce_mask, dst_fields);
      this->reduce_from(manager->redop, reduce_mask, src_fields);

      LegionMap<ApEvent,FieldMask>::aligned preconditions;
      target->find_copy_preconditions(manager->redop, false/*reading*/, 
            false/*single copy*/, restrict_out, reduce_mask, versions, 
            op->get_unique_op_id(), index, local_space, preconditions, 
            map_applied_events);
      this->find_copy_preconditions(manager->redop, true/*reading*/, 
           true/*single copy*/, restrict_out, reduce_mask, versions, 
           op->get_unique_op_id(), index, local_space, preconditions, 
           map_applied_events);
      std::set<ApEvent> event_preconds;
      for (LegionMap<ApEvent,FieldMask>::aligned::const_iterator it = 
            preconditions.begin(); it != preconditions.end(); it++)
      {
        event_preconds.insert(it->first);
      }
      ApEvent reduce_pre = Runtime::merge_events(event_preconds); 
      ApEvent reduce_post = manager->issue_reduction(op, 
                                                     src_fields, dst_fields,
                                                     target->logical_node,
                                                     reduce_pre, pred_guard,
                                                     fold, true/*precise*/,
                                                     NULL/*intersect*/);
      target->add_copy_user(manager->redop, reduce_post, versions,
                           op->get_unique_op_id(), index, reduce_mask, 
                           false/*reading*/, restrict_out, local_space, 
                           map_applied_events);
      this->add_copy_user(manager->redop, reduce_post, versions,
                         op->get_unique_op_id(), index, reduce_mask, 
                         true/*reading*/, restrict_out, local_space, 
                         map_applied_events);
      if (restrict_out)
        op->record_restrict_postcondition(reduce_post);
    } 

    //--------------------------------------------------------------------------
    ApEvent ReductionView::perform_deferred_reduction(MaterializedView *target,
                                                    const FieldMask &red_mask,
                                                    VersionTracker *versions,
                                                   const std::set<ApEvent> &pre,
                                                  Operation *op, unsigned index,
                                                    PredEvent predicate_guard,
                                                    CopyAcrossHelper *helper,
                                                    RegionTreeNode *intersect,
                                          std::set<RtEvent> &map_applied_events)
    //--------------------------------------------------------------------------
    {
      DETAILED_PROFILER(context->runtime, 
                        REDUCTION_VIEW_PERFORM_DEFERRED_REDUCTION_CALL);
      std::vector<Domain::CopySrcDstField> src_fields;
      std::vector<Domain::CopySrcDstField> dst_fields;
      bool fold = target->reduce_to(manager->redop, red_mask, 
                                    dst_fields, helper);
      this->reduce_from(manager->redop, red_mask, src_fields);
      LegionMap<ApEvent,FieldMask>::aligned src_pre;
      // Don't need to ask the target for preconditions as they 
      // are included as part of the pre set
      find_copy_preconditions(manager->redop, true/*reading*/, 
                              true/*single copy*/, false/*restrict out*/,
                              red_mask, versions, op->get_unique_op_id(), index,
                              local_space, src_pre, map_applied_events);
      std::set<ApEvent> preconditions = pre;
      for (LegionMap<ApEvent,FieldMask>::aligned::const_iterator it =
            src_pre.begin(); it != src_pre.end(); it++)
      {
        preconditions.insert(it->first);
      }
      ApEvent reduce_pre = Runtime::merge_events(preconditions); 
      ApEvent reduce_post = target->logical_node->issue_copy(op, 
                             src_fields, dst_fields, reduce_pre, 
                             predicate_guard, intersect, manager->redop, fold);
      // No need to add the user to the destination as that will
      // be handled by the caller using the reduce post event we return
      add_copy_user(manager->redop, reduce_post, versions,
                    op->get_unique_op_id(), index, red_mask, 
                    true/*reading*/, false/*restrict out*/,
                    local_space, map_applied_events);
      return reduce_post;
    }

    //--------------------------------------------------------------------------
    ApEvent ReductionView::perform_deferred_across_reduction(
                              MaterializedView *target, FieldID dst_field, 
                              FieldID src_field, unsigned src_index, 
                              VersionTracker *versions,
                              const std::set<ApEvent> &preconds,
                              Operation *op, unsigned index,
                              PredEvent predicate_guard,
                              RegionTreeNode *intersect,
                              std::set<RtEvent> &map_applied_events)
    //--------------------------------------------------------------------------
    {
      DETAILED_PROFILER(context->runtime, 
                        REDUCTION_VIEW_PERFORM_DEFERRED_REDUCTION_ACROSS_CALL);
      std::vector<Domain::CopySrcDstField> src_fields;
      std::vector<Domain::CopySrcDstField> dst_fields;
      const bool fold = false;
      target->copy_field(dst_field, dst_fields);
      FieldMask red_mask; red_mask.set_bit(src_index);
      this->reduce_from(manager->redop, red_mask, src_fields);
      LegionMap<ApEvent,FieldMask>::aligned src_pre;
      // Don't need to ask the target for preconditions as they 
      // are included as part of the pre set
      find_copy_preconditions(manager->redop, true/*reading*/, 
                              true/*singe copy*/, false/*restrict out*/,
                              red_mask, versions, op->get_unique_op_id(), index,
                              local_space, src_pre, map_applied_events);
      std::set<ApEvent> preconditions = preconds;
      for (LegionMap<ApEvent,FieldMask>::aligned::const_iterator it = 
            src_pre.begin(); it != src_pre.end(); it++)
      {
        preconditions.insert(it->first);
      }
      ApEvent reduce_pre = Runtime::merge_events(preconditions); 
      ApEvent reduce_post = manager->issue_reduction(op, 
                                             src_fields, dst_fields,
                                             intersect, reduce_pre,
                                             predicate_guard,
                                             fold, false/*precise*/,
                                             target->logical_node);
      // No need to add the user to the destination as that will
      // be handled by the caller using the reduce post event we return
      add_copy_user(manager->redop, reduce_post, versions,
                    op->get_unique_op_id(), index, red_mask, 
                    true/*reading*/, false/*restrict out*/,
                    local_space, map_applied_events);
      return reduce_post;
    }

    //--------------------------------------------------------------------------
    PhysicalManager* ReductionView::get_manager(void) const
    //--------------------------------------------------------------------------
    {
      return manager;
    }

    //--------------------------------------------------------------------------
    LogicalView* ReductionView::get_subview(const LegionColor c)
    //--------------------------------------------------------------------------
    {
      // Right now we don't make sub-views for reductions
      return this;
    }

    //--------------------------------------------------------------------------
    void ReductionView::find_copy_preconditions(ReductionOpID redop,
                                                bool reading,
                                                bool single_copy,
                                                bool restrict_out,
                                                const FieldMask &copy_mask,
                                                VersionTracker *versions,
                                                const UniqueID creator_op_id,
                                                const unsigned index,
                                                const AddressSpaceID source,
                           LegionMap<ApEvent,FieldMask>::aligned &preconditions,
                             std::set<RtEvent> &applied_events, bool can_filter)
    //--------------------------------------------------------------------------
    {
      DETAILED_PROFILER(context->runtime, 
                        REDUCTION_VIEW_FIND_COPY_PRECONDITIONS_CALL);
#ifdef DEBUG_LEGION
      assert(can_filter); // should always be able to filter reductions
#endif
      ApEvent use_event = manager->get_use_event();
      if (use_event.exists())
      {
        LegionMap<ApEvent,FieldMask>::aligned::iterator finder = 
            preconditions.find(use_event);
        if (finder == preconditions.end())
          preconditions[use_event] = copy_mask;
        else
          finder->second |= copy_mask;
      }
      if (!is_logical_owner() && reading)
        perform_remote_valid_check();
      AutoLock v_lock(view_lock,1,false/*exclusive*/);
      if (reading)
      {
        // Register dependences on any reducers
        for (LegionMap<ApEvent,EventUsers>::aligned::const_iterator rit = 
              reduction_users.begin(); rit != reduction_users.end(); rit++)
        {
          const EventUsers &event_users = rit->second;
          if (event_users.single)
          {
            FieldMask overlap = copy_mask & event_users.user_mask;
            if (!overlap)
              continue;
            LegionMap<ApEvent,FieldMask>::aligned::iterator finder = 
              preconditions.find(rit->first);
            if (finder == preconditions.end())
              preconditions[rit->first] = overlap;
            else
              finder->second |= overlap;
          }
          else
          {
            if (!(copy_mask * event_users.user_mask))
            {
              for (LegionMap<PhysicalUser*,FieldMask>::aligned::const_iterator 
                    it = event_users.users.multi_users->begin(); it !=
                    event_users.users.multi_users->end(); it++)
              {
                FieldMask overlap = copy_mask & it->second;
                if (!overlap)
                  continue;
                LegionMap<ApEvent,FieldMask>::aligned::iterator finder = 
                  preconditions.find(rit->first);
                if (finder == preconditions.end())
                  preconditions[rit->first] = overlap;
                else
                  finder->second |= overlap;
              }
            }
          }
        }
      }
      else
      {
        // Register dependences on any readers
        for (LegionMap<ApEvent,EventUsers>::aligned::const_iterator rit =
              reading_users.begin(); rit != reading_users.end(); rit++)
        {
          const EventUsers &event_users = rit->second;
          if (event_users.single)
          {
            FieldMask overlap = copy_mask & event_users.user_mask;
            if (!overlap)
              continue;
            LegionMap<ApEvent,FieldMask>::aligned::iterator finder =
              preconditions.find(rit->first);
            if (finder == preconditions.end())
              preconditions[rit->first] = overlap;
            else
              finder->second |= overlap;
          }
          else
          {
            if (!(copy_mask * event_users.user_mask))
            {
              for (LegionMap<PhysicalUser*,FieldMask>::aligned::const_iterator 
                    it = event_users.users.multi_users->begin(); it !=
                    event_users.users.multi_users->end(); it++)
              {
                FieldMask overlap = copy_mask & it->second;
                if (!overlap)
                  continue;
                LegionMap<ApEvent,FieldMask>::aligned::iterator finder =
                  preconditions.find(rit->first);
                if (finder == preconditions.end())
                  preconditions[rit->first] = overlap;
                else
                  finder->second |= overlap;
              }
            }
          }
        }
      }
    }

    //--------------------------------------------------------------------------
    void ReductionView::add_copy_user(ReductionOpID redop, ApEvent copy_term,
                                      VersionTracker *versions,
                                      const UniqueID creator_op_id,
                                      const unsigned index,
                                      const FieldMask &mask, 
                                      bool reading, bool restrict_out,
                                      const AddressSpaceID source,
                                      std::set<RtEvent> &applied_events)
    //--------------------------------------------------------------------------
    {
#ifdef DEBUG_LEGION
      assert(redop == manager->redop);
#endif
      if (!is_logical_owner())
      {
        // If we are not the logical owner we have to send our result back
        RtUserEvent remote_applied_event = Runtime::create_rt_user_event();
        Serializer rez;
        {
          RezCheck z(rez);
          rez.serialize(did);
          rez.serialize(remote_applied_event);
          rez.serialize(copy_term);
          rez.serialize(mask);
          rez.serialize(creator_op_id);
          rez.serialize(index);
          rez.serialize<bool>(true); // is_copy
          rez.serialize(redop);
          rez.serialize<bool>(reading);
        }
        runtime->send_view_remote_update(logical_owner, rez);
        applied_events.insert(remote_applied_event);
      }
      // Quick test: only need to do this if copy term exists
      bool issue_collect = false;
      if (copy_term.exists())
      {
        PhysicalUser *user;
        // We don't use field versions for doing interference 
        // tests on reductions so no need to record it
#ifdef DEBUG_LEGION
        assert(logical_node->is_region());
#endif
        if (reading)
        {
          RegionUsage usage(READ_ONLY, EXCLUSIVE, 0);
          user = legion_new<PhysicalUser>(usage, INVALID_COLOR, 
                  creator_op_id, index, logical_node->as_region_node());
        }
        else
        {
          RegionUsage usage(REDUCE, EXCLUSIVE, redop);
          user = legion_new<PhysicalUser>(usage, INVALID_COLOR, 
                  creator_op_id, index, logical_node->as_region_node());
        }
        AutoLock v_lock(view_lock);
        add_physical_user(user, reading, copy_term, mask);
        // Update the reference users
        if (outstanding_gc_events.find(copy_term) ==
            outstanding_gc_events.end())
        {
          outstanding_gc_events.insert(copy_term);
          issue_collect = true;
        }
      }
      // Launch the garbage collection task if necessary
      if (issue_collect)
      {
        WrapperReferenceMutator mutator(applied_events);
        defer_collect_user(copy_term, &mutator);
      }
    }

    //--------------------------------------------------------------------------
    ApEvent ReductionView::find_user_precondition(const RegionUsage &usage,
                                                  ApEvent term_event,
                                                  const FieldMask &user_mask,
                                                  Operation *op, 
                                                  const unsigned index,
                                                  VersionTracker *versions,
                                              std::set<RtEvent> &applied_events)
    //--------------------------------------------------------------------------
    {
      DETAILED_PROFILER(context->runtime, 
                        REDUCTION_VIEW_FIND_USER_PRECONDITIONS_CALL);
#ifdef DEBUG_LEGION
      if (IS_REDUCE(usage))
        assert(usage.redop == manager->redop);
      else
        assert(IS_READ_ONLY(usage));
#endif
      const bool reading = IS_READ_ONLY(usage);
      if (!is_logical_owner() && reading)
        perform_remote_valid_check();
      std::set<ApEvent> wait_on;
      ApEvent use_event = manager->get_use_event();
      if (use_event.exists())
        wait_on.insert(use_event);
      {
        AutoLock v_lock(view_lock,1,false/*exclusive*/);
        if (!reading)
          find_reducing_preconditions(user_mask, term_event, wait_on);
        else
          find_reading_preconditions(user_mask, term_event, wait_on);
      }
      return Runtime::merge_events(wait_on);
    }

    //--------------------------------------------------------------------------
    void ReductionView::add_user(const RegionUsage &usage, ApEvent term_event,
                                 const FieldMask &user_mask, Operation *op,
                                 const unsigned index, AddressSpaceID source,
                                 VersionTracker *versions,
                                 std::set<RtEvent> &applied_events)
    //--------------------------------------------------------------------------
    {
#ifdef DEBUG_LEGION
      if (IS_REDUCE(usage))
        assert(usage.redop == manager->redop);
      else
        assert(IS_READ_ONLY(usage));
#endif
      if (!term_event.exists())
        return;
      UniqueID op_id = op->get_unique_op_id();
      if (!is_logical_owner())
      {
        // Send back the results to the logical owner node
        RtUserEvent remote_applied_event = Runtime::create_rt_user_event();
        Serializer rez;
        {
          RezCheck z(rez);
          rez.serialize(did);
          rez.serialize(remote_applied_event);
          rez.serialize(term_event);
          rez.serialize(user_mask);
          rez.serialize(op_id);
          rez.serialize(index);
          rez.serialize<bool>(false); // is copy
          rez.serialize(usage);
        }
        runtime->send_view_remote_update(logical_owner, rez);
        applied_events.insert(remote_applied_event);
      }
#ifdef DEBUG_LEGION
      assert(logical_node->is_region());
#endif
      const bool reading = IS_READ_ONLY(usage);
      PhysicalUser *new_user = legion_new<PhysicalUser>(usage, INVALID_COLOR,
                                op_id, index, logical_node->as_region_node());
      bool issue_collect = false;
      {
        AutoLock v_lock(view_lock);
        add_physical_user(new_user, reading, term_event, user_mask);
        // Only need to do this if we actually have a term event
        if (outstanding_gc_events.find(term_event) == 
            outstanding_gc_events.end())
        {
          outstanding_gc_events.insert(term_event);
          issue_collect = true;
        }
      }
      // Launch the garbage collection task if we need to
      if (issue_collect)
      {
        WrapperReferenceMutator mutator(applied_events);
        defer_collect_user(term_event, &mutator);
      }
    }

    //--------------------------------------------------------------------------
    ApEvent ReductionView::add_user_fused(const RegionUsage &usage, 
                                          ApEvent term_event,
                                          const FieldMask &user_mask, 
                                          Operation *op, const unsigned index,
                                          VersionTracker *versions,
                                          const AddressSpaceID source,
                                          std::set<RtEvent> &applied_events,
                                          bool update_versions/*=true*/)
    //--------------------------------------------------------------------------
    {
#ifdef DEBUG_LEGION
      if (IS_REDUCE(usage))
        assert(usage.redop == manager->redop);
      else
        assert(IS_READ_ONLY(usage));
#endif
      UniqueID op_id = op->get_unique_op_id();
      if (!is_logical_owner())
      {
        // Send back the results to the logical owner node
        RtUserEvent remote_applied_event = Runtime::create_rt_user_event();
        Serializer rez;
        {
          RezCheck z(rez);
          rez.serialize(did);
          rez.serialize(remote_applied_event);
          rez.serialize(term_event);
          rez.serialize(user_mask);
          rez.serialize(op_id);
          rez.serialize(index);
          rez.serialize<bool>(false); // is copy
          rez.serialize(usage);
        }
        runtime->send_view_remote_update(logical_owner, rez);
        applied_events.insert(remote_applied_event);
      }
      const bool reading = IS_READ_ONLY(usage);
      std::set<ApEvent> wait_on;
      ApEvent use_event = manager->get_use_event();
      if (use_event.exists())
        wait_on.insert(use_event);
      if (!is_logical_owner() && reading)
        perform_remote_valid_check();
#ifdef DEBUG_LEGION
      assert(logical_node->is_region());
#endif
      // Who cares just hold the lock in exlcusive mode, this analysis
      // shouldn't be too expensive for reduction views
      bool issue_collect = false;
      PhysicalUser *new_user = legion_new<PhysicalUser>(usage, INVALID_COLOR, 
                                op_id, index, logical_node->as_region_node());
      {
        AutoLock v_lock(view_lock);
        if (!reading) // Reducing
          find_reducing_preconditions(user_mask, term_event, wait_on);
        else // We're reading so wait on any reducers
          find_reading_preconditions(user_mask, term_event, wait_on);  
        // Only need to do this if we actually have a term event
        if (term_event.exists())
        {
          add_physical_user(new_user, reading, term_event, user_mask);
          if (outstanding_gc_events.find(term_event) ==
              outstanding_gc_events.end())
          {
            outstanding_gc_events.insert(term_event);
            issue_collect = true;
          }
        }
      }
      // Launch the garbage collection task if we need to
      if (issue_collect)
      {
        WrapperReferenceMutator mutator(applied_events);
        defer_collect_user(term_event, &mutator);
      }
      // Return our result
      return Runtime::merge_events(wait_on);
    }

    //--------------------------------------------------------------------------
    void ReductionView::find_reducing_preconditions(const FieldMask &user_mask,
                                                    ApEvent term_event,
                                                    std::set<ApEvent> &wait_on)
    //--------------------------------------------------------------------------
    {
      // lock must be held by caller
      for (LegionMap<ApEvent,EventUsers>::aligned::const_iterator rit = 
            reading_users.begin(); rit != reading_users.end(); rit++)
      {
        if (rit->first == term_event)
          continue;
        const EventUsers &event_users = rit->second;
        if (event_users.single)
        {
          FieldMask overlap = user_mask & event_users.user_mask;
          if (!overlap)
            continue;
          wait_on.insert(rit->first);
        }
        else
        {
          if (!(user_mask * event_users.user_mask))
          {
            for (LegionMap<PhysicalUser*,FieldMask>::aligned::const_iterator
                  it = event_users.users.multi_users->begin(); it !=
                  event_users.users.multi_users->end(); it++)
            {
              FieldMask overlap = user_mask & it->second;
              if (!overlap)
                continue;
              // Once we have one event precondition we are done
              wait_on.insert(rit->first);
              break;
            }
          }
        }
      }
    }

    //--------------------------------------------------------------------------
    void ReductionView::find_reading_preconditions(const FieldMask &user_mask,
                                                   ApEvent term_event,
                                                   std::set<ApEvent> &wait_on)
    //--------------------------------------------------------------------------
    {
      // lock must be held by caller
      for (LegionMap<ApEvent,EventUsers>::aligned::const_iterator rit = 
            reduction_users.begin(); rit != reduction_users.end(); rit++)
      {
        if (rit->first == term_event)
          continue;
        const EventUsers &event_users = rit->second;
        if (event_users.single)
        {
          FieldMask overlap = user_mask & event_users.user_mask;
          if (!overlap)
            continue;
          wait_on.insert(rit->first);
        }
        else
        {
          if (!(user_mask * event_users.user_mask))
          {
            for (LegionMap<PhysicalUser*,FieldMask>::aligned::const_iterator 
                  it = event_users.users.multi_users->begin(); it !=
                  event_users.users.multi_users->end(); it++)
            {
              FieldMask overlap = user_mask & it->second;
              if (!overlap)
                continue;
              // Once we have one event precondition we are done
              wait_on.insert(rit->first);
              break;
            }
          }
        }
      }
    }

    //--------------------------------------------------------------------------
    void ReductionView::add_physical_user(PhysicalUser *user, bool reading,
                                          ApEvent term_event, 
                                          const FieldMask &user_mask)
    //--------------------------------------------------------------------------
    {
      // Better already be holding the lock
      EventUsers *event_users;
      if (reading)
        event_users = &(reading_users[term_event]);
      else
        event_users = &(reduction_users[term_event]);
      if (event_users->single)
      {
        if (event_users->users.single_user == NULL)
        {
          // make it the entry
          event_users->users.single_user = user;
          event_users->user_mask = user_mask;
        }
        else
        {
          // convert to multi
          LegionMap<PhysicalUser*,FieldMask>::aligned *new_map = 
                           new LegionMap<PhysicalUser*,FieldMask>::aligned();
          (*new_map)[event_users->users.single_user] = event_users->user_mask;
          (*new_map)[user] = user_mask;
          event_users->user_mask |= user_mask;
          event_users->users.multi_users = new_map;
          event_users->single = false;
        }
      }
      else
      {
        // Add it to the set 
        (*event_users->users.multi_users)[user] = user_mask;
        event_users->user_mask |= user_mask;
      }
    }

    //--------------------------------------------------------------------------
    void ReductionView::filter_local_users(ApEvent term_event)
    //--------------------------------------------------------------------------
    {
      DETAILED_PROFILER(context->runtime, 
                        REDUCTION_VIEW_FILTER_LOCAL_USERS_CALL);
      // Better be holding the lock before calling this
      std::set<ApEvent>::iterator event_finder = 
        outstanding_gc_events.find(term_event);
      if (event_finder != outstanding_gc_events.end())
      {
        LegionMap<ApEvent,EventUsers>::aligned::iterator finder = 
          reduction_users.find(term_event);
        if (finder != reduction_users.end())
        {
          EventUsers &event_users = finder->second;
          if (event_users.single)
          {
            legion_delete(event_users.users.single_user);
          }
          else
          {
            for (LegionMap<PhysicalUser*,FieldMask>::aligned::const_iterator it
                  = event_users.users.multi_users->begin(); it !=
                  event_users.users.multi_users->end(); it++)
            {
              legion_delete(it->first);
            }
            delete event_users.users.multi_users;
          }
          reduction_users.erase(finder);
        }
        finder = reading_users.find(term_event);
        if (finder != reading_users.end())
        {
          EventUsers &event_users = finder->second;
          if (event_users.single)
          {
            legion_delete(event_users.users.single_user);
          }
          else
          {
            for (LegionMap<PhysicalUser*,FieldMask>::aligned::const_iterator 
                  it = event_users.users.multi_users->begin(); it !=
                  event_users.users.multi_users->end(); it++)
            {
              legion_delete(it->first);
            }
            delete event_users.users.multi_users;
          }
          reading_users.erase(finder);
        }
        outstanding_gc_events.erase(event_finder);
      }
    }

    //--------------------------------------------------------------------------
    void ReductionView::add_initial_user(ApEvent term_event, 
                                         const RegionUsage &usage,
                                         const FieldMask &user_mask,
                                         const UniqueID op_id,
                                         const unsigned index)
    //--------------------------------------------------------------------------
    {
#ifdef DEBUG_LEGION
      assert(logical_node->is_region());
#endif
      // We don't use field versions for doing interference tests on
      // reductions so there is no need to record it
      PhysicalUser *user = legion_new<PhysicalUser>(usage, INVALID_COLOR,
                            op_id, index, logical_node->as_region_node());
      add_physical_user(user, IS_READ_ONLY(usage), term_event, user_mask);
      initial_user_events.insert(term_event);
      // Don't need to actual launch a collection task, destructor
      // will handle this case
      outstanding_gc_events.insert(term_event);
    }
 
    //--------------------------------------------------------------------------
    bool ReductionView::reduce_to(ReductionOpID redop, 
                                  const FieldMask &reduce_mask,
                              std::vector<Domain::CopySrcDstField> &dst_fields,
                                  CopyAcrossHelper *across_helper)
    //--------------------------------------------------------------------------
    {
#ifdef DEBUG_LEGION
      assert(redop == manager->redop);
#endif
      // Get the destination fields for this copy
      if (across_helper == NULL)
        manager->find_field_offsets(reduce_mask, dst_fields);
      else
        across_helper->compute_across_offsets(reduce_mask, dst_fields);
      return manager->is_foldable();
    }

    //--------------------------------------------------------------------------
    void ReductionView::reduce_from(ReductionOpID redop,
                                    const FieldMask &reduce_mask,
                               std::vector<Domain::CopySrcDstField> &src_fields)
    //--------------------------------------------------------------------------
    {
#ifdef DEBUG_LEGION
      assert(redop == manager->redop);
      assert(FieldMask::pop_count(reduce_mask) == 1); // only one field
#endif
      manager->find_field_offsets(reduce_mask, src_fields);
    }

    //--------------------------------------------------------------------------
    void ReductionView::copy_to(const FieldMask &copy_mask,
                               std::vector<Domain::CopySrcDstField> &dst_fields,
                                CopyAcrossHelper *across_helper)
    //--------------------------------------------------------------------------
    {
      // should never be called
      assert(false);
    }

    //--------------------------------------------------------------------------
    void ReductionView::copy_from(const FieldMask &copy_mask,
                               std::vector<Domain::CopySrcDstField> &src_fields)
    //--------------------------------------------------------------------------
    {
      // should never be called
      assert(false);
    }

    //--------------------------------------------------------------------------
    void ReductionView::notify_active(ReferenceMutator *mutator)
    //--------------------------------------------------------------------------
    {
      if (is_owner())
        manager->add_nested_gc_ref(did, mutator);
      else
        send_remote_gc_update(owner_space, mutator, 1, true/*add*/);
    }

    //--------------------------------------------------------------------------
    void ReductionView::notify_inactive(ReferenceMutator *mutator)
    //--------------------------------------------------------------------------
    {
      if (is_owner())
        manager->remove_nested_gc_ref(did, mutator);
      else
        send_remote_gc_update(owner_space, mutator, 1, false/*add*/);
    }

    //--------------------------------------------------------------------------
    void ReductionView::notify_valid(ReferenceMutator *mutator)
    //--------------------------------------------------------------------------
    {
      manager->add_nested_valid_ref(did, mutator);
    }

    //--------------------------------------------------------------------------
    void ReductionView::notify_invalid(ReferenceMutator *mutator)
    //--------------------------------------------------------------------------
    {
      // No need to check for deletion of the manager since
      // we know that we also hold a resource reference
      manager->remove_nested_valid_ref(did, mutator);
    }

    //--------------------------------------------------------------------------
    void ReductionView::collect_users(const std::set<ApEvent> &term_events)
    //--------------------------------------------------------------------------
    {
      // Do not do this if we are in LegionSpy so we can see 
      // all of the dependences
#if !defined(LEGION_SPY) && !defined(EVENT_GRAPH_TRACE)
      AutoLock v_lock(view_lock);
      for (std::set<ApEvent>::const_iterator it = term_events.begin();
            it != term_events.end(); it++)
      {
        filter_local_users(*it); 
      }
#endif
    }

    //--------------------------------------------------------------------------
    void ReductionView::send_view(AddressSpaceID target)
    //--------------------------------------------------------------------------
    {
#ifdef DEBUG_LEGION
      assert(is_owner());
      assert(logical_node->is_region()); // Always regions at the top
#endif
      // Don't take the lock, it's alright to have duplicate sends
      Serializer rez;
      {
        RezCheck z(rez);
        rez.serialize(did);
        rez.serialize(manager->did);
        rez.serialize(logical_node->as_region_node()->handle);
        rez.serialize(owner_space);
        rez.serialize(logical_owner);
        rez.serialize(owner_context);
      }
      runtime->send_reduction_view(target, rez);
      update_remote_instances(target);
    }

    //--------------------------------------------------------------------------
    Memory ReductionView::get_location(void) const
    //--------------------------------------------------------------------------
    {
      return manager->get_memory();
    }

    //--------------------------------------------------------------------------
    ReductionOpID ReductionView::get_redop(void) const
    //--------------------------------------------------------------------------
    {
      return manager->redop;
    }

    //--------------------------------------------------------------------------
    /*static*/ void ReductionView::handle_send_reduction_view(Runtime *runtime,
                                     Deserializer &derez, AddressSpaceID source)
    //--------------------------------------------------------------------------
    {
      DerezCheck z(derez); 
      DistributedID did;
      derez.deserialize(did);
      DistributedID manager_did;
      derez.deserialize(manager_did);
      LogicalRegion handle;
      derez.deserialize(handle);
      AddressSpaceID owner_space;
      derez.deserialize(owner_space);
      AddressSpaceID logical_owner;
      derez.deserialize(logical_owner);
      UniqueID context_uid;
      derez.deserialize(context_uid);

      RegionNode *target_node = runtime->forest->get_node(handle);
      RtEvent man_ready;
      PhysicalManager *phy_man = 
        runtime->find_or_request_physical_manager(manager_did, man_ready);
      if (man_ready.exists())
        man_ready.wait();
#ifdef DEBUG_LEGION
      assert(phy_man->is_reduction_manager());
#endif
      ReductionManager *red_manager = phy_man->as_reduction_manager();
      void *location;
      ReductionView *view = NULL;
      if (runtime->find_pending_collectable_location(did, location))
        view = legion_new_in_place<ReductionView>(location, runtime->forest,
                                           did, owner_space,
                                           runtime->address_space,
                                           logical_owner,
                                           target_node, red_manager,
                                           context_uid, false/*register now*/);
      else
        view = legion_new<ReductionView>(runtime->forest, did, owner_space,
                                  runtime->address_space, logical_owner,
                                  target_node, red_manager, context_uid,
                                  false/*register now*/);
      // Only register after construction
      view->register_with_runtime(NULL/*remote registration not needed*/);
    }

    //--------------------------------------------------------------------------
    void ReductionView::perform_remote_valid_check(void)
    //--------------------------------------------------------------------------
    {
#ifdef DEBUG_LEGION
      assert(!is_logical_owner());
#endif
      bool send_request = false;
      // If we don't have any registered readers, we have to ask
      // the owner for all the current reducers
      {
        AutoLock v_lock(view_lock);  
        if (!remote_request_event.exists())
        {
          remote_request_event = Runtime::create_rt_user_event();
          send_request = true;
        }
        // else request was already sent
      }
      // If we made the event send the request
      if (send_request)
      {
        Serializer rez;
        {
          RezCheck z(rez);
          rez.serialize(did);
          rez.serialize(remote_request_event);
        }
        context->runtime->send_view_update_request(logical_owner, rez);
      }
      if (!remote_request_event.has_triggered())
        remote_request_event.wait();
    }

    //--------------------------------------------------------------------------
    void ReductionView::process_update_request(AddressSpaceID source,
                                    RtUserEvent done_event, Deserializer &derez)
    //--------------------------------------------------------------------------
    {
#ifdef DEBUG_LEGION
      assert(is_logical_owner());
#endif
      // Send back all the reduction users
      Serializer rez;
      {
        RezCheck z(rez);
        rez.serialize(did);
        rez.serialize(done_event);
        AutoLock v_lock(view_lock,1,false/*exclusive*/);
        rez.serialize<size_t>(reduction_users.size());
        for (LegionMap<ApEvent,EventUsers>::aligned::const_iterator it = 
              reduction_users.begin(); it != reduction_users.end(); it++)
        {
          rez.serialize(it->first);
          if (it->second.single)
          {
            rez.serialize<size_t>(1);
            it->second.users.single_user->pack_user(rez);
            rez.serialize(it->second.user_mask);
          }
          else
          {
            rez.serialize<size_t>(it->second.users.multi_users->size());
            for (LegionMap<PhysicalUser*,FieldMask>::aligned::const_iterator 
                  uit = it->second.users.multi_users->begin(); uit != 
                  it->second.users.multi_users->end(); uit++)
            {
              uit->first->pack_user(rez);
              rez.serialize(uit->second);
            }
          }
        }
      }
      runtime->send_view_update_response(source, rez);
    }

    //--------------------------------------------------------------------------
    void ReductionView::process_update_response(Deserializer &derez,
                                                RtUserEvent done_event,
                                                RegionTreeForest *forest)
    //--------------------------------------------------------------------------
    {
#ifdef DEBUG_LEGION
      assert(!is_logical_owner());
#endif
      std::set<ApEvent> deferred_collections;
      {
        // Take the lock in exclusive mode and start unpacking things
        size_t num_events;
        derez.deserialize(num_events);
        AutoLock v_lock(view_lock);
        for (unsigned idx1 = 0; idx1 < num_events; idx1++)
        {
          ApEvent term_event;
          derez.deserialize(term_event);
          outstanding_gc_events.insert(term_event);
#ifdef DEBUG_LEGION
          // should never have this event before now
          assert(reduction_users.find(term_event) == reduction_users.end());
#endif
          EventUsers &current_users = reduction_users[term_event];
          size_t num_users;
          derez.deserialize(num_users);
          if (num_users == 1)
          {
            current_users.users.single_user = 
              PhysicalUser::unpack_user(derez, false/*add ref*/, forest);
            derez.deserialize(current_users.user_mask);
          }
          else
          {
            current_users.single = false;
            current_users.users.multi_users = 
              new LegionMap<PhysicalUser*,FieldMask>::aligned();
            LegionMap<PhysicalUser*,FieldMask>::aligned &multi = 
              *(current_users.users.multi_users);
            for (unsigned idx2 = 0; idx2 < num_users; idx2++)
            {
              PhysicalUser *user =
                PhysicalUser::unpack_user(derez, false/*add ref*/, forest);
              derez.deserialize(multi[user]);
            }
          }
          deferred_collections.insert(term_event);
        }
      }
      // Defer all the event collections
      if (!deferred_collections.empty())
      {
        std::set<RtEvent> applied_events;
        WrapperReferenceMutator mutator(applied_events);
        for (std::set<ApEvent>::const_iterator it = 
              deferred_collections.begin(); it != 
              deferred_collections.end(); it++)
          defer_collect_user(*it, &mutator);
        if (!applied_events.empty())
        {
          Runtime::trigger_event(done_event, 
              Runtime::merge_events(applied_events));
          return;
        }
      }
      // Trigger the done event
      Runtime::trigger_event(done_event); 
    }

    //--------------------------------------------------------------------------
    void ReductionView::process_remote_update(Deserializer &derez,
                                              AddressSpaceID source,
                                              RegionTreeForest *forest)
    //--------------------------------------------------------------------------
    {
#ifdef DEBUG_LEGION
      assert(is_logical_owner());
#endif
      RtUserEvent done_event;
      derez.deserialize(done_event);
      ApEvent term_event;
      derez.deserialize(term_event);
      FieldMask user_mask;
      derez.deserialize(user_mask);
      UniqueID op_id;
      derez.deserialize(op_id);
      unsigned index;
      derez.deserialize(index);
      bool is_copy;
      derez.deserialize(is_copy);
      bool issue_collect = false;
      if (is_copy)
      {
        ReductionOpID redop;
        derez.deserialize(redop);
        bool reading;
        derez.deserialize(reading);
        PhysicalUser *user = NULL;
#ifdef DEBUG_LEGION
        assert(logical_node->is_region());
#endif
        // We don't use field versions for doing interference 
        // tests on reductions so no need to record it
        if (reading)
        {
          RegionUsage usage(READ_ONLY, EXCLUSIVE, 0);
          user = legion_new<PhysicalUser>(usage, INVALID_COLOR, op_id, index,
                                          logical_node->as_region_node());
        }
        else
        {
          RegionUsage usage(REDUCE, EXCLUSIVE, redop);
          user = legion_new<PhysicalUser>(usage, INVALID_COLOR, op_id, index,
                                          logical_node->as_region_node());
        }
        AutoLock v_lock(view_lock);
        add_physical_user(user, reading, term_event, user_mask);
        // Update the reference users
        if (outstanding_gc_events.find(term_event) ==
            outstanding_gc_events.end())
        {
          outstanding_gc_events.insert(term_event);
          issue_collect = true;
        }
      }
      else
      {
        RegionUsage usage;
        derez.deserialize(usage);
        const bool reading = IS_READ_ONLY(usage);
#ifdef DEBUG_LEGION
        assert(logical_node->is_region());
#endif
        PhysicalUser *new_user = 
          legion_new<PhysicalUser>(usage, INVALID_COLOR, op_id, index,
                                   logical_node->as_region_node());
        AutoLock v_lock(view_lock);
        add_physical_user(new_user, reading, term_event, user_mask);
        // Only need to do this if we actually have a term event
        if (outstanding_gc_events.find(term_event) == 
            outstanding_gc_events.end())
        {
          outstanding_gc_events.insert(term_event);
          issue_collect = true;
        }
      }
      // Launch the garbage collection task if we need to
      if (issue_collect)
      {
        std::set<RtEvent> applied_events;
        WrapperReferenceMutator mutator(applied_events);
        defer_collect_user(term_event, &mutator);
        if (!applied_events.empty())
        {
          Runtime::trigger_event(done_event,
              Runtime::merge_events(applied_events));
          return;
        }
      }
      // Now we can trigger our done event
      Runtime::trigger_event(done_event);
    }

    //--------------------------------------------------------------------------
    void ReductionView::process_remote_invalidate(const FieldMask &invalid_mask,
                                                  RtUserEvent done_event)
    //--------------------------------------------------------------------------
    {
      // Should never be called, there are no invalidates for reduction views
      assert(false);
    }

  }; // namespace Internal 
}; // namespace Legion
<|MERGE_RESOLUTION|>--- conflicted
+++ resolved
@@ -5561,13 +5561,8 @@
     }
 
     //--------------------------------------------------------------------------
-<<<<<<< HEAD
     void CompositeView::record_child_version_state(const LegionColor color, 
-                                     VersionState *state, const FieldMask &mask)
-=======
-    void CompositeView::record_child_version_state(const ColorPoint &color, 
           VersionState *state, const FieldMask &mask, ReferenceMutator *mutator)
->>>>>>> 0e5e8764
     //--------------------------------------------------------------------------
     {
       RegionTreeNode *child_node = logical_node->get_tree_child(color);
@@ -6034,14 +6029,10 @@
                               const FieldMask &clone_mask) const
     //--------------------------------------------------------------------------
     {
-<<<<<<< HEAD
+#ifdef DEBUG_LEGION
+      assert(currently_valid);
+#endif
       const LegionColor color = logical_node->get_color();
-=======
-#ifdef DEBUG_LEGION
-      assert(currently_valid);
-#endif
-      const ColorPoint &color = logical_node->get_color();
->>>>>>> 0e5e8764
       AutoLock n_lock(node_lock,1,false/*exclusive*/);
       for (LegionMap<VersionState*,FieldMask>::aligned::const_iterator it =  
             version_states.begin(); it != version_states.end(); it++)
@@ -6252,13 +6243,8 @@
     }
 
     //--------------------------------------------------------------------------
-<<<<<<< HEAD
     void CompositeNode::record_child_version_state(const LegionColor color,
-                                     VersionState *state, const FieldMask &mask)
-=======
-    void CompositeNode::record_child_version_state(const ColorPoint &color,
           VersionState *state, const FieldMask &mask, ReferenceMutator *mutator)
->>>>>>> 0e5e8764
     //--------------------------------------------------------------------------
     {
       RegionTreeNode *child_node = logical_node->get_tree_child(color);
