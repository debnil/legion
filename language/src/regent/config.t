--- conflicted
+++ resolved
@@ -63,11 +63,10 @@
   ["trace"] = true,
   ["validate"] = true,
   ["emergency-gc"] = false,
-<<<<<<< HEAD
-  ["doctor"] = false,
-=======
   ["jobs"] = "1",
->>>>>>> 1ebd2fdc
+  ["doctor"] = False,
+  ["doctor-compile"] = False,
+  ["doctor-run"] = False,
 
   -- Need this here to make the logger happy.
   ["log"] = "",
